--- conflicted
+++ resolved
@@ -114,11 +114,8 @@
 }
 
 fn build(options: CandyBuildOptions) -> ProgramResult {
-<<<<<<< HEAD
+    init_logger(true);
     let db = Database::default();
-=======
-    init_logger(true);
->>>>>>> f4ef1901
     let module = Module::from_package_root_and_file(
         current_dir().unwrap(),
         options.file.clone(),
@@ -233,7 +230,6 @@
         }
     });
 
-    // return None;
     let lir = tracing::span!(Level::DEBUG, "Lowering MIR to LIR").in_scope(|| {
         let lir = db.lir(module.clone(), config.clone()).unwrap();
         if debug {
@@ -246,11 +242,8 @@
 }
 
 fn run(options: CandyRunOptions) -> ProgramResult {
-<<<<<<< HEAD
+    init_logger(true);
     let db = Database::default();
-=======
-    init_logger(true);
->>>>>>> f4ef1901
     let module = Module::from_package_root_and_file(
         current_dir().unwrap(),
         options.file.clone(),
@@ -270,7 +263,7 @@
     let path_string = options.file.to_string_lossy();
     debug!("Running `{path_string}`.");
 
-    let module_closure = Closure::of_module(&db, module.clone(), TracingConfig::default()).unwrap();
+    let module_closure = Closure::of_module(&db, module.clone(), config.clone()).unwrap();
     let mut tracer = FullTracer::default();
 
     let mut vm = Vm::new();
@@ -415,11 +408,8 @@
 }
 
 async fn fuzz(options: CandyFuzzOptions) -> ProgramResult {
-<<<<<<< HEAD
+    init_logger(true);
     let db = Database::default();
-=======
-    init_logger(true);
->>>>>>> f4ef1901
     let module = Module::from_package_root_and_file(
         current_dir().unwrap(),
         options.file.clone(),
