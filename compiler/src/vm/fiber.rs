use super::{
    channel::{Capacity, Packet},
    context::{ExecutionController, UseProvider},
<<<<<<< HEAD
    heap::{Builtin, ChannelId, Closure, Data, Heap, Pointer},
    tracer::InFiberTracer,
=======
    heap::{Builtin, Closure, Data, Heap, Pointer},
    ids::ChannelId,
    tracer::{EventData, Tracer},
>>>>>>> 275f00f7
};
use crate::{
    compiler::{hir::Id, lir::Instruction},
    module::Module,
    vm::{context::PanickingUseProvider, tracer::DummyInFiberTracer},
};
use itertools::Itertools;
use std::collections::HashMap;
use tracing::trace;

const TRACE: bool = false;

/// A fiber represents an execution thread of a program. It's a stack-based
/// machine that runs instructions from a LIR. Fibers are owned by a `Vm`.
#[derive(Clone)]
pub struct Fiber {
    pub status: Status,
    next_instruction: InstructionPointer,
    pub data_stack: Vec<Pointer>,
    pub call_stack: Vec<InstructionPointer>,
    pub import_stack: Vec<Module>,
    pub responsible_stack: Vec<Id>,
    pub heap: Heap,
<<<<<<< HEAD
=======

    // Debug stuff. This is not essential to a correct working of the fiber, but
    // enables advanced functionality like stack traces or finding out whose
    // fault a panic is.
    pub tracer: Tracer,
    pub fuzzable_closures: Vec<(Id, Pointer)>,
>>>>>>> 275f00f7
}

#[derive(Clone, Debug)]
pub enum Status {
    Running,
    CreatingChannel {
        capacity: Capacity,
    },
    Sending {
        channel: ChannelId,
        packet: Packet,
    },
    Receiving {
        channel: ChannelId,
    },
    InParallelScope {
        body: Pointer,
    },
    InTry {
        body: Pointer,
    },
    Done,
    Panicked {
        reason: String,
        responsible: Option<Id>,
    },
}

#[derive(Debug, Clone, Copy, PartialEq, Eq, Hash)]
pub struct InstructionPointer {
    /// Pointer to the closure object that is currently running code.
    closure: Pointer,

    /// Index of the next instruction to run.
    instruction: usize,
}
impl InstructionPointer {
    fn null_pointer() -> Self {
        Self {
            closure: Pointer::null(),
            instruction: 0,
        }
    }
    fn start_of_closure(closure: Pointer) -> Self {
        Self {
            closure,
            instruction: 0,
        }
    }
}

pub enum ExecutionResult {
    Finished(Packet),
    Panicked {
        reason: String,
        responsible: Option<Id>,
    },
}

impl Fiber {
    fn new_with_heap(heap: Heap) -> Self {
        Self {
            status: Status::Done,
            next_instruction: InstructionPointer::null_pointer(),
            data_stack: vec![],
            call_stack: vec![],
            import_stack: vec![],
            responsible_stack: vec![],
            heap,
        }
    }
    pub fn new_for_running_closure(heap: Heap, closure: Pointer, arguments: &[Pointer]) -> Self {
        assert!(
            !matches!(heap.get(closure).data, Data::Builtin(_)),
            "can only use with closures, not builtins"
        );

        let mut fiber = Self::new_with_heap(heap);

        fiber.data_stack.extend(arguments);
        fiber.data_stack.push(closure);

        fiber.status = Status::Running;
        fiber.run_instruction(
            &mut PanickingUseProvider,
            &mut DummyInFiberTracer,
            Instruction::Call {
                num_args: arguments.len(),
            },
        );
        fiber
    }
    pub fn new_for_running_module_closure(closure: Closure) -> Self {
        assert_eq!(
            closure.captured.len(),
            0,
            "closure is not a module closure (it captures stuff)."
        );
        assert_eq!(
            closure.num_args, 0,
            "closure is not a module closure (it has arguments)."
        );
        let mut heap = Heap::default();
        let closure = heap.create_closure(closure);
        Self::new_for_running_closure(heap, closure, &[])
    }

    pub fn tear_down(mut self) -> ExecutionResult {
        match self.status {
            Status::Done => ExecutionResult::Finished(Packet {
                heap: self.heap,
                address: self.data_stack.pop().unwrap(),
            }),
            Status::Panicked {
                reason,
                responsible,
            } => ExecutionResult::Panicked {
                reason,
                responsible,
            },
            _ => panic!("Called `tear_down` on a fiber that's still running."),
        }
    }

    pub fn status(&self) -> Status {
        self.status.clone()
    }

    // If the status of this fiber is something else than `Status::Running`
    // after running, then the VM that manages this fiber is expected to perform
    // some action and to then call the corresponding `complete_*` method before
    // calling `run` again.

    pub fn complete_channel_create(&mut self, channel: ChannelId) {
        assert!(matches!(self.status, Status::CreatingChannel { .. }));

        let send_port_symbol = self.heap.create_symbol("SendPort".to_string());
        let receive_port_symbol = self.heap.create_symbol("ReceivePort".to_string());
        let send_port = self.heap.create_send_port(channel);
        let receive_port = self.heap.create_receive_port(channel);
        self.data_stack.push(self.heap.create_struct(HashMap::from([
            (send_port_symbol, send_port),
            (receive_port_symbol, receive_port),
        ])));
        self.status = Status::Running;
    }
    pub fn complete_send(&mut self) {
        assert!(matches!(self.status, Status::Sending { .. }));

        self.data_stack.push(self.heap.create_nothing());
        self.status = Status::Running;
    }
    pub fn complete_receive(&mut self, packet: Packet) {
        assert!(matches!(self.status, Status::Receiving { .. }));

        let address = packet
            .heap
            .clone_single_to_other_heap(&mut self.heap, packet.address);
        self.data_stack.push(address);
        self.status = Status::Running;
    }
    pub fn complete_parallel_scope(&mut self, result: Result<Packet, String>) {
        assert!(matches!(self.status, Status::InParallelScope { .. }));

        match result {
            Ok(packet) => {
                let value = packet
                    .heap
                    .clone_single_to_other_heap(&mut self.heap, packet.value);
                self.data_stack.push(value);
                self.status = Status::Running;
            }
            Err(reason) => self.panic(reason),
        }
    }
<<<<<<< HEAD
    pub fn complete_try(&mut self, result: ExecutionResult) {
        let result = match result {
            ExecutionResult::Finished(Packet {
                heap,
                address: return_value,
            }) => {
                let ok = self.heap.create_symbol("Ok".to_string());
                let return_value = heap.clone_single_to_other_heap(&mut self.heap, return_value);
                self.heap.create_list(&[ok, return_value])
            }
            ExecutionResult::Panicked { reason, .. } => {
                let err = self.heap.create_symbol("Err".to_string());
                let reason = self.heap.create_text(reason);
                self.heap.create_list(&[err, reason])
            }
        };
        self.data_stack.push(result);
=======
    pub fn complete_try(&mut self, result: Result<Packet, String>) {
        assert!(matches!(self.status, Status::InTry { .. }));

        let result = result
            .map(|Packet { heap, value }| heap.clone_single_to_other_heap(&mut self.heap, value))
            .map_err(|reason| self.heap.create_text(reason));
        self.data_stack.push(self.heap.create_result(result));
>>>>>>> 275f00f7
        self.status = Status::Running;
    }

    fn get_from_data_stack(&self, offset: usize) -> Pointer {
        self.data_stack[self.data_stack.len() - 1 - offset as usize]
    }
    pub fn panic(&mut self, reason: String) {
<<<<<<< HEAD
        self.status = Status::Panicked {
            reason,
            responsible: self.responsible_stack.last().cloned(),
        };
=======
        assert!(!matches!(
            self.status,
            Status::Done | Status::Panicked { .. }
        ));
        self.status = Status::Panicked { reason };
>>>>>>> 275f00f7
    }

    pub fn run(
        &mut self,
        use_provider: &mut dyn UseProvider,
        execution_controller: &mut dyn ExecutionController,
        tracer: &mut dyn InFiberTracer,
    ) {
        assert!(
            matches!(self.status, Status::Running),
            "Called Fiber::run on a fiber that is not ready to run."
        );
        while matches!(self.status, Status::Running)
            && execution_controller.should_continue_running()
        {
            let current_closure = self.heap.get(self.next_instruction.closure);
            let current_body = if let Data::Closure(Closure { body, .. }) = &current_closure.data {
                body
            } else {
                panic!("The instruction pointer points to a non-closure.");
            };
            let instruction = current_body[self.next_instruction.instruction].clone();

            if TRACE {
                trace!(
                    "Data stack: {}",
                    self.data_stack
                        .iter()
                        .map(|it| it.format(&self.heap))
                        .join(", ")
                );
                trace!(
                    "Call stack: {}",
                    self.call_stack
                        .iter()
                        .map(|ip| format!("{}:{}", ip.closure, ip.instruction))
                        .join(", ")
                );
                trace!(
                    "Instruction pointer: {}:{}",
                    self.next_instruction.closure,
                    self.next_instruction.instruction
                );
                trace!("Heap: {:?}", self.heap);
                trace!("Running instruction: {instruction:?}");
            }

            self.next_instruction.instruction += 1;
            self.run_instruction(use_provider, tracer, instruction);
            execution_controller.instruction_executed();

            if self.next_instruction == InstructionPointer::null_pointer() {
                self.status = Status::Done;
            }
        }
    }
    pub fn run_instruction(
        &mut self,
        use_provider: &mut dyn UseProvider,
        tracer: &mut dyn InFiberTracer,
        instruction: Instruction,
    ) {
        match instruction {
            Instruction::CreateInt(int) => {
                let address = self.heap.create_int(int.into());
                self.data_stack.push(address);
            }
            Instruction::CreateText(text) => {
                let address = self.heap.create_text(text);
                self.data_stack.push(address);
            }
            Instruction::CreateSymbol(symbol) => {
                let address = self.heap.create_symbol(symbol);
                self.data_stack.push(address);
            }
            Instruction::CreateStruct { num_entries } => {
                let mut key_value_addresses = vec![];
                for _ in 0..(2 * num_entries) {
                    key_value_addresses.push(self.data_stack.pop().unwrap());
                }
                let mut entries = HashMap::new();
                for mut key_and_value in &key_value_addresses.into_iter().rev().chunks(2) {
                    let key = key_and_value.next().unwrap();
                    let value = key_and_value.next().unwrap();
                    assert_eq!(key_and_value.next(), None);
                    entries.insert(key, value);
                }
                let address = self.heap.create_struct(entries);
                self.data_stack.push(address);
            }
            Instruction::CreateClosure {
                num_args,
                body,
                captured,
                is_curly,
            } => {
                let captured = captured
                    .iter()
                    .map(|offset| self.get_from_data_stack(*offset))
                    .collect_vec();
                for address in &captured {
                    self.heap.dup(*address);
                }
                let address = self.heap.create_closure(Closure {
                    captured,
                    num_args,
                    body,
                    responsible: if is_curly {
                        None
                    } else {
                        self.responsible_stack.last().cloned()
                    },
                });
                self.data_stack.push(address);
            }
            Instruction::CreateBuiltin(builtin) => {
                let address = self.heap.create_builtin(builtin);
                self.data_stack.push(address);
            }
            Instruction::PushFromStack(offset) => {
                let address = self.get_from_data_stack(offset);
                self.heap.dup(address);
                self.data_stack.push(address);
            }
            Instruction::PopMultipleBelowTop(n) => {
                let top = self.data_stack.pop().unwrap();
                for _ in 0..n {
                    let address = self.data_stack.pop().unwrap();
                    self.heap.drop(address);
                }
                self.data_stack.push(top);
            }
            Instruction::Call { num_args } => {
                let closure_address = self.data_stack.pop().unwrap();
                let mut args = vec![];
                for _ in 0..num_args {
                    args.push(self.data_stack.pop().unwrap());
                }
                args.reverse();

                let object = self.heap.get(closure_address);
                match object.data.clone() {
                    Data::Closure(Closure {
                        captured,
                        num_args: expected_num_args,
                        responsible,
                        ..
                    }) => {
                        if num_args != expected_num_args {
                            self.panic(format!("Closure expects {expected_num_args} parameters, but you called it with {num_args} arguments."));
                            return;
                        }

                        self.call_stack.push(self.next_instruction);
                        self.data_stack.append(&mut captured.clone());
                        for captured in captured {
                            self.heap.dup(captured);
                        }
                        self.data_stack.append(&mut args);
                        if let Some(responsible) = responsible {
                            self.responsible_stack.push(responsible);
                        }
                        self.next_instruction =
                            InstructionPointer::start_of_closure(closure_address);
                    }
                    Data::Builtin(Builtin { function: builtin }) => {
                        self.heap.drop(closure_address);
                        self.run_builtin_function(&builtin, &args);
                    }
                    _ => {
                        self.panic(format!(
                            "you can only call closures and builtins, but you tried to call {}",
                            object.format(&self.heap),
                        ));
                    }
                };
            }
            Instruction::Return => {
                let closure: Closure = self
                    .heap
                    .get(self.next_instruction.closure)
                    .data
                    .clone()
                    .try_into()
                    .unwrap();
                if closure.responsible.is_some() {
                    self.responsible_stack.pop().unwrap();
                }
                self.heap.drop(self.next_instruction.closure);
                let caller = self.call_stack.pop().unwrap();
                self.next_instruction = caller;
            }
            Instruction::UseModule { current_module } => {
                let relative_path = self.data_stack.pop().unwrap();
                match self.use_module(use_provider, current_module, relative_path) {
                    Ok(()) => {}
                    Err(reason) => {
                        self.panic(reason);
                    }
                }
            }
            Instruction::StartResponsibility(responsible) => {
                self.responsible_stack.push(responsible);
            }
            Instruction::EndResponsibility => {
                self.responsible_stack.pop().unwrap();
            }
            Instruction::Needs => {
                let reason = self.data_stack.pop().unwrap();
                let condition = self.data_stack.pop().unwrap();

                let reason = match self.heap.get(reason).data.clone() {
                    Data::Text(reason) => reason.value,
                    _ => {
                        self.panic("you can only use text as the reason of a `needs`".to_string());
                        return;
                    }
                };

                match self.heap.get(condition).data.clone() {
                    Data::Symbol(symbol) => match symbol.value.as_str() {
                        "True" => {
                            self.data_stack.push(self.heap.create_nothing());
                        }
                        "False" => self.panic(reason),
                        _ => {
                            self.panic("Needs expects True or False as a symbol.".to_string());
                        }
                    },
                    _ => {
                        self.panic("Needs expects a boolean symbol.".to_string());
                    }
                }
            }
            Instruction::RegisterFuzzableClosure(id) => {
                let closure = *self.data_stack.last().unwrap();
                if !matches!(self.heap.get(closure).data, Data::Closure(_)) {
                    panic!("Instruction RegisterFuzzableClosure executed, but stack top is not a closure.");
                }
                self.heap.dup(closure);
                tracer.found_fuzzable_closure(&self.heap, id, closure);
            }
            Instruction::TraceValueEvaluated(id) => {
                let value = *self.data_stack.last().unwrap();
                self.heap.dup(value);
                tracer.value_evaluated(&self.heap, id, value);
            }
            Instruction::TraceCallStarts { id, num_args } => {
                let closure = *self.data_stack.last().unwrap();
                self.heap.dup(closure);

                let mut args = vec![];
                let stack_size = self.data_stack.len();
                for i in 0..num_args {
                    let argument = self.data_stack[stack_size - i - 2];
                    self.heap.dup(argument);
                    args.push(argument);
                }
                args.reverse();

                tracer.call_started(&self.heap, id, closure, args);
            }
            Instruction::TraceCallEnds => {
                let return_value = *self.data_stack.last().unwrap();
                self.heap.dup(return_value);
                tracer.call_ended(&self.heap, return_value);
            }
            Instruction::TraceNeedsStarts { id } => {
                let condition = self.data_stack[self.data_stack.len() - 2];
                let reason = self.data_stack[self.data_stack.len() - 1];
                self.heap.dup(condition);
                self.heap.dup(reason);
                tracer.needs_started(&self.heap, id, condition, reason);
            }
            Instruction::TraceNeedsEnds => {
                let nothing = *self.data_stack.last().unwrap();
                self.heap.dup(nothing);
                tracer.needs_ended();
            }
            Instruction::TraceModuleStarts { module } => {
                if self.import_stack.contains(&module) {
                    self.panic(format!(
                        "there's an import cycle ({})",
                        self.import_stack
                            .iter()
                            .skip_while(|it| **it != module)
                            .chain([&module])
                            .map(|module| format!("{module}"))
                            .join(" → "),
                    ));
                }
                self.import_stack.push(module.clone());
                tracer.module_started(module);
            }
            Instruction::TraceModuleEnds => {
                self.import_stack.pop().unwrap();
                let export_map = *self.data_stack.last().unwrap();
                self.heap.dup(export_map);
                tracer.module_ended(&self.heap, export_map);
            }
            Instruction::Error { id, errors } => {
                self.panic(format!(
                    "The fiber crashed because there {} at {id}: {errors:?}",
                    if errors.len() == 1 {
                        "was an error"
                    } else {
                        "were errors"
                    }
                ));
            }
        }
    }
}<|MERGE_RESOLUTION|>--- conflicted
+++ resolved
@@ -1,14 +1,9 @@
 use super::{
     channel::{Capacity, Packet},
     context::{ExecutionController, UseProvider},
-<<<<<<< HEAD
-    heap::{Builtin, ChannelId, Closure, Data, Heap, Pointer},
-    tracer::InFiberTracer,
-=======
     heap::{Builtin, Closure, Data, Heap, Pointer},
     ids::ChannelId,
-    tracer::{EventData, Tracer},
->>>>>>> 275f00f7
+    tracer::InFiberTracer,
 };
 use crate::{
     compiler::{hir::Id, lir::Instruction},
@@ -32,15 +27,6 @@
     pub import_stack: Vec<Module>,
     pub responsible_stack: Vec<Id>,
     pub heap: Heap,
-<<<<<<< HEAD
-=======
-
-    // Debug stuff. This is not essential to a correct working of the fiber, but
-    // enables advanced functionality like stack traces or finding out whose
-    // fault a panic is.
-    pub tracer: Tracer,
-    pub fuzzable_closures: Vec<(Id, Pointer)>,
->>>>>>> 275f00f7
 }
 
 #[derive(Clone, Debug)]
@@ -209,40 +195,22 @@
             Ok(packet) => {
                 let value = packet
                     .heap
-                    .clone_single_to_other_heap(&mut self.heap, packet.value);
+                    .clone_single_to_other_heap(&mut self.heap, packet.address);
                 self.data_stack.push(value);
                 self.status = Status::Running;
             }
             Err(reason) => self.panic(reason),
         }
     }
-<<<<<<< HEAD
     pub fn complete_try(&mut self, result: ExecutionResult) {
         let result = match result {
             ExecutionResult::Finished(Packet {
                 heap,
                 address: return_value,
-            }) => {
-                let ok = self.heap.create_symbol("Ok".to_string());
-                let return_value = heap.clone_single_to_other_heap(&mut self.heap, return_value);
-                self.heap.create_list(&[ok, return_value])
-            }
-            ExecutionResult::Panicked { reason, .. } => {
-                let err = self.heap.create_symbol("Err".to_string());
-                let reason = self.heap.create_text(reason);
-                self.heap.create_list(&[err, reason])
-            }
+            }) => Ok(heap.clone_single_to_other_heap(&mut self.heap, return_value)),
+            ExecutionResult::Panicked { reason, .. } => Err(self.heap.create_text(reason)),
         };
-        self.data_stack.push(result);
-=======
-    pub fn complete_try(&mut self, result: Result<Packet, String>) {
-        assert!(matches!(self.status, Status::InTry { .. }));
-
-        let result = result
-            .map(|Packet { heap, value }| heap.clone_single_to_other_heap(&mut self.heap, value))
-            .map_err(|reason| self.heap.create_text(reason));
         self.data_stack.push(self.heap.create_result(result));
->>>>>>> 275f00f7
         self.status = Status::Running;
     }
 
@@ -250,18 +218,14 @@
         self.data_stack[self.data_stack.len() - 1 - offset as usize]
     }
     pub fn panic(&mut self, reason: String) {
-<<<<<<< HEAD
+        assert!(!matches!(
+            self.status,
+            Status::Done | Status::Panicked { .. }
+        ));
         self.status = Status::Panicked {
             reason,
             responsible: self.responsible_stack.last().cloned(),
         };
-=======
-        assert!(!matches!(
-            self.status,
-            Status::Done | Status::Panicked { .. }
-        ));
-        self.status = Status::Panicked { reason };
->>>>>>> 275f00f7
     }
 
     pub fn run(
