use super::{
    channel::{Capacity, Packet},
    context::{ExecutionController, PanickingUseProvider, UseProvider},
    heap::{Builtin, Closure, Data, Heap, Pointer},
    ids::ChannelId,
<<<<<<< HEAD
    tracer::InFiberTracer,
=======
    tracer::{dummy::DummyTracer, FiberTracer, Tracer},
    FiberId,
>>>>>>> fa090e23
};
use crate::{
    compiler::{hir::Id, lir::Instruction},
    module::Module,
<<<<<<< HEAD
    vm::{context::PanickingUseProvider, tracer::DummyInFiberTracer},
=======
>>>>>>> fa090e23
};
use itertools::Itertools;
use std::collections::HashMap;
use tracing::trace;

const TRACE: bool = false;

/// A fiber represents an execution thread of a program. It's a stack-based
/// machine that runs instructions from a LIR. Fibers are owned by a `Vm`.
#[derive(Clone)]
pub struct Fiber {
    pub status: Status,
    next_instruction: InstructionPointer,
    pub data_stack: Vec<Pointer>,
    pub call_stack: Vec<InstructionPointer>,
    pub import_stack: Vec<Module>,
    pub responsible_stack: Vec<Id>,
    pub heap: Heap,
}

#[derive(Clone, Debug)]
pub enum Status {
    Running,
    CreatingChannel {
        capacity: Capacity,
    },
    Sending {
        channel: ChannelId,
        packet: Packet,
    },
    Receiving {
        channel: ChannelId,
    },
    InParallelScope {
        body: Pointer,
    },
    InTry {
        body: Pointer,
    },
    Done,
    Panicked {
        reason: String,
        responsible: Option<Id>,
    },
}

#[derive(Debug, Clone, Copy, PartialEq, Eq, Hash)]
pub struct InstructionPointer {
    /// Pointer to the closure object that is currently running code.
    closure: Pointer,

    /// Index of the next instruction to run.
    instruction: usize,
}
impl InstructionPointer {
    fn null_pointer() -> Self {
        Self {
            closure: Pointer::null(),
            instruction: 0,
        }
    }
    fn start_of_closure(closure: Pointer) -> Self {
        Self {
            closure,
            instruction: 0,
        }
    }
}

pub enum ExecutionResult {
    Finished(Packet),
    Panicked {
        reason: String,
        responsible: Option<Id>,
    },
}

impl Fiber {
    fn new_with_heap(heap: Heap) -> Self {
        Self {
            status: Status::Done,
            next_instruction: InstructionPointer::null_pointer(),
            data_stack: vec![],
            call_stack: vec![],
            import_stack: vec![],
            responsible_stack: vec![],
            heap,
        }
    }
    pub fn new_for_running_closure(heap: Heap, closure: Pointer, arguments: &[Pointer]) -> Self {
<<<<<<< HEAD
        assert!(
            !matches!(heap.get(closure).data, Data::Builtin(_)),
            "can only use with closures, not builtins"
        );
=======
        let Data::Closure(Closure { id, .. }) = &heap.get(closure).data else {
            panic!("Can only use with closures.");
        };
        let id = id.clone();
>>>>>>> fa090e23

        let mut fiber = Self::new_with_heap(heap);
        let runner_closure = fiber.heap.create(Data::Closure(Closure {
            id: id.clone(),
            captured: vec![],
            num_args: 0,
            body: vec![
                Instruction::TraceCallStarts {
                    id,
                    num_args: arguments.len(),
                },
                Instruction::Call {
                    num_args: arguments.len(),
                },
                Instruction::TraceCallEnds,
                Instruction::Return,
            ],
            responsible: None,
        }));
        fiber.data_stack.extend(arguments);
        fiber.data_stack.push(closure);
        fiber.data_stack.push(runner_closure);

        fiber.status = Status::Running;
        fiber.run_instruction(
<<<<<<< HEAD
            &mut PanickingUseProvider,
            &mut DummyInFiberTracer,
            Instruction::Call {
                num_args: arguments.len(),
            },
=======
            &PanickingUseProvider,
            &mut DummyTracer.for_fiber(FiberId::root()),
            Instruction::Call { num_args: 0 },
>>>>>>> fa090e23
        );
        fiber
    }
    pub fn new_for_running_module_closure(closure: Closure) -> Self {
        assert_eq!(
            closure.captured.len(),
            0,
<<<<<<< HEAD
            "closure is not a module closure (it captures stuff)."
        );
        assert_eq!(
            closure.num_args, 0,
            "closure is not a module closure (it has arguments)."
=======
            "Closure is not a module closure (it captures stuff)."
        );
        assert_eq!(
            closure.num_args, 0,
            "Closure is not a module closure (it has arguments)."
>>>>>>> fa090e23
        );
        let mut heap = Heap::default();
        let closure = heap.create_closure(closure);
        Self::new_for_running_closure(heap, closure, &[])
    }

    pub fn tear_down(mut self) -> ExecutionResult {
        match self.status {
            Status::Done => ExecutionResult::Finished(Packet {
                heap: self.heap,
                address: self.data_stack.pop().unwrap(),
            }),
            Status::Panicked {
                reason,
                responsible,
            } => ExecutionResult::Panicked {
                reason,
                responsible,
            },
            _ => panic!("Called `tear_down` on a fiber that's still running."),
        }
    }

    pub fn status(&self) -> Status {
        self.status.clone()
    }

    // If the status of this fiber is something else than `Status::Running`
    // after running, then the VM that manages this fiber is expected to perform
    // some action and to then call the corresponding `complete_*` method before
    // calling `run` again.

    pub fn complete_channel_create(&mut self, channel: ChannelId) {
        assert!(matches!(self.status, Status::CreatingChannel { .. }));

        let send_port_symbol = self.heap.create_symbol("SendPort".to_string());
        let receive_port_symbol = self.heap.create_symbol("ReceivePort".to_string());
        let send_port = self.heap.create_send_port(channel);
        let receive_port = self.heap.create_receive_port(channel);
        self.data_stack.push(self.heap.create_struct(HashMap::from([
            (send_port_symbol, send_port),
            (receive_port_symbol, receive_port),
        ])));
        self.status = Status::Running;
    }
    pub fn complete_send(&mut self) {
        assert!(matches!(self.status, Status::Sending { .. }));

        self.data_stack.push(self.heap.create_nothing());
        self.status = Status::Running;
    }
    pub fn complete_receive(&mut self, packet: Packet) {
        assert!(matches!(self.status, Status::Receiving { .. }));

        let address = packet
            .heap
            .clone_single_to_other_heap(&mut self.heap, packet.address);
        self.data_stack.push(address);
        self.status = Status::Running;
    }
    pub fn complete_parallel_scope(&mut self, result: Result<Packet, String>) {
        assert!(matches!(self.status, Status::InParallelScope { .. }));

        match result {
            Ok(packet) => {
                let value = packet
                    .heap
                    .clone_single_to_other_heap(&mut self.heap, packet.address);
                self.data_stack.push(value);
                self.status = Status::Running;
            }
            Err(reason) => self.panic(reason),
        }
    }
    pub fn complete_try(&mut self, result: ExecutionResult) {
<<<<<<< HEAD
=======
        assert!(matches!(self.status, Status::InTry { .. }));
>>>>>>> fa090e23
        let result = match result {
            ExecutionResult::Finished(Packet {
                heap,
                address: return_value,
            }) => Ok(heap.clone_single_to_other_heap(&mut self.heap, return_value)),
            ExecutionResult::Panicked { reason, .. } => Err(self.heap.create_text(reason)),
        };
        self.data_stack.push(self.heap.create_result(result));
        self.status = Status::Running;
    }

    fn get_from_data_stack(&self, offset: usize) -> Pointer {
        self.data_stack[self.data_stack.len() - 1 - offset]
    }
    pub fn panic(&mut self, reason: String) {
        assert!(!matches!(
            self.status,
            Status::Done | Status::Panicked { .. }
        ));
        self.status = Status::Panicked {
            reason,
            responsible: self.responsible_stack.last().cloned(),
        };
    }

    pub fn run(
        &mut self,
<<<<<<< HEAD
        use_provider: &mut dyn UseProvider,
        execution_controller: &mut dyn ExecutionController,
        tracer: &mut dyn InFiberTracer,
=======
        use_provider: &dyn UseProvider,
        execution_controller: &mut dyn ExecutionController,
        tracer: &mut FiberTracer,
>>>>>>> fa090e23
    ) {
        assert!(
            matches!(self.status, Status::Running),
            "Called Fiber::run on a fiber that is not ready to run."
        );
        while matches!(self.status, Status::Running)
            && execution_controller.should_continue_running()
        {
            let current_closure = self.heap.get(self.next_instruction.closure);
            let current_body = if let Data::Closure(Closure { body, .. }) = &current_closure.data {
                body
            } else {
                panic!("The instruction pointer points to a non-closure.");
            };
            let instruction = current_body[self.next_instruction.instruction].clone();

            if TRACE {
                trace!(
                    "Instruction pointer: {}:{}",
                    self.next_instruction.closure,
                    self.next_instruction.instruction
                );
                trace!(
                    "Data stack: {}",
                    self.data_stack
                        .iter()
                        .map(|it| it.format(&self.heap))
                        .join(", ")
                );
                trace!(
                    "Call stack: {}",
                    self.call_stack
                        .iter()
                        .map(|ip| format!("{}:{}", ip.closure, ip.instruction))
                        .join(", ")
                );
                trace!(
                    "Responsible stack: {}",
                    self.responsible_stack
                        .iter()
                        .map(|responsible| format!("{}", responsible))
                        .join(", ")
                );
                trace!("Heap: {:?}", self.heap);
                trace!("Running instruction: {instruction:?}");
            }

            self.next_instruction.instruction += 1;
            self.run_instruction(use_provider, tracer, instruction);
            execution_controller.instruction_executed();

            if self.next_instruction == InstructionPointer::null_pointer() {
                self.status = Status::Done;
            }
        }
    }
    pub fn run_instruction(
        &mut self,
<<<<<<< HEAD
        use_provider: &mut dyn UseProvider,
        tracer: &mut dyn InFiberTracer,
=======
        use_provider: &dyn UseProvider,
        tracer: &mut FiberTracer,
>>>>>>> fa090e23
        instruction: Instruction,
    ) {
        match instruction {
            Instruction::CreateInt(int) => {
                let address = self.heap.create_int(int.into());
                self.data_stack.push(address);
            }
            Instruction::CreateText(text) => {
                let address = self.heap.create_text(text);
                self.data_stack.push(address);
            }
            Instruction::CreateSymbol(symbol) => {
                let address = self.heap.create_symbol(symbol);
                self.data_stack.push(address);
            }
            Instruction::CreateStruct { num_entries } => {
                let mut key_value_addresses = vec![];
                for _ in 0..(2 * num_entries) {
                    key_value_addresses.push(self.data_stack.pop().unwrap());
                }
                let mut entries = HashMap::new();
                for mut key_and_value in &key_value_addresses.into_iter().rev().chunks(2) {
                    let key = key_and_value.next().unwrap();
                    let value = key_and_value.next().unwrap();
                    assert_eq!(key_and_value.next(), None);
                    entries.insert(key, value);
                }
                let address = self.heap.create_struct(entries);
                self.data_stack.push(address);
            }
            Instruction::CreateClosure {
                id,
                num_args,
                body,
                captured,
                is_curly,
            } => {
                let captured = captured
                    .iter()
                    .map(|offset| self.get_from_data_stack(*offset))
                    .collect_vec();
                for address in &captured {
                    self.heap.dup(*address);
                }
                let address = self.heap.create_closure(Closure {
                    id,
                    captured,
                    num_args,
                    body,
                    responsible: if is_curly {
                        self.responsible_stack.last().cloned()
                    } else {
                        None
                    },
                });
                self.data_stack.push(address);
            }
            Instruction::CreateBuiltin(builtin) => {
                let address = self.heap.create_builtin(builtin);
                self.data_stack.push(address);
            }
            Instruction::PushFromStack(offset) => {
                let address = self.get_from_data_stack(offset);
                self.heap.dup(address);
                self.data_stack.push(address);
            }
            Instruction::PopMultipleBelowTop(n) => {
                let top = self.data_stack.pop().unwrap();
                for _ in 0..n {
                    let address = self.data_stack.pop().unwrap();
                    self.heap.drop(address);
                }
                self.data_stack.push(top);
            }
            Instruction::Call { num_args } => {
                let closure_address = self.data_stack.pop().unwrap();
                let mut args = vec![];
                for _ in 0..num_args {
                    args.push(self.data_stack.pop().unwrap());
                }
                args.reverse();

                let object = self.heap.get(closure_address);
                match object.data.clone() {
                    Data::Closure(Closure {
                        captured,
                        num_args: expected_num_args,
                        responsible,
                        ..
                    }) => {
                        if num_args != expected_num_args {
                            self.panic(format!("a closure expected {expected_num_args} parameters, but you called it with {num_args} arguments"));
                            return;
                        }

                        self.call_stack.push(self.next_instruction);
                        self.data_stack.append(&mut captured.clone());
                        for captured in captured {
                            self.heap.dup(captured);
                        }
                        self.data_stack.append(&mut args);
                        if let Some(responsible) = responsible {
                            self.responsible_stack.push(responsible);
                        }
                        self.next_instruction =
                            InstructionPointer::start_of_closure(closure_address);
                    }
                    Data::Builtin(Builtin { function: builtin }) => {
                        self.heap.drop(closure_address);
                        self.run_builtin_function(&builtin, &args);
                    }
                    _ => {
                        self.panic(format!(
                            "you can only call closures and builtins, but you tried to call {}",
                            object.format(&self.heap),
                        ));
                    }
                };
            }
            Instruction::Return => {
                let closure: Closure = self
                    .heap
                    .get(self.next_instruction.closure)
                    .data
                    .clone()
                    .try_into()
                    .unwrap();
                if closure.responsible.is_some() {
                    self.responsible_stack.pop().unwrap();
                }
                self.heap.drop(self.next_instruction.closure);
                let caller = self.call_stack.pop().unwrap();
                self.next_instruction = caller;
            }
            Instruction::UseModule { current_module } => {
                let relative_path = self.data_stack.pop().unwrap();
                match self.use_module(use_provider, current_module, relative_path) {
                    Ok(()) => {}
                    Err(reason) => {
                        self.panic(reason);
                    }
                }
            }
            Instruction::StartResponsibility(responsible) => {
                self.responsible_stack.push(responsible);
            }
            Instruction::EndResponsibility => {
                self.responsible_stack.pop().unwrap();
            }
            Instruction::Needs => {
                let reason = self.data_stack.pop().unwrap();
                let condition = self.data_stack.pop().unwrap();

                let reason = match self.heap.get(reason).data.clone() {
                    Data::Text(reason) => reason.value,
                    _ => {
                        self.panic("you can only use text as the reason of a `needs`".to_string());
                        return;
                    }
                };

                match self.heap.get(condition).data.clone() {
                    Data::Symbol(symbol) => match symbol.value.as_str() {
                        "True" => {
                            self.data_stack.push(self.heap.create_nothing());
                        }
                        "False" => self.panic(reason),
                        _ => {
                            self.panic("needs expect True or False as the condition".to_string());
                        }
                    },
                    _ => {
                        self.panic("needs expect a boolean symbol as the condition".to_string());
                    }
                }
            }
            Instruction::RegisterFuzzableClosure(id) => {
                let closure = *self.data_stack.last().unwrap();
                if !matches!(self.heap.get(closure).data, Data::Closure(_)) {
                    panic!("Instruction RegisterFuzzableClosure executed, but stack top is not a closure.");
                }
                self.heap.dup(closure);
<<<<<<< HEAD
                tracer.found_fuzzable_closure(&self.heap, id, closure);
=======
                tracer.found_fuzzable_closure(id, closure, &self.heap);
>>>>>>> fa090e23
            }
            Instruction::TraceValueEvaluated(id) => {
                let value = *self.data_stack.last().unwrap();
                self.heap.dup(value);
<<<<<<< HEAD
                tracer.value_evaluated(&self.heap, id, value);
=======
                tracer.value_evaluated(id, value, &self.heap);
>>>>>>> fa090e23
            }
            Instruction::TraceCallStarts { id, num_args } => {
                let closure = *self.data_stack.last().unwrap();
                self.heap.dup(closure);

                let mut args = vec![];
                let stack_size = self.data_stack.len();
                for i in 0..num_args {
                    let argument = self.data_stack[stack_size - i - 2];
                    self.heap.dup(argument);
                    args.push(argument);
                }
                args.reverse();

<<<<<<< HEAD
                tracer.call_started(&self.heap, id, closure, args);
=======
                tracer.call_started(id, closure, args, &self.heap);
>>>>>>> fa090e23
            }
            Instruction::TraceCallEnds => {
                let return_value = *self.data_stack.last().unwrap();
                self.heap.dup(return_value);
<<<<<<< HEAD
                tracer.call_ended(&self.heap, return_value);
=======
                tracer.call_ended(return_value, &self.heap);
>>>>>>> fa090e23
            }
            Instruction::TraceNeedsStarts { id } => {
                let condition = self.data_stack[self.data_stack.len() - 2];
                let reason = self.data_stack[self.data_stack.len() - 1];
                self.heap.dup(condition);
                self.heap.dup(reason);
<<<<<<< HEAD
                tracer.needs_started(&self.heap, id, condition, reason);
=======
                tracer.needs_started(id, condition, reason, &self.heap);
>>>>>>> fa090e23
            }
            Instruction::TraceNeedsEnds => {
                let nothing = *self.data_stack.last().unwrap();
                self.heap.dup(nothing);
                tracer.needs_ended();
            }
            Instruction::TraceModuleStarts { module } => {
                if self.import_stack.contains(&module) {
                    self.panic(format!(
                        "there's an import cycle ({})",
                        self.import_stack
                            .iter()
                            .skip_while(|it| **it != module)
                            .chain([&module])
                            .map(|module| format!("{module}"))
                            .join(" → "),
                    ));
                }
                self.import_stack.push(module.clone());
                tracer.module_started(module);
            }
            Instruction::TraceModuleEnds => {
                self.import_stack.pop().unwrap();
                let export_map = *self.data_stack.last().unwrap();
                self.heap.dup(export_map);
<<<<<<< HEAD
                tracer.module_ended(&self.heap, export_map);
=======
                tracer.module_ended(export_map, &self.heap);
>>>>>>> fa090e23
            }
            Instruction::Error { id, errors } => {
                self.panic(format!(
                    "there {} at {id}: {errors:?}",
                    if errors.len() == 1 {
                        "was an error"
                    } else {
                        "were errors"
                    }
                ));
            }
        }
    }
}<|MERGE_RESOLUTION|>--- conflicted
+++ resolved
@@ -3,20 +3,12 @@
     context::{ExecutionController, PanickingUseProvider, UseProvider},
     heap::{Builtin, Closure, Data, Heap, Pointer},
     ids::ChannelId,
-<<<<<<< HEAD
-    tracer::InFiberTracer,
-=======
     tracer::{dummy::DummyTracer, FiberTracer, Tracer},
     FiberId,
->>>>>>> fa090e23
 };
 use crate::{
     compiler::{hir::Id, lir::Instruction},
     module::Module,
-<<<<<<< HEAD
-    vm::{context::PanickingUseProvider, tracer::DummyInFiberTracer},
-=======
->>>>>>> fa090e23
 };
 use itertools::Itertools;
 use std::collections::HashMap;
@@ -107,17 +99,10 @@
         }
     }
     pub fn new_for_running_closure(heap: Heap, closure: Pointer, arguments: &[Pointer]) -> Self {
-<<<<<<< HEAD
-        assert!(
-            !matches!(heap.get(closure).data, Data::Builtin(_)),
-            "can only use with closures, not builtins"
-        );
-=======
         let Data::Closure(Closure { id, .. }) = &heap.get(closure).data else {
             panic!("Can only use with closures.");
         };
         let id = id.clone();
->>>>>>> fa090e23
 
         let mut fiber = Self::new_with_heap(heap);
         let runner_closure = fiber.heap.create(Data::Closure(Closure {
@@ -143,17 +128,9 @@
 
         fiber.status = Status::Running;
         fiber.run_instruction(
-<<<<<<< HEAD
-            &mut PanickingUseProvider,
-            &mut DummyInFiberTracer,
-            Instruction::Call {
-                num_args: arguments.len(),
-            },
-=======
             &PanickingUseProvider,
             &mut DummyTracer.for_fiber(FiberId::root()),
             Instruction::Call { num_args: 0 },
->>>>>>> fa090e23
         );
         fiber
     }
@@ -161,19 +138,11 @@
         assert_eq!(
             closure.captured.len(),
             0,
-<<<<<<< HEAD
-            "closure is not a module closure (it captures stuff)."
-        );
-        assert_eq!(
-            closure.num_args, 0,
-            "closure is not a module closure (it has arguments)."
-=======
             "Closure is not a module closure (it captures stuff)."
         );
         assert_eq!(
             closure.num_args, 0,
             "Closure is not a module closure (it has arguments)."
->>>>>>> fa090e23
         );
         let mut heap = Heap::default();
         let closure = heap.create_closure(closure);
@@ -249,10 +218,7 @@
         }
     }
     pub fn complete_try(&mut self, result: ExecutionResult) {
-<<<<<<< HEAD
-=======
         assert!(matches!(self.status, Status::InTry { .. }));
->>>>>>> fa090e23
         let result = match result {
             ExecutionResult::Finished(Packet {
                 heap,
@@ -280,15 +246,9 @@
 
     pub fn run(
         &mut self,
-<<<<<<< HEAD
-        use_provider: &mut dyn UseProvider,
-        execution_controller: &mut dyn ExecutionController,
-        tracer: &mut dyn InFiberTracer,
-=======
         use_provider: &dyn UseProvider,
         execution_controller: &mut dyn ExecutionController,
         tracer: &mut FiberTracer,
->>>>>>> fa090e23
     ) {
         assert!(
             matches!(self.status, Status::Running),
@@ -347,13 +307,8 @@
     }
     pub fn run_instruction(
         &mut self,
-<<<<<<< HEAD
-        use_provider: &mut dyn UseProvider,
-        tracer: &mut dyn InFiberTracer,
-=======
         use_provider: &dyn UseProvider,
         tracer: &mut FiberTracer,
->>>>>>> fa090e23
         instruction: Instruction,
     ) {
         match instruction {
@@ -536,20 +491,12 @@
                     panic!("Instruction RegisterFuzzableClosure executed, but stack top is not a closure.");
                 }
                 self.heap.dup(closure);
-<<<<<<< HEAD
-                tracer.found_fuzzable_closure(&self.heap, id, closure);
-=======
                 tracer.found_fuzzable_closure(id, closure, &self.heap);
->>>>>>> fa090e23
             }
             Instruction::TraceValueEvaluated(id) => {
                 let value = *self.data_stack.last().unwrap();
                 self.heap.dup(value);
-<<<<<<< HEAD
-                tracer.value_evaluated(&self.heap, id, value);
-=======
                 tracer.value_evaluated(id, value, &self.heap);
->>>>>>> fa090e23
             }
             Instruction::TraceCallStarts { id, num_args } => {
                 let closure = *self.data_stack.last().unwrap();
@@ -564,31 +511,19 @@
                 }
                 args.reverse();
 
-<<<<<<< HEAD
-                tracer.call_started(&self.heap, id, closure, args);
-=======
                 tracer.call_started(id, closure, args, &self.heap);
->>>>>>> fa090e23
             }
             Instruction::TraceCallEnds => {
                 let return_value = *self.data_stack.last().unwrap();
                 self.heap.dup(return_value);
-<<<<<<< HEAD
-                tracer.call_ended(&self.heap, return_value);
-=======
                 tracer.call_ended(return_value, &self.heap);
->>>>>>> fa090e23
             }
             Instruction::TraceNeedsStarts { id } => {
                 let condition = self.data_stack[self.data_stack.len() - 2];
                 let reason = self.data_stack[self.data_stack.len() - 1];
                 self.heap.dup(condition);
                 self.heap.dup(reason);
-<<<<<<< HEAD
-                tracer.needs_started(&self.heap, id, condition, reason);
-=======
                 tracer.needs_started(id, condition, reason, &self.heap);
->>>>>>> fa090e23
             }
             Instruction::TraceNeedsEnds => {
                 let nothing = *self.data_stack.last().unwrap();
@@ -614,11 +549,7 @@
                 self.import_stack.pop().unwrap();
                 let export_map = *self.data_stack.last().unwrap();
                 self.heap.dup(export_map);
-<<<<<<< HEAD
-                tracer.module_ended(&self.heap, export_map);
-=======
                 tracer.module_ended(export_map, &self.heap);
->>>>>>> fa090e23
             }
             Instruction::Error { id, errors } => {
                 self.panic(format!(
