use super::rcst::{Rcst, RcstError};
use crate::module::{Module, ModuleDb, Package};
use std::sync::Arc;

#[salsa::query_group(StringToRcstStorage)]
pub trait StringToRcst: ModuleDb {
    fn rcst(&self, module: Module) -> Result<Arc<Vec<Rcst>>, InvalidModuleError>;
}

fn rcst(db: &dyn StringToRcst, module: Module) -> Result<Arc<Vec<Rcst>>, InvalidModuleError> {
    if let Package::Tooling(_) = &module.package {
        return Err(InvalidModuleError::IsToolingModule);
    }
    let source = db
        .get_module_content(module)
        .ok_or(InvalidModuleError::DoesNotExist)?;
    let source = match String::from_utf8((*source).clone()) {
        Ok(source) => source,
        Err(_) => {
            return Err(InvalidModuleError::InvalidUtf8);
        }
    };
    let (rest, mut rcsts) = parse::body(&source, 0);
    if !rest.is_empty() {
        rcsts.push(Rcst::Error {
            unparsable_input: rest.to_string(),
            error: RcstError::UnparsedRest,
        });
    }
    Ok(Arc::new(rcsts))
}

#[derive(PartialEq, Eq, Debug, Clone, Copy)]
pub enum InvalidModuleError {
    DoesNotExist,
    InvalidUtf8,
    IsToolingModule,
}

impl Rcst {
    fn wrap_in_whitespace(mut self, mut whitespace: Vec<Rcst>) -> Self {
        if whitespace.is_empty() {
            return self;
        }

        if let Rcst::TrailingWhitespace {
            whitespace: self_whitespace,
            ..
        } = &mut self
        {
            self_whitespace.append(&mut whitespace);
            self
        } else {
            Rcst::TrailingWhitespace {
                child: Box::new(self),
                whitespace,
            }
        }
    }
}

fn whitespace_indentation_score(whitespace: &str) -> usize {
    whitespace
        .chars()
        .map(|c| match c {
            '\t' => 2,
            c if c.is_whitespace() => 1,
            _ => panic!("whitespace_indentation_score called with something non-whitespace"),
        })
        .sum()
}

mod parse {
    // All parsers take an input and return an input that may have advanced a
    // little.
    //
    // Note: The parser is indentation-first. Indentation is more important than
    // parentheses, brackets, etc. If some part of a definition can't be parsed,
    // all the surrounding code still has a chance to be properly parsed – even
    // mid-writing after putting the opening bracket of a struct.

    use super::{
        super::rcst::{IsMultiline, Rcst, RcstError, SplitOuterTrailingWhitespace},
        whitespace_indentation_score,
    };
    use itertools::Itertools;
    use tracing::instrument;

    static MEANINGFUL_PUNCTUATION: &str = "()[]:,{}->=.|";
    static SUPPORTED_WHITESPACE: &str = " \r\n\t";

    #[instrument(level = "trace")]
    fn literal<'a>(input: &'a str, literal: &'static str) -> Option<&'a str> {
        input.strip_prefix(literal)
    }
    #[test]
    fn test_literal() {
        assert_eq!(literal("hello, world", "hello"), Some(", world"));
        assert_eq!(literal("hello, world", "hi"), None);
    }

    #[instrument(level = "trace")]
    fn equals_sign(input: &str) -> Option<(&str, Rcst)> {
        literal(input, "=").map(|it| (it, Rcst::EqualsSign))
    }
    #[instrument(level = "trace")]
    fn comma(input: &str) -> Option<(&str, Rcst)> {
        literal(input, ",").map(|it| (it, Rcst::Comma))
    }
    #[instrument(level = "trace")]
    fn dot(input: &str) -> Option<(&str, Rcst)> {
        literal(input, ".").map(|it| (it, Rcst::Dot))
    }
    #[instrument(level = "trace")]
    fn colon(input: &str) -> Option<(&str, Rcst)> {
        literal(input, ":").map(|it| (it, Rcst::Colon))
    }
    #[instrument(level = "trace")]
    fn colon_equals_sign(input: &str) -> Option<(&str, Rcst)> {
        literal(input, ":=").map(|it| (it, Rcst::ColonEqualsSign))
    }
    #[instrument(level = "trace")]
    fn bar(input: &str) -> Option<(&str, Rcst)> {
        literal(input, "|").map(|it| (it, Rcst::Bar))
    }
    #[instrument(level = "trace")]
    fn opening_bracket(input: &str) -> Option<(&str, Rcst)> {
        literal(input, "[").map(|it| (it, Rcst::OpeningBracket))
    }
    #[instrument(level = "trace")]
    fn closing_bracket(input: &str) -> Option<(&str, Rcst)> {
        literal(input, "]").map(|it| (it, Rcst::ClosingBracket))
    }
    #[instrument(level = "trace")]
    fn opening_parenthesis(input: &str) -> Option<(&str, Rcst)> {
        literal(input, "(").map(|it| (it, Rcst::OpeningParenthesis))
    }
    #[instrument(level = "trace")]
    fn closing_parenthesis(input: &str) -> Option<(&str, Rcst)> {
        literal(input, ")").map(|it| (it, Rcst::ClosingParenthesis))
    }
    #[instrument(level = "trace")]
    fn opening_curly_brace(input: &str) -> Option<(&str, Rcst)> {
        literal(input, "{").map(|it| (it, Rcst::OpeningCurlyBrace))
    }
    #[instrument(level = "trace")]
    fn closing_curly_brace(input: &str) -> Option<(&str, Rcst)> {
        literal(input, "}").map(|it| (it, Rcst::ClosingCurlyBrace))
    }
    #[instrument(level = "trace")]
    fn arrow(input: &str) -> Option<(&str, Rcst)> {
        literal(input, "->").map(|it| (it, Rcst::Arrow))
    }
    #[instrument(level = "trace")]
    fn double_quote(input: &str) -> Option<(&str, Rcst)> {
        literal(input, "\"").map(|it| (it, Rcst::DoubleQuote))
    }
    #[instrument(level = "trace")]
    fn octothorpe(input: &str) -> Option<(&str, Rcst)> {
        literal(input, "#").map(|it| (it, Rcst::Octothorpe))
    }
    #[instrument(level = "trace")]
    fn newline(input: &str) -> Option<(&str, Rcst)> {
        let newlines = vec!["\n", "\r\n"];
        for newline in newlines {
            if let Some(input) = literal(input, newline) {
                return Some((input, Rcst::Newline(newline.to_string())));
            }
        }
        None
    }

    /// "Word" refers to a bunch of characters that are not separated by
    /// whitespace or significant punctuation. Identifiers, symbols, and ints
    /// are words. Words may be invalid because they contain non-ascii or
    /// non-alphanumeric characters – for example, the word `Magic🌵` is an
    /// invalid symbol.
    #[instrument(level = "trace")]
    fn word(mut input: &str) -> Option<(&str, String)> {
        let mut chars = vec![];
        while let Some(c) = input.chars().next() {
            if c.is_whitespace() || MEANINGFUL_PUNCTUATION.contains(c) {
                break;
            }
            chars.push(c);
            input = &input[c.len_utf8()..];
        }
        if chars.is_empty() {
            None
        } else {
            Some((input, chars.into_iter().join("")))
        }
    }
    #[test]
    fn test_word() {
        assert_eq!(word("hello, world"), Some((", world", "hello".to_string())));
        assert_eq!(
            word("I💖Candy blub"),
            Some((" blub", "I💖Candy".to_string()))
        );
        assert_eq!(word("012🔥hi"), Some(("", "012🔥hi".to_string())));
        assert_eq!(word("foo(blub)"), Some(("(blub)", "foo".to_string())));
    }

    #[instrument(level = "trace")]
    fn identifier(input: &str) -> Option<(&str, Rcst)> {
        let (input, w) = word(input)?;
        if w == "✨" {
            return Some((input, Rcst::Identifier(w)));
        }
        let next_character = w.chars().next().unwrap();
        if !next_character.is_lowercase() && next_character != '_' {
            return None;
        }
        if w.chars().all(|c| c.is_ascii_alphanumeric() || c == '_') {
            Some((input, Rcst::Identifier(w)))
        } else {
            Some((
                input,
                Rcst::Error {
                    unparsable_input: w,
                    error: RcstError::IdentifierContainsNonAlphanumericAscii,
                },
            ))
        }
    }
    #[test]
    fn test_identifier() {
        assert_eq!(
            identifier("foo bar"),
            Some((" bar", Rcst::Identifier("foo".to_string())))
        );
        assert_eq!(
            identifier("_"),
            Some(("", Rcst::Identifier("_".to_string()))),
        );
        assert_eq!(
            identifier("_foo"),
            Some(("", Rcst::Identifier("_foo".to_string()))),
        );
        assert_eq!(identifier("Foo bar"), None);
        assert_eq!(identifier("012 bar"), None);
        assert_eq!(
            identifier("f12🔥 bar"),
            Some((
                " bar",
                Rcst::Error {
                    unparsable_input: "f12🔥".to_string(),
                    error: RcstError::IdentifierContainsNonAlphanumericAscii,
                }
            ))
        );
    }

    #[instrument(level = "trace")]
    fn symbol(input: &str) -> Option<(&str, Rcst)> {
        let (input, w) = word(input)?;
        if !w.chars().next().unwrap().is_uppercase() {
            return None;
        }
        if w.chars().all(|c| c.is_ascii_alphanumeric() || c == '_') {
            Some((input, Rcst::Symbol(w)))
        } else {
            Some((
                input,
                Rcst::Error {
                    unparsable_input: w,
                    error: RcstError::SymbolContainsNonAlphanumericAscii,
                },
            ))
        }
    }
    #[test]
    fn test_symbol() {
        assert_eq!(
            symbol("Foo b"),
            Some((" b", Rcst::Symbol("Foo".to_string())))
        );
        assert_eq!(
            symbol("Foo_Bar"),
            Some(("", Rcst::Symbol("Foo_Bar".to_string())))
        );
        assert_eq!(symbol("foo bar"), None);
        assert_eq!(symbol("012 bar"), None);
        assert_eq!(
            symbol("F12🔥 bar"),
            Some((
                " bar",
                Rcst::Error {
                    unparsable_input: "F12🔥".to_string(),
                    error: RcstError::SymbolContainsNonAlphanumericAscii,
                }
            ))
        );
    }

    #[instrument(level = "trace")]
    fn int(input: &str) -> Option<(&str, Rcst)> {
        let (input, w) = word(input)?;
        if !w.chars().next().unwrap().is_ascii_digit() {
            return None;
        }
        if w.chars().all(|c| c.is_ascii_digit()) {
            let value = str::parse(&w).expect("Couldn't parse int.");
            Some((input, Rcst::Int { value, string: w }))
        } else {
            Some((
                input,
                Rcst::Error {
                    unparsable_input: w,
                    error: RcstError::IntContainsNonDigits,
                },
            ))
        }
    }
    #[test]
    fn test_int() {
        assert_eq!(
            int("42 "),
            Some((
                " ",
                Rcst::Int {
                    value: 42u8.into(),
                    string: "42".to_string()
                }
            ))
        );
        assert_eq!(
            int("012"),
            Some((
                "",
                Rcst::Int {
                    value: 12u8.into(),
                    string: "012".to_string()
                }
            ))
        );
        assert_eq!(
            int("123 years"),
            Some((
                " years",
                Rcst::Int {
                    value: 123u8.into(),
                    string: "123".to_string()
                }
            ))
        );
        assert_eq!(int("foo"), None);
        assert_eq!(
            int("3D"),
            Some((
                "",
                Rcst::Error {
                    unparsable_input: "3D".to_string(),
                    error: RcstError::IntContainsNonDigits,
                }
            ))
        );
    }

    #[instrument(level = "trace")]
    fn single_line_whitespace(mut input: &str) -> Option<(&str, Rcst)> {
        let mut chars = vec![];
        let mut has_error = false;
        while let Some(c) = input.chars().next() {
            const SPACE: char = ' ';
            match c {
                SPACE => {}
                c if SUPPORTED_WHITESPACE.contains(c) && c != '\n' && c != '\r' => {
                    has_error = true;
                }
                _ => break,
            }
            chars.push(c);
            input = &input[c.len_utf8()..];
        }
        let whitespace = chars.into_iter().join("");
        if has_error {
            Some((
                input,
                Rcst::Error {
                    unparsable_input: whitespace,
                    error: RcstError::WeirdWhitespace,
                },
            ))
        } else if !whitespace.is_empty() {
            Some((input, Rcst::Whitespace(whitespace)))
        } else {
            None
        }
    }
    #[test]
    fn test_single_line_whitespace() {
        assert_eq!(
            single_line_whitespace("  \nfoo"),
            Some(("\nfoo", Rcst::Whitespace("  ".to_string())))
        );
    }

    #[instrument(level = "trace")]
    fn comment(input: &str) -> Option<(&str, Rcst)> {
        let (mut input, octothorpe) = octothorpe(input)?;
        let mut comment = vec![];
        loop {
            match input.chars().next() {
                Some('\n') | Some('\r') | None => {
                    break;
                }
                Some(c) => {
                    comment.push(c);
                    input = &input[c.len_utf8()..];
                }
            }
        }
        Some((
            input,
            Rcst::Comment {
                octothorpe: Box::new(octothorpe),
                comment: comment.into_iter().join(""),
            },
        ))
    }

    #[instrument(level = "trace")]
    fn leading_indentation(mut input: &str, indentation: usize) -> Option<(&str, Rcst)> {
        let mut chars = vec![];
        let mut has_weird_whitespace = false;
        let mut indentation_score = 0;

        while indentation_score < 2 * indentation {
            let c = input.chars().next()?;
            let is_weird = match c {
                ' ' => false,
                '\n' | '\r' => return None,
                c if c.is_whitespace() => true,
                _ => return None,
            };
            chars.push(c);
            has_weird_whitespace |= is_weird;
            indentation_score += whitespace_indentation_score(&format!("{c}"));
            input = &input[c.len_utf8()..];
        }
        let whitespace = chars.into_iter().join("");
        Some((
            input,
            if has_weird_whitespace {
                Rcst::Error {
                    unparsable_input: whitespace,
                    error: RcstError::WeirdWhitespaceInIndentation,
                }
            } else {
                Rcst::Whitespace(whitespace)
            },
        ))
    }
    #[test]
    fn test_leading_indentation() {
        assert_eq!(
            leading_indentation("foo", 0),
            Some(("foo", Rcst::Whitespace("".to_string())))
        );
        assert_eq!(
            leading_indentation("  foo", 1),
            Some(("foo", Rcst::Whitespace("  ".to_string())))
        );
        assert_eq!(leading_indentation("  foo", 2), None);
    }

    /// Consumes all leading whitespace (including newlines) and optionally
    /// comments that are still within the given indentation. Won't consume a
    /// newline followed by less-indented whitespace followed by non-whitespace
    /// stuff like an expression.
    #[instrument(level = "trace")]
    fn whitespaces_and_newlines(
        mut input: &str,
        indentation: usize,
        also_comments: bool,
    ) -> (&str, Vec<Rcst>) {
        let mut parts = vec![];

        if let Some((new_input, whitespace)) = single_line_whitespace(input) {
            input = new_input;
            parts.push(whitespace);
        }

        let mut new_input = input;
        let mut new_parts = vec![];
        loop {
            let new_input_from_iteration_start = new_input;

            if also_comments {
                if let Some((new_new_input, whitespace)) = comment(new_input) {
                    new_input = new_new_input;
                    new_parts.push(whitespace);

                    input = new_input;
                    parts.append(&mut new_parts);
                }
            }

            if let Some((new_new_input, newline)) = newline(new_input) {
                input = new_input;
                parts.append(&mut new_parts);

                new_input = new_new_input;
                new_parts.push(newline);
            }

            if let Some((new_new_input, whitespace)) = leading_indentation(new_input, indentation) {
                new_input = new_new_input;
                new_parts.push(whitespace);

                input = new_input;
                parts.append(&mut new_parts);
            } else if let Some((new_new_input, whitespace)) = single_line_whitespace(new_input) {
                new_input = new_new_input;
                new_parts.push(whitespace);
            }

            if new_input == new_input_from_iteration_start {
                break;
            }
        }

        let parts = parts
            .into_iter()
            .filter(|it| {
                if let Rcst::Whitespace(ws) = it {
                    !ws.is_empty()
                } else {
                    true
                }
            })
            .collect();
        (input, parts)
    }
    #[test]
    fn test_whitespaces_and_newlines() {
        assert_eq!(whitespaces_and_newlines("foo", 0, true), ("foo", vec![]));
        assert_eq!(
            whitespaces_and_newlines("\nfoo", 0, true),
            ("foo", vec![Rcst::Newline("\n".to_string())])
        );
        assert_eq!(
            whitespaces_and_newlines("\n  foo", 1, true),
            (
                "foo",
                vec![
                    Rcst::Newline("\n".to_string()),
                    Rcst::Whitespace("  ".to_string())
                ]
            )
        );
        assert_eq!(
            whitespaces_and_newlines("\n  foo", 0, true),
            ("  foo", vec![Rcst::Newline("\n".to_string())])
        );
        assert_eq!(
            whitespaces_and_newlines(" \n  foo", 0, true),
            (
                "  foo",
                vec![
                    Rcst::Whitespace(" ".to_string()),
                    Rcst::Newline("\n".to_string())
                ]
            )
        );
        assert_eq!(
            whitespaces_and_newlines("\n  foo", 2, true),
            ("\n  foo", vec![])
        );
        assert_eq!(
            whitespaces_and_newlines("\tfoo", 1, true),
            (
                "foo",
                vec![Rcst::Error {
                    unparsable_input: "\t".to_string(),
                    error: RcstError::WeirdWhitespace
                }]
            )
        );
        assert_eq!(
            whitespaces_and_newlines("# hey\n  foo", 1, true),
            (
                "foo",
                vec![
                    Rcst::Comment {
                        octothorpe: Box::new(Rcst::Octothorpe),
                        comment: " hey".to_string()
                    },
                    Rcst::Newline("\n".to_string()),
                    Rcst::Whitespace("  ".to_string()),
                ],
            )
        );
        assert_eq!(
            whitespaces_and_newlines("# foo\n\n  #bar\n", 1, true),
            (
                "\n",
                vec![
                    Rcst::Comment {
                        octothorpe: Box::new(Rcst::Octothorpe),
                        comment: " foo".to_string()
                    },
                    Rcst::Newline("\n".to_string()),
                    Rcst::Newline("\n".to_string()),
                    Rcst::Whitespace("  ".to_string()),
                    Rcst::Comment {
                        octothorpe: Box::new(Rcst::Octothorpe),
                        comment: "bar".to_string()
                    }
                ]
            ),
        );
    }

    #[instrument(level = "trace")]
    fn text(input: &str, indentation: usize) -> Option<(&str, Rcst)> {
        let (mut input, opening_quote) = double_quote(input)?;
        let mut line = vec![];
        let mut parts = vec![];
        let closing_quote = loop {
            match input.chars().next() {
                Some('"') => {
                    input = &input[1..];
                    parts.push(Rcst::TextPart(line.drain(..).join("")));
                    break Rcst::DoubleQuote;
                }
                None => {
                    parts.push(Rcst::TextPart(line.drain(..).join("")));
                    break Rcst::Error {
                        unparsable_input: "".to_string(),
                        error: RcstError::TextNotClosed,
                    };
                }
                Some('\n') => {
                    parts.push(Rcst::TextPart(line.drain(..).join("")));
                    let (i, mut whitespace) =
                        whitespaces_and_newlines(input, indentation + 1, false);
                    input = i;
                    parts.append(&mut whitespace);
                    if let Some('\n') = input.chars().next() {
                        break Rcst::Error {
                            unparsable_input: "".to_string(),
                            error: RcstError::TextNotSufficientlyIndented,
                        };
                    }
                }
                Some(c) => {
                    input = &input[c.len_utf8()..];
                    line.push(c);
                }
            }
        };
        Some((
            input,
            Rcst::Text {
                opening_quote: Box::new(opening_quote),
                parts,
                closing_quote: Box::new(closing_quote),
            },
        ))
    }
    #[test]
    fn test_text() {
        assert_eq!(text("foo", 0), None);
        assert_eq!(
            text("\"foo\" bar", 0),
            Some((
                " bar",
                Rcst::Text {
                    opening_quote: Box::new(Rcst::DoubleQuote),
                    parts: vec![Rcst::TextPart("foo".to_string())],
                    closing_quote: Box::new(Rcst::DoubleQuote)
                }
            ))
        );
        // "foo
        //   bar"2
        assert_eq!(
            text("\"foo\n  bar\"2", 0),
            Some((
                "2",
                Rcst::Text {
                    opening_quote: Box::new(Rcst::DoubleQuote),
                    parts: vec![
                        Rcst::TextPart("foo".to_string()),
                        Rcst::Newline("\n".to_string()),
                        Rcst::Whitespace("  ".to_string()),
                        Rcst::TextPart("bar".to_string())
                    ],
                    closing_quote: Box::new(Rcst::DoubleQuote),
                }
            ))
        );
        //   "foo
        //   bar"
        assert_eq!(
            text("\"foo\n  bar\"2", 1),
            Some((
                "\n  bar\"2",
                Rcst::Text {
                    opening_quote: Box::new(Rcst::DoubleQuote),
                    parts: vec![Rcst::TextPart("foo".to_string()),],
                    closing_quote: Box::new(Rcst::Error {
                        unparsable_input: "".to_string(),
                        error: RcstError::TextNotSufficientlyIndented,
                    }),
                }
            ))
        );
        assert_eq!(
            text("\"foo", 0),
            Some((
                "",
                Rcst::Text {
                    opening_quote: Box::new(Rcst::DoubleQuote),
                    parts: vec![Rcst::TextPart("foo".to_string()),],
                    closing_quote: Box::new(Rcst::Error {
                        unparsable_input: "".to_string(),
                        error: RcstError::TextNotClosed,
                    }),
                }
            ))
        );
    }

<<<<<<< HEAD
    #[derive(Clone, Copy, PartialEq, Eq, Hash, Debug)]
    enum ParseType {
        Expression,
        Pattern,
    }
    impl ParseType {
        #[instrument]
        fn parse(self, input: &str, indentation: usize) -> Option<(&str, Rcst)> {
            match self {
                ParseType::Expression => expression(input, indentation, true),
                ParseType::Pattern => pattern(input, indentation),
            }
        }
    }

    #[instrument]
=======
    #[instrument(level = "trace")]
>>>>>>> 6d7f11c9
    fn expression(
        input: &str,
        indentation: usize,
        allow_call_and_assignment: bool,
        allow_pipe: bool,
    ) -> Option<(&str, Rcst)> {
        let (mut input, mut result) = int(input)
            .or_else(|| text(input, indentation))
            .or_else(|| symbol(input))
            .or_else(|| list(input, indentation, ParseType::Expression))
            .or_else(|| struct_(input, indentation, ParseType::Expression))
            .or_else(|| parenthesized(input, indentation))
            .or_else(|| lambda(input, indentation))
            .or_else(|| {
                if allow_call_and_assignment {
                    assignment(input, indentation)
                } else {
                    None
                }
            })
            .or_else(|| {
                if allow_call_and_assignment {
                    call(input, indentation)
                } else {
                    None
                }
            })
            .or_else(|| identifier(input))
            .or_else(|| {
                word(input).map(|(input, word)| {
                    (
                        input,
                        Rcst::Error {
                            unparsable_input: word,
                            error: RcstError::UnexpectedCharacters,
                        },
                    )
                })
            })?;

        loop {
            let mut did_make_progress = false;

            'structAccess: {
                let (new_input, whitespace_after_struct) =
                    whitespaces_and_newlines(input, indentation + 1, true);

                let Some((new_input, dot)) = dot(new_input) else { break 'structAccess; };
                let (new_input, whitespace_after_dot) =
                    whitespaces_and_newlines(new_input, indentation + 1, true);
                let dot = dot.wrap_in_whitespace(whitespace_after_dot);

                let Some((new_input, key)) = identifier(new_input) else { break 'structAccess; };

                input = new_input;
                result = Rcst::StructAccess {
                    struct_: Box::new(result.wrap_in_whitespace(whitespace_after_struct)),
                    dot: Box::new(dot),
                    key: Box::new(key),
                };
                did_make_progress = true;
            }

            if allow_pipe {
                'pipe: {
                    let (new_input, whitespace_after_receiver) =
                        whitespaces_and_newlines(input, indentation, true);

                    let Some((new_input, bar)) = bar(new_input) else { break 'pipe; };
                    let (new_input, whitespace_after_bar) =
                        whitespaces_and_newlines(new_input, indentation + 1, true);
                    let bar = bar.wrap_in_whitespace(whitespace_after_bar);

                    let indentation = if bar.is_multiline() {
                        indentation + 1
                    } else {
                        indentation
                    };
                    let (new_input, call) = expression(new_input, indentation, true, false)
                        .unwrap_or_else(|| {
                            let error = Rcst::Error {
                                unparsable_input: "".to_string(),
                                error: RcstError::PipeMissesCall,
                            };
                            (new_input, error)
                        });

                    input = new_input;
                    result = Rcst::Pipe {
                        receiver: Box::new(result.wrap_in_whitespace(whitespace_after_receiver)),
                        bar: Box::new(bar),
                        call: Box::new(call),
                    };
                    did_make_progress = true;
                }
            }

            if !did_make_progress {
                break;
            }
        }
        Some((input, result))
    }
    #[test]
    fn test_expression() {
        assert_eq!(
            expression("foo", 0, true, true),
            Some(("", Rcst::Identifier("foo".to_string())))
        );
        assert_eq!(
            expression("(foo Bar)", 0, false, true),
            Some((
                "",
                Rcst::Parenthesized {
                    opening_parenthesis: Box::new(Rcst::OpeningParenthesis),
                    inner: Box::new(Rcst::Call {
                        receiver: Box::new(Rcst::TrailingWhitespace {
                            child: Box::new(Rcst::Identifier("foo".to_string())),
                            whitespace: vec![Rcst::Whitespace(" ".to_string())]
                        }),
                        arguments: vec![Rcst::Symbol("Bar".to_string())]
                    }),
                    closing_parenthesis: Box::new(Rcst::ClosingParenthesis)
                }
            ))
        );
        // foo
        //   .bar
        assert_eq!(
            expression("foo\n  .bar", 0, true, true),
            Some((
                "",
                Rcst::StructAccess {
                    struct_: Box::new(Rcst::TrailingWhitespace {
                        child: Box::new(Rcst::Identifier("foo".to_string())),
                        whitespace: vec![
                            Rcst::Newline("\n".to_string()),
                            Rcst::Whitespace("  ".to_string()),
                        ],
                    }),
                    dot: Box::new(Rcst::Dot),
                    key: Box::new(Rcst::Identifier("bar".to_owned())),
                },
            )),
        );
        // foo
        // .bar
        assert_eq!(
            expression("foo\n.bar", 0, true, true),
            Some(("\n.bar", Rcst::Identifier("foo".to_string()))),
        );
        // foo
        // | bar
        assert_eq!(
            expression("foo\n| bar", 0, true, true),
            Some((
                "",
                Rcst::Pipe {
                    receiver: Box::new(Rcst::TrailingWhitespace {
                        child: Box::new(Rcst::Identifier("foo".to_string())),
                        whitespace: vec![Rcst::Newline("\n".to_string())],
                    }),
                    bar: Box::new(Rcst::TrailingWhitespace {
                        child: Box::new(Rcst::Bar),
                        whitespace: vec![Rcst::Whitespace(" ".to_string())],
                    }),
                    call: Box::new(Rcst::Identifier("bar".to_owned())),
                },
            )),
        );
        // foo
        // | bar baz
        assert_eq!(
            expression("foo\n| bar baz", 0, true, true),
            Some((
                "",
                Rcst::Pipe {
                    receiver: Box::new(Rcst::TrailingWhitespace {
                        child: Box::new(Rcst::Identifier("foo".to_string())),
                        whitespace: vec![Rcst::Newline("\n".to_string())],
                    }),
                    bar: Box::new(Rcst::TrailingWhitespace {
                        child: Box::new(Rcst::Bar),
                        whitespace: vec![Rcst::Whitespace(" ".to_string())],
                    }),
                    call: Box::new(Rcst::Call {
                        receiver: Box::new(Rcst::TrailingWhitespace {
                            child: Box::new(Rcst::Identifier("bar".to_owned())),
                            whitespace: vec![Rcst::Whitespace(" ".to_string())],
                        }),
                        arguments: vec![Rcst::Identifier("baz".to_owned())],
                    }),
                },
            )),
        );
    }

    /// Multiple expressions that are occurring one after another.
    #[instrument(level = "trace")]
    fn run_of_expressions(input: &str, indentation: usize) -> Option<(&str, Vec<Rcst>)> {
        let mut expressions = vec![];
        let (mut input, expr) = expression(input, indentation, false, false)?;
        expressions.push(expr);

        let mut has_multiline_whitespace = false;
        loop {
            let (i, whitespace) = whitespaces_and_newlines(input, indentation + 1, true);
            has_multiline_whitespace |= whitespace.is_multiline();
            let indentation = if has_multiline_whitespace {
                indentation + 1
            } else {
                indentation
            };
            let last = expressions.pop().unwrap();
            expressions.push(last.wrap_in_whitespace(whitespace));

            let (i, expr) = match expression(i, indentation, has_multiline_whitespace, false) {
                Some(it) => it,
                None => {
                    let fallback = closing_parenthesis(i)
                        .or_else(|| closing_bracket(i))
                        .or_else(|| closing_curly_brace(i))
                        .or_else(|| arrow(i));
                    if let Some((i, cst)) = fallback && has_multiline_whitespace {
                        (i, cst)
                    } else {
                        input = i;
                        break;
                    }
                }
            };

            expressions.push(expr);
            input = i;
        }
        Some((input, expressions))
    }
    #[test]
    fn test_run_of_expressions() {
        assert_eq!(
            run_of_expressions("print", 0),
            Some(("", vec![Rcst::Identifier("print".to_string())])),
        );
        // foo
        //   bar
        assert_eq!(
            call("foo\n  bar", 0),
            Some((
                "",
                Rcst::Call {
                    receiver: Box::new(Rcst::TrailingWhitespace {
                        child: Box::new(Rcst::Identifier("foo".to_string())),
                        whitespace: vec![
                            Rcst::Newline("\n".to_string()),
                            Rcst::Whitespace("  ".to_string()),
                        ],
                    }),
                    arguments: vec![Rcst::Identifier("bar".to_string())],
                },
            )),
        );
        assert_eq!(
            run_of_expressions("(foo Bar) Baz", 0),
            Some((
                "",
                vec![
                    Rcst::TrailingWhitespace {
                        child: Box::new(Rcst::Parenthesized {
                            opening_parenthesis: Box::new(Rcst::OpeningParenthesis),
                            inner: Box::new(Rcst::Call {
                                receiver: Box::new(Rcst::TrailingWhitespace {
                                    child: Box::new(Rcst::Identifier("foo".to_string())),
                                    whitespace: vec![Rcst::Whitespace(" ".to_string())],
                                }),
                                arguments: vec![Rcst::Symbol("Bar".to_string())],
                            }),
                            closing_parenthesis: Box::new(Rcst::ClosingParenthesis),
                        }),
                        whitespace: vec![Rcst::Whitespace(" ".to_string())],
                    },
                    Rcst::Symbol("Baz".to_string()),
                ],
            )),
        );
        assert_eq!(
            run_of_expressions("foo | bar", 0),
            Some((
                "| bar",
                vec![Rcst::TrailingWhitespace {
                    child: Box::new(Rcst::Identifier("foo".to_string())),
                    whitespace: vec![Rcst::Whitespace(" ".to_string())],
                }],
            )),
        );
    }

    #[instrument(level = "trace")]
    fn call(input: &str, indentation: usize) -> Option<(&str, Rcst)> {
        let (input, expressions) = run_of_expressions(input, indentation)?;
        if expressions.len() < 2 {
            return None;
        }

        let (whitespace, mut expressions) = expressions.split_outer_trailing_whitespace();
        let arguments = expressions.split_off(1);
        let receiver = expressions.into_iter().next().unwrap();
        Some((
            input,
            Rcst::Call {
                receiver: Box::new(receiver),
                arguments,
            }
            .wrap_in_whitespace(whitespace),
        ))
    }
    #[test]
    fn test_call() {
        assert_eq!(call("print", 0), None);
        assert_eq!(
            call("foo bar", 0),
            Some((
                "",
                Rcst::Call {
                    receiver: Box::new(Rcst::TrailingWhitespace {
                        child: Box::new(Rcst::Identifier("foo".to_string())),
                        whitespace: vec![Rcst::Whitespace(" ".to_string())],
                    }),
                    arguments: vec![Rcst::Identifier("bar".to_string())]
                }
            ))
        );
        assert_eq!(
            call("Foo 4 bar", 0),
            Some((
                "",
                Rcst::Call {
                    receiver: Box::new(Rcst::TrailingWhitespace {
                        child: Box::new(Rcst::Symbol("Foo".to_string())),
                        whitespace: vec![Rcst::Whitespace(" ".to_string())],
                    }),
                    arguments: vec![
                        Rcst::TrailingWhitespace {
                            child: Box::new(Rcst::Int {
                                value: 4u8.into(),
                                string: "4".to_string()
                            }),
                            whitespace: vec![Rcst::Whitespace(" ".to_string())],
                        },
                        Rcst::Identifier("bar".to_string())
                    ]
                }
            ))
        );
        // foo
        //   bar
        //   baz
        // 2
        assert_eq!(
            call("foo\n  bar\n  baz\n2", 0),
            Some((
                "\n2",
                Rcst::Call {
                    receiver: Box::new(Rcst::TrailingWhitespace {
                        child: Box::new(Rcst::Identifier("foo".to_string())),
                        whitespace: vec![
                            Rcst::Newline("\n".to_string()),
                            Rcst::Whitespace("  ".to_string())
                        ],
                    }),
                    arguments: vec![
                        Rcst::TrailingWhitespace {
                            child: Box::new(Rcst::Identifier("bar".to_string())),
                            whitespace: vec![
                                Rcst::Newline("\n".to_string()),
                                Rcst::Whitespace("  ".to_string())
                            ],
                        },
                        Rcst::Identifier("baz".to_string())
                    ],
                },
            ))
        );
        // foo 1 2
        //   3
        //   4
        // bar
        assert_eq!(
            call("foo 1 2\n  3\n  4\nbar", 0),
            Some((
                "\nbar",
                Rcst::Call {
                    receiver: Box::new(Rcst::TrailingWhitespace {
                        child: Box::new(Rcst::Identifier("foo".to_string())),
                        whitespace: vec![Rcst::Whitespace(" ".to_string())],
                    }),
                    arguments: vec![
                        Rcst::TrailingWhitespace {
                            child: Box::new(Rcst::Int {
                                value: 1u8.into(),
                                string: "1".to_string()
                            }),
                            whitespace: vec![Rcst::Whitespace(" ".to_string())],
                        },
                        Rcst::TrailingWhitespace {
                            child: Box::new(Rcst::Int {
                                value: 2u8.into(),
                                string: "2".to_string()
                            }),
                            whitespace: vec![
                                Rcst::Newline("\n".to_string()),
                                Rcst::Whitespace("  ".to_string())
                            ],
                        },
                        Rcst::TrailingWhitespace {
                            child: Box::new(Rcst::Int {
                                value: 3u8.into(),
                                string: "3".to_string()
                            }),
                            whitespace: vec![
                                Rcst::Newline("\n".to_string()),
                                Rcst::Whitespace("  ".to_string())
                            ],
                        },
                        Rcst::Int {
                            value: 4u8.into(),
                            string: "4".to_string()
                        }
                    ],
                }
            ))
        );
        assert_eq!(
            call("(foo Bar) Baz\n", 0),
            Some((
                "\n",
                Rcst::Call {
                    receiver: Box::new(Rcst::TrailingWhitespace {
                        child: Box::new(Rcst::Parenthesized {
                            opening_parenthesis: Box::new(Rcst::OpeningParenthesis),
                            inner: Box::new(Rcst::Call {
                                receiver: Box::new(Rcst::TrailingWhitespace {
                                    child: Box::new(Rcst::Identifier("foo".to_string())),
                                    whitespace: vec![Rcst::Whitespace(" ".to_string())]
                                }),
                                arguments: vec![Rcst::Symbol("Bar".to_string())]
                            }),
                            closing_parenthesis: Box::new(Rcst::ClosingParenthesis)
                        }),
                        whitespace: vec![Rcst::Whitespace(" ".to_string())]
                    }),
                    arguments: vec![Rcst::Symbol("Baz".to_string())]
                }
            ))
        );
        // foo T
        //
        //
        // bar = 5
        assert_eq!(
            call("foo T\n\n\nbar = 5", 0),
            Some((
                "\nbar = 5",
                Rcst::TrailingWhitespace {
                    child: Box::new(Rcst::Call {
                        receiver: Box::new(Rcst::TrailingWhitespace {
                            child: Box::new(Rcst::Identifier("foo".to_string())),
                            whitespace: vec![Rcst::Whitespace(" ".to_string())]
                        }),
                        arguments: vec![Rcst::Symbol("T".to_string())]
                    }),
                    whitespace: vec![
                        Rcst::Newline("\n".to_string()),
                        Rcst::Newline("\n".to_string())
                    ],
                }
            ))
        );
    }

<<<<<<< HEAD
    #[instrument]
    fn list(input: &str, indentation: usize, parse_type: ParseType) -> Option<(&str, Rcst)> {
=======
    #[instrument(level = "trace")]
    fn list(input: &str, indentation: usize) -> Option<(&str, Rcst)> {
>>>>>>> 6d7f11c9
        let (mut input, mut opening_parenthesis) = opening_parenthesis(input)?;

        // Empty list `(,)`
        'handleEmptyList: {
            // Whitespace before comma.
            let (input, leading_whitespace) =
                whitespaces_and_newlines(input, indentation + 1, true);
            let opening_parenthesis = opening_parenthesis
                .clone()
                .wrap_in_whitespace(leading_whitespace);

            // Comma.
            let Some((input, comma)) = comma(input) else { break 'handleEmptyList; };

            // Whitespace after comma.
            let (input, trailing_whitespace) =
                whitespaces_and_newlines(input, indentation + 1, true);
            let comma = comma.wrap_in_whitespace(trailing_whitespace);

            // Closing parenthesis.
            let Some((input, closing_parenthesis)) = closing_parenthesis(input) else {
                break 'handleEmptyList;
            };

            return Some((
                input,
                Rcst::List {
                    opening_parenthesis: Box::new(opening_parenthesis),
                    items: vec![comma],
                    closing_parenthesis: Box::new(closing_parenthesis),
                },
            ));
        }

        let mut items: Vec<Rcst> = vec![];
        let mut items_indentation = indentation;
        let mut has_at_least_one_comma = false;
        loop {
            let new_input = input;

            // Whitespace before value.
            let (new_input, whitespace) =
                whitespaces_and_newlines(new_input, indentation + 1, true);
            if whitespace.is_multiline() {
                items_indentation = indentation + 1;
            }
            if items.is_empty() {
                opening_parenthesis = opening_parenthesis.wrap_in_whitespace(whitespace);
            } else {
                let last = items.pop().unwrap();
                items.push(last.wrap_in_whitespace(whitespace));
            }

            // Value.
<<<<<<< HEAD
            let (new_input, value, has_value) = match parse_type.parse(new_input, items_indentation)
            {
                Some((new_input, value)) => (new_input, value, true),
                None => (
                    new_input,
                    Rcst::Error {
                        unparsable_input: "".to_string(),
                        error: RcstError::ListItemMissesValue,
                    },
                    false,
                ),
            };
=======
            let (new_input, value, has_value) =
                match expression(new_input, items_indentation, true, true) {
                    Some((new_input, value)) => (new_input, value, true),
                    None => (
                        new_input,
                        Rcst::Error {
                            unparsable_input: "".to_string(),
                            error: RcstError::ListItemMissesValue,
                        },
                        false,
                    ),
                };
>>>>>>> 6d7f11c9

            // Whitespace between value and comma.
            let (new_input, whitespace) =
                whitespaces_and_newlines(new_input, items_indentation + 1, true);
            if whitespace.is_multiline() {
                items_indentation = indentation + 1;
            }
            let value = value.wrap_in_whitespace(whitespace);

            // Comma.
            let (new_input, comma) = match comma(new_input) {
                Some((new_input, comma)) => (new_input, Some(comma)),
                None => (new_input, None),
            };

            if !has_value && comma.is_none() {
                break;
            }
            has_at_least_one_comma |= comma.is_some();

            input = new_input;
            items.push(Rcst::ListItem {
                value: Box::new(value),
                comma: comma.map(Box::new),
            });
        }
        if !has_at_least_one_comma {
            return None;
        }

        let (new_input, whitespace) = whitespaces_and_newlines(input, indentation, true);

        let (input, closing_parenthesis) = match closing_parenthesis(new_input) {
            Some((input, closing_parenthesis)) => {
                if items.is_empty() {
                    opening_parenthesis = opening_parenthesis.wrap_in_whitespace(whitespace);
                } else {
                    let last = items.pop().unwrap();
                    items.push(last.wrap_in_whitespace(whitespace));
                }
                (input, closing_parenthesis)
            }
            None => (
                input,
                Rcst::Error {
                    unparsable_input: "".to_string(),
                    error: RcstError::ListNotClosed,
                },
            ),
        };

        Some((
            input,
            Rcst::List {
                opening_parenthesis: Box::new(opening_parenthesis),
                items,
                closing_parenthesis: Box::new(closing_parenthesis),
            },
        ))
    }
    #[test]
    fn test_list() {
        assert_eq!(list("hello", 0, ParseType::Expression), None);
        assert_eq!(list("()", 0, ParseType::Expression), None);
        assert_eq!(
            list("(,)", 0, ParseType::Expression),
            Some((
                "",
                Rcst::List {
                    opening_parenthesis: Box::new(Rcst::OpeningParenthesis),
                    items: vec![Rcst::Comma],
                    closing_parenthesis: Box::new(Rcst::ClosingParenthesis),
                },
            )),
        );
        assert_eq!(list("(foo)", 0, ParseType::Expression), None);
        assert_eq!(
            list("(foo,)", 0, ParseType::Expression),
            Some((
                "",
                Rcst::List {
                    opening_parenthesis: Box::new(Rcst::OpeningParenthesis),
                    items: vec![Rcst::ListItem {
                        value: Box::new(Rcst::Identifier("foo".to_string())),
                        comma: Some(Box::new(Rcst::Comma)),
                    }],
                    closing_parenthesis: Box::new(Rcst::ClosingParenthesis),
                },
            )),
        );
        assert_eq!(
            list("(foo,bar)", 0, ParseType::Expression),
            Some((
                "",
                Rcst::List {
                    opening_parenthesis: Box::new(Rcst::OpeningParenthesis),
                    items: vec![
                        Rcst::ListItem {
                            value: Box::new(Rcst::Identifier("foo".to_string())),
                            comma: Some(Box::new(Rcst::Comma)),
                        },
                        Rcst::ListItem {
                            value: Box::new(Rcst::Identifier("bar".to_string())),
                            comma: None,
                        },
                    ],
                    closing_parenthesis: Box::new(Rcst::ClosingParenthesis),
                },
            )),
        );
        // (
        //   foo,
        //   4,
        //   "Hi",
        // )
        assert_eq!(
            list("(\n  foo,\n  4,\n  \"Hi\",\n)", 0, ParseType::Expression),
            Some((
                "",
                Rcst::List {
                    opening_parenthesis: Box::new(Rcst::TrailingWhitespace {
                        child: Box::new(Rcst::OpeningParenthesis),
                        whitespace: vec![
                            Rcst::Newline("\n".to_string()),
                            Rcst::Whitespace("  ".to_string())
                        ],
                    }),
                    items: vec![
                        Rcst::TrailingWhitespace {
                            child: Box::new(Rcst::ListItem {
                                value: Box::new(Rcst::Identifier("foo".to_string())),
                                comma: Some(Box::new(Rcst::Comma)),
                            }),
                            whitespace: vec![
                                Rcst::Newline("\n".to_string()),
                                Rcst::Whitespace("  ".to_string())
                            ],
                        },
                        Rcst::TrailingWhitespace {
                            child: Box::new(Rcst::ListItem {
                                value: Box::new(Rcst::Int {
                                    value: 4u8.into(),
                                    string: "4".to_string()
                                }),
                                comma: Some(Box::new(Rcst::Comma)),
                            }),
                            whitespace: vec![
                                Rcst::Newline("\n".to_string()),
                                Rcst::Whitespace("  ".to_string())
                            ],
                        },
                        Rcst::TrailingWhitespace {
                            child: Box::new(Rcst::ListItem {
                                value: Box::new(Rcst::Text {
                                    opening_quote: Box::new(Rcst::DoubleQuote),
                                    parts: vec![Rcst::TextPart("Hi".to_string())],
                                    closing_quote: Box::new(Rcst::DoubleQuote),
                                }),
                                comma: Some(Box::new(Rcst::Comma))
                            }),
                            whitespace: vec![Rcst::Newline("\n".to_string())]
                        }
                    ],
                    closing_parenthesis: Box::new(Rcst::ClosingParenthesis),
                },
            )),
        );
    }

<<<<<<< HEAD
    #[instrument]
    fn struct_(input: &str, indentation: usize, parse_type: ParseType) -> Option<(&str, Rcst)> {
=======
    #[instrument(level = "trace")]
    fn struct_(input: &str, indentation: usize) -> Option<(&str, Rcst)> {
>>>>>>> 6d7f11c9
        let (mut outer_input, mut opening_bracket) = opening_bracket(input)?;

        let mut fields: Vec<Rcst> = vec![];
        let mut fields_indentation = indentation;
        loop {
            let input = outer_input;

            // Whitespace before key.
            let (input, whitespace) = whitespaces_and_newlines(input, indentation + 1, true);
            if whitespace.is_multiline() {
                fields_indentation = indentation + 1;
            }
            if fields.is_empty() {
                opening_bracket = opening_bracket.wrap_in_whitespace(whitespace);
            } else {
                let last = fields.pop().unwrap();
                fields.push(last.wrap_in_whitespace(whitespace));
            }

            // The key itself.
<<<<<<< HEAD
            let (input, key, has_key) = match parse_type.parse(input, fields_indentation) {
=======
            let (input, key, has_key) = match expression(input, fields_indentation, true, true) {
>>>>>>> 6d7f11c9
                Some((input, key)) => (input, key, true),
                None => (
                    input,
                    Rcst::Error {
                        unparsable_input: "".to_string(),
                        error: RcstError::StructFieldMissesKey,
                    },
                    false,
                ),
            };

            // Whitespace between key and colon.
            let (input, whitespace) = whitespaces_and_newlines(input, fields_indentation + 1, true);
            if whitespace.is_multiline() {
                fields_indentation = indentation + 1;
            }
            let key = key.wrap_in_whitespace(whitespace);

            // Colon.
            let (input, colon, has_colon) = match colon(input) {
                Some((input, colon)) => (input, colon, true),
                None => (
                    input,
                    Rcst::Error {
                        unparsable_input: "".to_string(),
                        error: RcstError::StructFieldMissesColon,
                    },
                    false,
                ),
            };

            // Whitespace between colon and value.
            let (input, whitespace) = whitespaces_and_newlines(input, fields_indentation + 1, true);
            if whitespace.is_multiline() {
                fields_indentation = indentation + 1;
            }
            let colon = colon.wrap_in_whitespace(whitespace);

            // Value.
<<<<<<< HEAD
            let (input, value, has_value) = match parse_type.parse(input, fields_indentation + 1) {
                Some((input, value)) => (input, value, true),
                None => (
                    input,
                    Rcst::Error {
                        unparsable_input: "".to_string(),
                        error: RcstError::StructFieldMissesValue,
                    },
                    false,
                ),
            };
=======
            let (input, value, has_value) =
                match expression(input, fields_indentation + 1, true, true) {
                    Some((input, value)) => (input, value, true),
                    None => (
                        input,
                        Rcst::Error {
                            unparsable_input: "".to_string(),
                            error: RcstError::StructFieldMissesValue,
                        },
                        false,
                    ),
                };
>>>>>>> 6d7f11c9

            // Whitespace between value and comma.
            let (input, whitespace) = whitespaces_and_newlines(input, fields_indentation + 1, true);
            if whitespace.is_multiline() {
                fields_indentation = indentation + 1;
            }
            let value = value.wrap_in_whitespace(whitespace);

            // Comma.
            let (input, comma) = match comma(input) {
                Some((input, comma)) => (input, Some(comma)),
                None => (input, None),
            };

            if !has_key && !has_colon && !has_value && comma.is_none() {
                break;
            }

            outer_input = input;
            fields.push(Rcst::StructField {
                key: Box::new(key),
                colon: Box::new(colon),
                value: Box::new(value),
                comma: comma.map(Box::new),
            });
        }
        let input = outer_input;

        let (new_input, whitespace) = whitespaces_and_newlines(input, indentation, true);

        let (input, closing_bracket) = match closing_bracket(new_input) {
            Some((input, closing_bracket)) => {
                if fields.is_empty() {
                    opening_bracket = opening_bracket.wrap_in_whitespace(whitespace);
                } else {
                    let last = fields.pop().unwrap();
                    fields.push(last.wrap_in_whitespace(whitespace));
                }
                (input, closing_bracket)
            }
            None => (
                input,
                Rcst::Error {
                    unparsable_input: "".to_string(),
                    error: RcstError::StructNotClosed,
                },
            ),
        };

        Some((
            input,
            Rcst::Struct {
                opening_bracket: Box::new(opening_bracket),
                fields,
                closing_bracket: Box::new(closing_bracket),
            },
        ))
    }
    #[test]
    fn test_struct() {
        assert_eq!(struct_("hello", 0, ParseType::Expression), None);
        assert_eq!(
            struct_("[]", 0, ParseType::Expression),
            Some((
                "",
                Rcst::Struct {
                    opening_bracket: Box::new(Rcst::OpeningBracket),
                    fields: vec![],
                    closing_bracket: Box::new(Rcst::ClosingBracket),
                }
            ))
        );
        assert_eq!(
            struct_("[foo:bar]", 0, ParseType::Expression),
            Some((
                "",
                Rcst::Struct {
                    opening_bracket: Box::new(Rcst::OpeningBracket),
                    fields: vec![Rcst::StructField {
                        key: Box::new(Rcst::Identifier("foo".to_string())),
                        colon: Box::new(Rcst::Colon),
                        value: Box::new(Rcst::Identifier("bar".to_string())),
                        comma: None,
                    },],
                    closing_bracket: Box::new(Rcst::ClosingBracket),
                }
            ))
        );
        // [
        //   foo: bar,
        //   4: "Hi",
        // ]
        assert_eq!(
            struct_("[\n  foo: bar,\n  4: \"Hi\",\n]", 0, ParseType::Expression),
            Some((
                "",
                Rcst::Struct {
                    opening_bracket: Box::new(Rcst::TrailingWhitespace {
                        child: Box::new(Rcst::OpeningBracket),
                        whitespace: vec![
                            Rcst::Newline("\n".to_string()),
                            Rcst::Whitespace("  ".to_string())
                        ],
                    }),
                    fields: vec![
                        Rcst::TrailingWhitespace {
                            child: Box::new(Rcst::StructField {
                                key: Box::new(Rcst::Identifier("foo".to_string())),
                                colon: Box::new(Rcst::TrailingWhitespace {
                                    child: Box::new(Rcst::Colon),
                                    whitespace: vec![Rcst::Whitespace(" ".to_string())],
                                }),
                                value: Box::new(Rcst::Identifier("bar".to_string())),
                                comma: Some(Box::new(Rcst::Comma)),
                            }),
                            whitespace: vec![
                                Rcst::Newline("\n".to_string()),
                                Rcst::Whitespace("  ".to_string())
                            ]
                        },
                        Rcst::TrailingWhitespace {
                            child: Box::new(Rcst::StructField {
                                key: Box::new(Rcst::Int {
                                    value: 4u8.into(),
                                    string: "4".to_string()
                                }),
                                colon: Box::new(Rcst::TrailingWhitespace {
                                    child: Box::new(Rcst::Colon),
                                    whitespace: vec![Rcst::Whitespace(" ".to_string())],
                                }),
                                value: Box::new(Rcst::Text {
                                    opening_quote: Box::new(Rcst::DoubleQuote),
                                    parts: vec![Rcst::TextPart("Hi".to_string())],
                                    closing_quote: Box::new(Rcst::DoubleQuote),
                                }),
                                comma: Some(Box::new(Rcst::Comma))
                            }),
                            whitespace: vec![Rcst::Newline("\n".to_string())]
                        }
                    ],
                    closing_bracket: Box::new(Rcst::ClosingBracket),
                }
            ))
        );
    }

    #[instrument(level = "trace")]
    fn parenthesized(input: &str, indentation: usize) -> Option<(&str, Rcst)> {
        let (input, opening_parenthesis) = opening_parenthesis(input)?;

        let (input, whitespace) = whitespaces_and_newlines(input, indentation + 1, true);
        let inner_indentation = if whitespace.is_multiline() {
            indentation + 1
        } else {
            indentation
        };
        let opening_parenthesis = opening_parenthesis.wrap_in_whitespace(whitespace);

        let (input, inner) = expression(input, inner_indentation, true, true).unwrap_or((
            input,
            Rcst::Error {
                unparsable_input: "".to_string(),
                error: RcstError::OpeningParenthesisWithoutExpression,
            },
        ));

        let (input, whitespace) = whitespaces_and_newlines(input, indentation, true);
        let inner = inner.wrap_in_whitespace(whitespace);

        let (input, closing_parenthesis) = closing_parenthesis(input).unwrap_or((
            input,
            Rcst::Error {
                unparsable_input: "".to_string(),
                error: RcstError::ParenthesisNotClosed,
            },
        ));

        Some((
            input,
            Rcst::Parenthesized {
                opening_parenthesis: Box::new(opening_parenthesis),
                inner: Box::new(inner),
                closing_parenthesis: Box::new(closing_parenthesis),
            },
        ))
    }
    #[test]
    fn test_parenthesized() {
        assert_eq!(
            parenthesized("(foo)", 0),
            Some((
                "",
                Rcst::Parenthesized {
                    opening_parenthesis: Box::new(Rcst::OpeningParenthesis),
                    inner: Box::new(Rcst::Identifier("foo".to_string())),
                    closing_parenthesis: Box::new(Rcst::ClosingParenthesis),
                }
            ))
        );
        assert_eq!(parenthesized("foo", 0), None);
        assert_eq!(
            parenthesized("(foo", 0),
            Some((
                "",
                Rcst::Parenthesized {
                    opening_parenthesis: Box::new(Rcst::OpeningParenthesis),
                    inner: Box::new(Rcst::Identifier("foo".to_string())),
                    closing_parenthesis: Box::new(Rcst::Error {
                        unparsable_input: "".to_string(),
                        error: RcstError::ParenthesisNotClosed
                    }),
                }
            ))
        );
    }

<<<<<<< HEAD
    #[instrument]
    fn pattern(input: &str, indentation: usize) -> Option<(&str, Rcst)> {
        int(input)
            .or_else(|| text(input, indentation))
            .or_else(|| symbol(input))
            .or_else(|| list(input, indentation, ParseType::Pattern))
            .or_else(|| struct_(input, indentation, ParseType::Pattern))
            .or_else(|| identifier(input))
    }
    #[test]
    fn test_pattern() {
        assert_eq!(
            pattern("foo", 0),
            Some(("", Rcst::Identifier("foo".to_string())))
        );
        assert_eq!(
            pattern("(foo Bar)", 0),
            Some((
                "",
                Rcst::Parenthesized {
                    opening_parenthesis: Box::new(Rcst::OpeningParenthesis),
                    inner: Box::new(Rcst::Call {
                        receiver: Box::new(Rcst::TrailingWhitespace {
                            child: Box::new(Rcst::Identifier("foo".to_string())),
                            whitespace: vec![Rcst::Whitespace(" ".to_string())]
                        }),
                        arguments: vec![Rcst::Symbol("Bar".to_string())]
                    }),
                    closing_parenthesis: Box::new(Rcst::ClosingParenthesis)
                }
            ))
        );
    }

    #[instrument]
=======
    #[instrument(level = "trace")]
>>>>>>> 6d7f11c9
    pub fn body(mut input: &str, indentation: usize) -> (&str, Vec<Rcst>) {
        let mut expressions = vec![];

        let mut number_of_expressions_in_last_iteration = -1i64;
        while number_of_expressions_in_last_iteration < expressions.len() as i64 {
            number_of_expressions_in_last_iteration = expressions.len() as i64;

            let (new_input, mut whitespace) = whitespaces_and_newlines(input, indentation, true);
            input = new_input;
            expressions.append(&mut whitespace);

            let mut indentation = indentation;
            if let Some((new_input, unexpected_whitespace)) = single_line_whitespace(input) {
                input = new_input;
                indentation += match &unexpected_whitespace {
                    Rcst::Whitespace(whitespace)
                    | Rcst::Error {
                        unparsable_input: whitespace,
                        error: RcstError::WeirdWhitespace,
                    } => whitespace_indentation_score(whitespace) / 2,
                    _ => panic!(
                        "single_line_whitespace returned something other than Whitespace or Error."
                    ),
                };
                expressions.push(Rcst::Error {
                    unparsable_input: unexpected_whitespace.to_string(),
                    error: RcstError::TooMuchWhitespace,
                });
            }

            match expression(input, indentation, true, true) {
                Some((new_input, expression)) => {
                    input = new_input;

                    let (whitespace, expression) = expression.split_outer_trailing_whitespace();
                    expressions.push(expression);
                    for whitespace in whitespace {
                        expressions.push(whitespace);
                    }
                }
                None => {
                    let fallback = colon(new_input)
                        .or_else(|| comma(new_input))
                        .or_else(|| closing_parenthesis(new_input))
                        .or_else(|| closing_bracket(new_input))
                        .or_else(|| closing_curly_brace(new_input))
                        .or_else(|| arrow(new_input));
                    if let Some((new_input, cst)) = fallback {
                        input = new_input;
                        expressions.push(cst);
                    }
                }
            }
        }
        (input, expressions)
    }

    #[instrument(level = "trace")]
    fn lambda(input: &str, indentation: usize) -> Option<(&str, Rcst)> {
        let (input, opening_curly_brace) = opening_curly_brace(input)?;
        let (input, mut opening_curly_brace, mut parameters_and_arrow) = {
            let input_without_params = input;
            let opening_curly_brace_wihout_params = opening_curly_brace.clone();

            let mut input = input;
            let mut opening_curly_brace = opening_curly_brace;
            let mut parameters: Vec<Rcst> = vec![];
            loop {
                let (i, whitespace) = whitespaces_and_newlines(input, indentation + 1, true);
                if let Some(last_parameter) = parameters.pop() {
                    parameters.push(last_parameter.wrap_in_whitespace(whitespace));
                } else {
                    opening_curly_brace = opening_curly_brace.wrap_in_whitespace(whitespace);
                }

                input = i;
                match expression(input, indentation + 1, false, false) {
                    Some((i, parameter)) => {
                        input = i;
                        parameters.push(parameter);
                    }
                    None => break,
                };
            }
            match arrow(input) {
                Some((input, arrow)) => (input, opening_curly_brace, Some((parameters, arrow))),
                None => (
                    input_without_params,
                    opening_curly_brace_wihout_params,
                    None,
                ),
            }
        };

        let (i, whitespace) = whitespaces_and_newlines(input, indentation + 1, true);
        if let Some((parameters, arrow)) = parameters_and_arrow {
            parameters_and_arrow = Some((parameters, arrow.wrap_in_whitespace(whitespace)));
        } else {
            opening_curly_brace = opening_curly_brace.wrap_in_whitespace(whitespace);
        }

        let (input, mut body, whitespace_before_closing_curly_brace, closing_curly_brace) = {
            let input_before_parsing_expression = i;
            let (i, body_expression) = match expression(i, indentation + 1, true, true) {
                Some((i, expression)) => (i, vec![expression]),
                None => (i, vec![]),
            };
            let (i, whitespace) = whitespaces_and_newlines(i, indentation + 1, true);
            if let Some((i, curly_brace)) = closing_curly_brace(i) {
                (i, body_expression, whitespace, curly_brace)
            } else {
                // There is no closing brace after a single expression. Thus,
                // we now try to parse a body of multiple expressions. We didn't
                // try this first because then the body would also have consumed
                // any trailing closing curly brace in the same line.
                // For example, for the lambda `{ 2 }`, the body parser would
                // have already consumed the `}`. The body parser works great
                // for multiline bodies, though.
                let (i, body) = body(input_before_parsing_expression, indentation + 1);
                let (i, whitespace) = whitespaces_and_newlines(i, indentation, true);
                let (i, curly_brace) = match closing_curly_brace(i) {
                    Some(it) => it,
                    None => (
                        i,
                        Rcst::Error {
                            unparsable_input: "".to_string(),
                            error: RcstError::CurlyBraceNotClosed,
                        },
                    ),
                };
                (i, body, whitespace, curly_brace)
            }
        };

        // Attach the `whitespace_before_closing_curly_brace`.
        if !body.is_empty() {
            let last = body.pop().unwrap();
            body.push(last.wrap_in_whitespace(whitespace_before_closing_curly_brace));
        } else if let Some((parameters, arrow)) = parameters_and_arrow {
            parameters_and_arrow = Some((
                parameters,
                arrow.wrap_in_whitespace(whitespace_before_closing_curly_brace),
            ));
        } else {
            opening_curly_brace =
                opening_curly_brace.wrap_in_whitespace(whitespace_before_closing_curly_brace);
        }

        Some((
            input,
            Rcst::Lambda {
                opening_curly_brace: Box::new(opening_curly_brace),
                parameters_and_arrow: parameters_and_arrow
                    .map(|(parameters, arrow)| (parameters, Box::new(arrow))),
                body,
                closing_curly_brace: Box::new(closing_curly_brace),
            },
        ))
    }
    #[test]
    fn test_lambda() {
        assert_eq!(lambda("2", 0), None);
        assert_eq!(
            lambda("{ 2 }", 0),
            Some((
                "",
                Rcst::Lambda {
                    opening_curly_brace: Box::new(Rcst::TrailingWhitespace {
                        child: Box::new(Rcst::OpeningCurlyBrace),
                        whitespace: vec![Rcst::Whitespace(" ".to_string())],
                    }),
                    parameters_and_arrow: None,
                    body: vec![Rcst::TrailingWhitespace {
                        child: Box::new(Rcst::Int {
                            value: 2u8.into(),
                            string: "2".to_string()
                        }),
                        whitespace: vec![Rcst::Whitespace(" ".to_string())],
                    }],
                    closing_curly_brace: Box::new(Rcst::ClosingCurlyBrace),
                }
            ))
        );
        // { a ->
        //   foo
        // }
        assert_eq!(
            lambda("{ a ->\n  foo\n}", 0),
            Some((
                "",
                Rcst::Lambda {
                    opening_curly_brace: Box::new(Rcst::TrailingWhitespace {
                        child: Box::new(Rcst::OpeningCurlyBrace),
                        whitespace: vec![Rcst::Whitespace(" ".to_string())],
                    }),
                    parameters_and_arrow: Some((
                        vec![Rcst::TrailingWhitespace {
                            child: Box::new(Rcst::Identifier("a".to_string())),
                            whitespace: vec![Rcst::Whitespace(" ".to_string())],
                        },],
                        Box::new(Rcst::TrailingWhitespace {
                            child: Box::new(Rcst::Arrow),
                            whitespace: vec![
                                Rcst::Newline("\n".to_string()),
                                Rcst::Whitespace("  ".to_string())
                            ],
                        }),
                    )),
                    body: vec![Rcst::TrailingWhitespace {
                        child: Box::new(Rcst::Identifier("foo".to_string())),
                        whitespace: vec![Rcst::Newline("\n".to_string())],
                    }],
                    closing_curly_brace: Box::new(Rcst::ClosingCurlyBrace),
                }
            ))
        );
        // {
        // foo
        assert_eq!(
            lambda("{\nfoo", 0),
            Some((
                "foo",
                Rcst::Lambda {
                    opening_curly_brace: Box::new(Rcst::TrailingWhitespace {
                        child: Box::new(Rcst::OpeningCurlyBrace),
                        whitespace: vec![Rcst::Newline("\n".to_string())],
                    }),
                    parameters_and_arrow: None,
                    body: vec![],
                    closing_curly_brace: Box::new(Rcst::Error {
                        unparsable_input: "".to_string(),
                        error: RcstError::CurlyBraceNotClosed
                    }),
                }
            ))
        );
        // {->
        // }
        assert_eq!(
            lambda("{->\n}", 1),
            Some((
                "\n}",
                Rcst::Lambda {
                    opening_curly_brace: Box::new(Rcst::OpeningCurlyBrace),
                    parameters_and_arrow: Some((vec![], Box::new(Rcst::Arrow))),
                    body: vec![],
                    closing_curly_brace: Box::new(Rcst::Error {
                        unparsable_input: "".to_string(),
                        error: RcstError::CurlyBraceNotClosed
                    }),
                }
            ))
        );
        // { foo
        //   bar
        // }
        assert_eq!(
            lambda("{ foo\n  bar\n}", 0),
            Some((
                "",
                Rcst::Lambda {
                    opening_curly_brace: Box::new(Rcst::TrailingWhitespace {
                        child: Box::new(Rcst::OpeningCurlyBrace),
                        whitespace: vec![Rcst::Whitespace(" ".to_string())],
                    }),
                    parameters_and_arrow: None,
                    body: vec![
                        Rcst::Identifier("foo".to_string()),
                        Rcst::Newline("\n".to_string()),
                        Rcst::Whitespace("  ".to_string()),
                        Rcst::TrailingWhitespace {
                            child: Box::new(Rcst::Identifier("bar".to_string())),
                            whitespace: vec![Rcst::Newline("\n".to_string())],
                        }
                    ],
                    closing_curly_brace: Box::new(Rcst::ClosingCurlyBrace)
                }
            ))
        );
    }

    #[instrument(level = "trace")]
    fn assignment(input: &str, indentation: usize) -> Option<(&str, Rcst)> {
        let (input, mut signature) = run_of_expressions(input, indentation).or_else(|| {
            pattern(input, indentation).map(|(input, pattern)| (input, vec![pattern]))
        })?;

        let (input, whitespace) = whitespaces_and_newlines(input, indentation + 1, true);
        let last = signature.pop().unwrap();
        signature.push(last.wrap_in_whitespace(whitespace.clone()));

        let parameters = signature.split_off(1);
        let name_or_pattern = signature.into_iter().next().unwrap();

        let (input, mut assignment_sign) =
            colon_equals_sign(input).or_else(|| equals_sign(input))?;
        let original_assignment_sign = assignment_sign.clone();
        let input_after_assignment_sign = input;

        let (input, more_whitespace) = whitespaces_and_newlines(input, indentation + 1, false);
        assignment_sign = assignment_sign.wrap_in_whitespace(more_whitespace.clone());

        let is_multiline = name_or_pattern.is_multiline()
            || parameters.is_multiline()
            || whitespace.is_multiline()
            || more_whitespace.is_multiline();
        let (input, assignment_sign, body) = if is_multiline {
            let (input, body) = body(input, indentation + 1);
            if body.is_empty() {
                (
                    input_after_assignment_sign,
                    original_assignment_sign,
                    vec![],
                )
            } else {
                (input, assignment_sign, body)
            }
        } else {
            match comment(input).or_else(|| expression(input, indentation, true, true)) {
                Some((input, expression)) => (input, assignment_sign, vec![expression]),
                None => (
                    input_after_assignment_sign,
                    original_assignment_sign,
                    vec![],
                ),
            }
        };

        let (whitespace, (assignment_sign, body)) =
            (assignment_sign, body).split_outer_trailing_whitespace();
        Some((
            input,
            Rcst::Assignment {
                name_or_pattern: Box::new(name_or_pattern),
                parameters,
                assignment_sign: Box::new(assignment_sign),
                body,
            }
            .wrap_in_whitespace(whitespace),
        ))
    }
    #[test]
    fn test_assignment() {
        assert_eq!(
            assignment("foo = 42", 0),
            Some((
                "",
                Rcst::Assignment {
                    name_or_pattern: Box::new(Rcst::TrailingWhitespace {
                        child: Box::new(Rcst::Identifier("foo".to_string())),
                        whitespace: vec![Rcst::Whitespace(" ".to_string())],
                    }),
                    parameters: vec![],
                    assignment_sign: Box::new(Rcst::TrailingWhitespace {
                        child: Box::new(Rcst::EqualsSign),
                        whitespace: vec![Rcst::Whitespace(" ".to_string())],
                    }),
                    body: vec![Rcst::Int {
                        value: 42u8.into(),
                        string: "42".to_string()
                    }],
                }
            ))
        );
        assert_eq!(assignment("foo 42", 0), None);
        // foo bar =
        //   3
        // 2
        assert_eq!(
            assignment("foo bar =\n  3\n2", 0),
            Some((
                "\n2",
                Rcst::Assignment {
                    name_or_pattern: Box::new(Rcst::TrailingWhitespace {
                        child: Box::new(Rcst::Identifier("foo".to_string())),
                        whitespace: vec![Rcst::Whitespace(" ".to_string())],
                    }),
                    parameters: vec![Rcst::TrailingWhitespace {
                        child: Box::new(Rcst::Identifier("bar".to_string())),
                        whitespace: vec![Rcst::Whitespace(" ".to_string())],
                    }],
                    assignment_sign: Box::new(Rcst::TrailingWhitespace {
                        child: Box::new(Rcst::EqualsSign),
                        whitespace: vec![
                            Rcst::Newline("\n".to_string()),
                            Rcst::Whitespace("  ".to_string())
                        ],
                    }),
                    body: vec![Rcst::Int {
                        value: 3u8.into(),
                        string: "3".to_string()
                    }],
                }
            ))
        );
        // foo
        //   bar
        //   = 3
        assert_eq!(
            assignment("foo\n  bar\n  = 3", 0),
            Some((
                "",
                Rcst::Assignment {
                    name_or_pattern: Box::new(Rcst::TrailingWhitespace {
                        child: Box::new(Rcst::Identifier("foo".to_string())),
                        whitespace: vec![
                            Rcst::Newline("\n".to_string()),
                            Rcst::Whitespace("  ".to_string())
                        ],
                    }),
                    parameters: vec![Rcst::TrailingWhitespace {
                        child: Box::new(Rcst::Identifier("bar".to_string())),
                        whitespace: vec![
                            Rcst::Newline("\n".to_string()),
                            Rcst::Whitespace("  ".to_string())
                        ],
                    }],
                    assignment_sign: Box::new(Rcst::TrailingWhitespace {
                        child: Box::new(Rcst::EqualsSign),
                        whitespace: vec![Rcst::Whitespace(" ".to_string())],
                    }),
                    body: vec![Rcst::Int {
                        value: 3u8.into(),
                        string: "3".to_string()
                    }],
                }
            ))
        );
        assert_eq!(
            assignment("foo =\n  ", 0),
            Some((
                "\n  ",
                Rcst::Assignment {
                    name_or_pattern: Box::new(Rcst::TrailingWhitespace {
                        child: Box::new(Rcst::Identifier("foo".to_string())),
                        whitespace: vec![Rcst::Whitespace(" ".to_string())],
                    }),
                    parameters: vec![],
                    assignment_sign: Box::new(Rcst::EqualsSign),
                    body: vec![],
                }
            ))
        );
        assert_eq!(
<<<<<<< HEAD
            assignment("[Foo: foo] = bar", 0),
            Some((
                "",
                Rcst::Assignment {
                    name_or_pattern: Box::new(Rcst::TrailingWhitespace {
                        child: Box::new(Rcst::Struct {
                            opening_bracket: Box::new(Rcst::OpeningBracket),
                            fields: vec![Rcst::StructField {
                                key: Box::new(Rcst::Identifier("Foo".to_string())),
                                colon: Box::new(Rcst::TrailingWhitespace {
                                    child: Box::new(Rcst::Colon),
                                    whitespace: vec![Rcst::Whitespace(" ".to_string())],
                                }),
                                value: Box::new(Rcst::Identifier("foo".to_string())),
                                comma: None,
                            }],
                            closing_bracket: Box::new(Rcst::ClosingBracket),
                        }),
                        whitespace: vec![Rcst::Whitespace(" ".to_string())],
                    }),
                    parameters: vec![],
                    assignment_sign: Box::new(Rcst::EqualsSign),
                    body: vec![],
=======
            assignment("foo = # comment\n", 0),
            Some((
                "\n",
                Rcst::Assignment {
                    name: Box::new(Rcst::TrailingWhitespace {
                        child: Box::new(Rcst::Identifier("foo".to_string())),
                        whitespace: vec![Rcst::Whitespace(" ".to_string())],
                    }),
                    parameters: vec![],
                    assignment_sign: Box::new(Rcst::TrailingWhitespace {
                        child: Box::new(Rcst::EqualsSign),
                        whitespace: vec![Rcst::Whitespace(" ".to_string())],
                    }),
                    body: vec![Rcst::Comment {
                        octothorpe: Box::new(Rcst::Octothorpe),
                        comment: " comment".to_string()
                    }],
                }
            ))
        );
        // foo =
        //   # comment
        // 3
        assert_eq!(
            assignment("foo =\n  # comment\n3", 0),
            Some((
                "\n3",
                Rcst::Assignment {
                    name: Box::new(Rcst::TrailingWhitespace {
                        child: Box::new(Rcst::Identifier("foo".to_string())),
                        whitespace: vec![Rcst::Whitespace(" ".to_string())],
                    }),
                    parameters: vec![],
                    assignment_sign: Box::new(Rcst::TrailingWhitespace {
                        child: Box::new(Rcst::EqualsSign),
                        whitespace: vec![
                            Rcst::Newline("\n".to_string()),
                            Rcst::Whitespace("  ".to_string())
                        ],
                    }),
                    body: vec![Rcst::Comment {
                        octothorpe: Box::new(Rcst::Octothorpe),
                        comment: " comment".to_string()
                    }],
                }
            ))
        );
        // foo =
        //   # comment
        //   5
        // 3
        assert_eq!(
            assignment("foo =\n  # comment\n  5\n3", 0),
            Some((
                "\n3",
                Rcst::Assignment {
                    name: Box::new(Rcst::TrailingWhitespace {
                        child: Box::new(Rcst::Identifier("foo".to_string())),
                        whitespace: vec![Rcst::Whitespace(" ".to_string())],
                    }),
                    parameters: vec![],
                    assignment_sign: Box::new(Rcst::TrailingWhitespace {
                        child: Box::new(Rcst::EqualsSign),
                        whitespace: vec![
                            Rcst::Newline("\n".to_string()),
                            Rcst::Whitespace("  ".to_string())
                        ],
                    }),
                    body: vec![
                        Rcst::Comment {
                            octothorpe: Box::new(Rcst::Octothorpe),
                            comment: " comment".to_string()
                        },
                        Rcst::Newline("\n".to_string()),
                        Rcst::Whitespace("  ".to_string()),
                        Rcst::Int {
                            value: 5u8.into(),
                            string: "5".to_string()
                        }
                    ],
>>>>>>> 6d7f11c9
                }
            ))
        );
    }
}<|MERGE_RESOLUTION|>--- conflicted
+++ resolved
@@ -725,26 +725,22 @@
         );
     }
 
-<<<<<<< HEAD
     #[derive(Clone, Copy, PartialEq, Eq, Hash, Debug)]
     enum ParseType {
         Expression,
         Pattern,
     }
     impl ParseType {
-        #[instrument]
+        #[instrument(level = "trace")]
         fn parse(self, input: &str, indentation: usize) -> Option<(&str, Rcst)> {
             match self {
-                ParseType::Expression => expression(input, indentation, true),
+                ParseType::Expression => expression(input, indentation, true, true),
                 ParseType::Pattern => pattern(input, indentation),
             }
         }
     }
 
-    #[instrument]
-=======
-    #[instrument(level = "trace")]
->>>>>>> 6d7f11c9
+    #[instrument(level = "trace")]
     fn expression(
         input: &str,
         indentation: usize,
@@ -1224,13 +1220,8 @@
         );
     }
 
-<<<<<<< HEAD
-    #[instrument]
+    #[instrument(level = "trace")]
     fn list(input: &str, indentation: usize, parse_type: ParseType) -> Option<(&str, Rcst)> {
-=======
-    #[instrument(level = "trace")]
-    fn list(input: &str, indentation: usize) -> Option<(&str, Rcst)> {
->>>>>>> 6d7f11c9
         let (mut input, mut opening_parenthesis) = opening_parenthesis(input)?;
 
         // Empty list `(,)`
@@ -1285,7 +1276,6 @@
             }
 
             // Value.
-<<<<<<< HEAD
             let (new_input, value, has_value) = match parse_type.parse(new_input, items_indentation)
             {
                 Some((new_input, value)) => (new_input, value, true),
@@ -1298,20 +1288,6 @@
                     false,
                 ),
             };
-=======
-            let (new_input, value, has_value) =
-                match expression(new_input, items_indentation, true, true) {
-                    Some((new_input, value)) => (new_input, value, true),
-                    None => (
-                        new_input,
-                        Rcst::Error {
-                            unparsable_input: "".to_string(),
-                            error: RcstError::ListItemMissesValue,
-                        },
-                        false,
-                    ),
-                };
->>>>>>> 6d7f11c9
 
             // Whitespace between value and comma.
             let (new_input, whitespace) =
@@ -1481,13 +1457,8 @@
         );
     }
 
-<<<<<<< HEAD
-    #[instrument]
+    #[instrument(level = "trace")]
     fn struct_(input: &str, indentation: usize, parse_type: ParseType) -> Option<(&str, Rcst)> {
-=======
-    #[instrument(level = "trace")]
-    fn struct_(input: &str, indentation: usize) -> Option<(&str, Rcst)> {
->>>>>>> 6d7f11c9
         let (mut outer_input, mut opening_bracket) = opening_bracket(input)?;
 
         let mut fields: Vec<Rcst> = vec![];
@@ -1508,11 +1479,7 @@
             }
 
             // The key itself.
-<<<<<<< HEAD
             let (input, key, has_key) = match parse_type.parse(input, fields_indentation) {
-=======
-            let (input, key, has_key) = match expression(input, fields_indentation, true, true) {
->>>>>>> 6d7f11c9
                 Some((input, key)) => (input, key, true),
                 None => (
                     input,
@@ -1552,7 +1519,6 @@
             let colon = colon.wrap_in_whitespace(whitespace);
 
             // Value.
-<<<<<<< HEAD
             let (input, value, has_value) = match parse_type.parse(input, fields_indentation + 1) {
                 Some((input, value)) => (input, value, true),
                 None => (
@@ -1564,20 +1530,6 @@
                     false,
                 ),
             };
-=======
-            let (input, value, has_value) =
-                match expression(input, fields_indentation + 1, true, true) {
-                    Some((input, value)) => (input, value, true),
-                    None => (
-                        input,
-                        Rcst::Error {
-                            unparsable_input: "".to_string(),
-                            error: RcstError::StructFieldMissesValue,
-                        },
-                        false,
-                    ),
-                };
->>>>>>> 6d7f11c9
 
             // Whitespace between value and comma.
             let (input, whitespace) = whitespaces_and_newlines(input, fields_indentation + 1, true);
@@ -1794,8 +1746,7 @@
         );
     }
 
-<<<<<<< HEAD
-    #[instrument]
+    #[instrument(level = "trace")]
     fn pattern(input: &str, indentation: usize) -> Option<(&str, Rcst)> {
         int(input)
             .or_else(|| text(input, indentation))
@@ -1829,10 +1780,7 @@
         );
     }
 
-    #[instrument]
-=======
-    #[instrument(level = "trace")]
->>>>>>> 6d7f11c9
+    #[instrument(level = "trace")]
     pub fn body(mut input: &str, indentation: usize) -> (&str, Vec<Rcst>) {
         let mut expressions = vec![];
 
@@ -2192,10 +2140,10 @@
                     }),
                     body: vec![Rcst::Int {
                         value: 42u8.into(),
-                        string: "42".to_string()
+                        string: "42".to_string(),
                     }],
-                }
-            ))
+                },
+            )),
         );
         assert_eq!(assignment("foo 42", 0), None);
         // foo bar =
@@ -2223,10 +2171,10 @@
                     }),
                     body: vec![Rcst::Int {
                         value: 3u8.into(),
-                        string: "3".to_string()
+                        string: "3".to_string(),
                     }],
-                }
-            ))
+                },
+            )),
         );
         // foo
         //   bar
@@ -2240,14 +2188,14 @@
                         child: Box::new(Rcst::Identifier("foo".to_string())),
                         whitespace: vec![
                             Rcst::Newline("\n".to_string()),
-                            Rcst::Whitespace("  ".to_string())
+                            Rcst::Whitespace("  ".to_string()),
                         ],
                     }),
                     parameters: vec![Rcst::TrailingWhitespace {
                         child: Box::new(Rcst::Identifier("bar".to_string())),
                         whitespace: vec![
                             Rcst::Newline("\n".to_string()),
-                            Rcst::Whitespace("  ".to_string())
+                            Rcst::Whitespace("  ".to_string()),
                         ],
                     }],
                     assignment_sign: Box::new(Rcst::TrailingWhitespace {
@@ -2256,10 +2204,10 @@
                     }),
                     body: vec![Rcst::Int {
                         value: 3u8.into(),
-                        string: "3".to_string()
+                        string: "3".to_string(),
                     }],
-                }
-            ))
+                },
+            )),
         );
         assert_eq!(
             assignment("foo =\n  ", 0),
@@ -2273,11 +2221,94 @@
                     parameters: vec![],
                     assignment_sign: Box::new(Rcst::EqualsSign),
                     body: vec![],
-                }
-            ))
-        );
-        assert_eq!(
-<<<<<<< HEAD
+                },
+            )),
+        );
+        assert_eq!(
+            assignment("foo = # comment\n", 0),
+            Some((
+                "\n",
+                Rcst::Assignment {
+                    name_or_pattern: Box::new(Rcst::TrailingWhitespace {
+                        child: Box::new(Rcst::Identifier("foo".to_string())),
+                        whitespace: vec![Rcst::Whitespace(" ".to_string())],
+                    }),
+                    parameters: vec![],
+                    assignment_sign: Box::new(Rcst::TrailingWhitespace {
+                        child: Box::new(Rcst::EqualsSign),
+                        whitespace: vec![Rcst::Whitespace(" ".to_string())],
+                    }),
+                    body: vec![Rcst::Comment {
+                        octothorpe: Box::new(Rcst::Octothorpe),
+                        comment: " comment".to_string(),
+                    }],
+                }
+            ))
+        );
+        // foo =
+        //   # comment
+        // 3
+        assert_eq!(
+            assignment("foo =\n  # comment\n3", 0),
+            Some((
+                "\n3",
+                Rcst::Assignment {
+                    name_or_pattern: Box::new(Rcst::TrailingWhitespace {
+                        child: Box::new(Rcst::Identifier("foo".to_string())),
+                        whitespace: vec![Rcst::Whitespace(" ".to_string())],
+                    }),
+                    parameters: vec![],
+                    assignment_sign: Box::new(Rcst::TrailingWhitespace {
+                        child: Box::new(Rcst::EqualsSign),
+                        whitespace: vec![
+                            Rcst::Newline("\n".to_string()),
+                            Rcst::Whitespace("  ".to_string()),
+                        ],
+                    }),
+                    body: vec![Rcst::Comment {
+                        octothorpe: Box::new(Rcst::Octothorpe),
+                        comment: " comment".to_string(),
+                    }],
+                },
+            )),
+        );
+        // foo =
+        //   # comment
+        //   5
+        // 3
+        assert_eq!(
+            assignment("foo =\n  # comment\n  5\n3", 0),
+            Some((
+                "\n3",
+                Rcst::Assignment {
+                    name_or_pattern: Box::new(Rcst::TrailingWhitespace {
+                        child: Box::new(Rcst::Identifier("foo".to_string())),
+                        whitespace: vec![Rcst::Whitespace(" ".to_string())],
+                    }),
+                    parameters: vec![],
+                    assignment_sign: Box::new(Rcst::TrailingWhitespace {
+                        child: Box::new(Rcst::EqualsSign),
+                        whitespace: vec![
+                            Rcst::Newline("\n".to_string()),
+                            Rcst::Whitespace("  ".to_string()),
+                        ],
+                    }),
+                    body: vec![
+                        Rcst::Comment {
+                            octothorpe: Box::new(Rcst::Octothorpe),
+                            comment: " comment".to_string(),
+                        },
+                        Rcst::Newline("\n".to_string()),
+                        Rcst::Whitespace("  ".to_string()),
+                        Rcst::Int {
+                            value: 5u8.into(),
+                            string: "5".to_string(),
+                        },
+                    ],
+                },
+            )),
+        );
+        assert_eq!(
             assignment("[Foo: foo] = bar", 0),
             Some((
                 "",
@@ -2301,90 +2332,8 @@
                     parameters: vec![],
                     assignment_sign: Box::new(Rcst::EqualsSign),
                     body: vec![],
-=======
-            assignment("foo = # comment\n", 0),
-            Some((
-                "\n",
-                Rcst::Assignment {
-                    name: Box::new(Rcst::TrailingWhitespace {
-                        child: Box::new(Rcst::Identifier("foo".to_string())),
-                        whitespace: vec![Rcst::Whitespace(" ".to_string())],
-                    }),
-                    parameters: vec![],
-                    assignment_sign: Box::new(Rcst::TrailingWhitespace {
-                        child: Box::new(Rcst::EqualsSign),
-                        whitespace: vec![Rcst::Whitespace(" ".to_string())],
-                    }),
-                    body: vec![Rcst::Comment {
-                        octothorpe: Box::new(Rcst::Octothorpe),
-                        comment: " comment".to_string()
-                    }],
-                }
-            ))
-        );
-        // foo =
-        //   # comment
-        // 3
-        assert_eq!(
-            assignment("foo =\n  # comment\n3", 0),
-            Some((
-                "\n3",
-                Rcst::Assignment {
-                    name: Box::new(Rcst::TrailingWhitespace {
-                        child: Box::new(Rcst::Identifier("foo".to_string())),
-                        whitespace: vec![Rcst::Whitespace(" ".to_string())],
-                    }),
-                    parameters: vec![],
-                    assignment_sign: Box::new(Rcst::TrailingWhitespace {
-                        child: Box::new(Rcst::EqualsSign),
-                        whitespace: vec![
-                            Rcst::Newline("\n".to_string()),
-                            Rcst::Whitespace("  ".to_string())
-                        ],
-                    }),
-                    body: vec![Rcst::Comment {
-                        octothorpe: Box::new(Rcst::Octothorpe),
-                        comment: " comment".to_string()
-                    }],
-                }
-            ))
-        );
-        // foo =
-        //   # comment
-        //   5
-        // 3
-        assert_eq!(
-            assignment("foo =\n  # comment\n  5\n3", 0),
-            Some((
-                "\n3",
-                Rcst::Assignment {
-                    name: Box::new(Rcst::TrailingWhitespace {
-                        child: Box::new(Rcst::Identifier("foo".to_string())),
-                        whitespace: vec![Rcst::Whitespace(" ".to_string())],
-                    }),
-                    parameters: vec![],
-                    assignment_sign: Box::new(Rcst::TrailingWhitespace {
-                        child: Box::new(Rcst::EqualsSign),
-                        whitespace: vec![
-                            Rcst::Newline("\n".to_string()),
-                            Rcst::Whitespace("  ".to_string())
-                        ],
-                    }),
-                    body: vec![
-                        Rcst::Comment {
-                            octothorpe: Box::new(Rcst::Octothorpe),
-                            comment: " comment".to_string()
-                        },
-                        Rcst::Newline("\n".to_string()),
-                        Rcst::Whitespace("  ".to_string()),
-                        Rcst::Int {
-                            value: 5u8.into(),
-                            string: "5".to_string()
-                        }
-                    ],
->>>>>>> 6d7f11c9
-                }
-            ))
+                },
+            )),
         );
     }
 }