//! Module folding evaluates imports with known argument at compile-time.
//!
//! This is similar to [constant folding], but for the `builtinUseModule`
//! builtin. This is also similar to [inlining], but for entire module contents.
//!
//! Here's a before-and-after example of an import of Core being folded:
//!
//! ```mir
//! # before:
//! $0 = "Core"
//! $1 = HirId(the `use "Core"` expression)
//! $2 = use $0 relative to here, $1 responsible
//!
//! # after:
//! $0 = "Core"
//! $1 = HirId(the `use "Core"` expression)
//! $2 =
//!   (code of Core)
//! ```
//!
//! Like [inlining], module folding enables many other optimizations, but across
//! module boundaries. If all imports can be resolved at compile-time, that also
//! means that the VM never needs to interrupt the program execution for parsing
//! and compiling other modules. Module folding is a necessity for building
//! binaries that don't include the Candy compiler itself.
//!
//! [constant folding]: super::constant_folding
//! [inlining]: super::inlining

use crate::{
    compiler::{
        mir::{Expression, Id, Mir},
        optimize::OptimizeMir,
        tracing::TracingConfig,
    },
    module::UsePath,
};
use std::collections::HashMap;
use tracing::warn;

impl Mir {
    pub fn fold_modules(&mut self, db: &dyn OptimizeMir, tracing: &TracingConfig) {
        self.body
            .visit_with_visible(&mut |_, expression, visible, _| {
                let Expression::UseModule {
                    current_module,
                    relative_path,
                    responsible: _,
                } = expression else { return; };

                let Expression::Text(path) = visible.get(*relative_path) else {
<<<<<<< HEAD
                    return; // TODO
                };
                let Ok(path) = UsePath::parse(path) else {
                    warn!("use called with an invalid path");
                    return; // TODO
                };
                let Ok(module_to_import) = path.resolve_relative_to(current_module.clone()) else {
                    warn!("use called with an invalid path");
                    return; // TODO
                };

                // debug!("Loading and optimizing module {module_to_import}");
                let mir =
                    db.mir_with_obvious_optimized(module_to_import, tracing.for_child_module());
                let Some(mir) = mir else {
                    warn!("Module not found.");
                    return; // TODO
=======
                    return; // TODO: Replace with a panic.
                };
                let Ok(path) = UsePath::parse(path) else {
                    warn!("use called with an invalid path");
                    return; // TODO: Replace with a panic.
                };
                let Ok(module_to_import) = path.resolve_relative_to(current_module.clone()) else {
                    warn!("use called with an invalid path");
                    return; // TODO: Replace with a panic.
                };

                let mir = db.mir_with_obvious_optimized(module_to_import, config.clone());
                let Some(mir) = mir else {
                    warn!("Module not found.");
                    return; // TODO: Replace with a panic.
>>>>>>> 05a05b0e
                };
                let mir = (*mir).clone();

                let mapping: HashMap<Id, Id> = mir
                    .body
                    .all_ids()
                    .into_iter()
                    .map(|id| (id, self.id_generator.generate()))
                    .collect();
                let mut body_to_insert = mir.body;
                body_to_insert.replace_ids(&mut |id| *id = mapping[id]);

                *expression = Expression::Multiple(body_to_insert);
            });
    }
}<|MERGE_RESOLUTION|>--- conflicted
+++ resolved
@@ -49,25 +49,6 @@
                 } = expression else { return; };
 
                 let Expression::Text(path) = visible.get(*relative_path) else {
-<<<<<<< HEAD
-                    return; // TODO
-                };
-                let Ok(path) = UsePath::parse(path) else {
-                    warn!("use called with an invalid path");
-                    return; // TODO
-                };
-                let Ok(module_to_import) = path.resolve_relative_to(current_module.clone()) else {
-                    warn!("use called with an invalid path");
-                    return; // TODO
-                };
-
-                // debug!("Loading and optimizing module {module_to_import}");
-                let mir =
-                    db.mir_with_obvious_optimized(module_to_import, tracing.for_child_module());
-                let Some(mir) = mir else {
-                    warn!("Module not found.");
-                    return; // TODO
-=======
                     return; // TODO: Replace with a panic.
                 };
                 let Ok(path) = UsePath::parse(path) else {
@@ -79,11 +60,11 @@
                     return; // TODO: Replace with a panic.
                 };
 
-                let mir = db.mir_with_obvious_optimized(module_to_import, config.clone());
+                let mir =
+                    db.mir_with_obvious_optimized(module_to_import, tracing.for_child_module());
                 let Some(mir) = mir else {
                     warn!("Module not found.");
                     return; // TODO: Replace with a panic.
->>>>>>> 05a05b0e
                 };
                 let mir = (*mir).clone();
 
