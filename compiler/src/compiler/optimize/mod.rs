--- conflicted
+++ resolved
@@ -93,30 +93,25 @@
 }
 
 impl Mir {
-    /// Performs optimizations that improve both performance and code size.
-<<<<<<< HEAD
+    /// Performs optimizations that (usually) improve both performance and code
+    /// size.
     pub fn optimize_obvious(&mut self, db: &dyn OptimizeMir, tracing: &TracingConfig) {
-        self.optimize_obvious_self_contained();
-        self.fold_modules(db, tracing);
-=======
-    pub fn optimize_obvious(&mut self, db: &dyn OptimizeMir, config: &TracingConfig) {
         loop {
             let before = self.clone();
 
             self.optimize_obvious_self_contained();
-            self.fold_modules(db, config);
+            self.fold_modules(db, tracing);
 
             if *self == before {
                 break;
             }
         }
->>>>>>> 35b9f473
         self.optimize_obvious_self_contained();
         self.cleanup();
     }
 
-    /// Performs optimizations that improve both performance and code size and
-    /// that work without looking at other modules.
+    /// Performs optimizations that (usually) improve both performance and code
+    /// size and that work without looking at other modules.
     pub fn optimize_obvious_self_contained(&mut self) {
         self.checked_optimization(|mir| mir.inline_functions_containing_use());
 
