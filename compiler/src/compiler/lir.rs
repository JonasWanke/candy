use super::{error::CompilerError, hir::Id};
use crate::{builtin_functions::BuiltinFunction, hir, module::Module};
use itertools::Itertools;
use num_bigint::BigUint;
use std::fmt::Display;

#[derive(Clone, Debug, PartialEq, Eq)]
pub struct Lir {
    pub instructions: Vec<Instruction>,
}

pub type StackOffset = usize; // 0 is the last item, 1 the one before that, etc.

#[derive(Clone, Debug, PartialEq, Eq, Hash)]
pub enum Instruction {
    /// Pushes an int.
    CreateInt(BigUint),

    /// Pushes a text.
    CreateText(String),

    /// Pushes a symbol.
    CreateSymbol(String),

    /// Pops 2 * num_entries items, pushes a struct.
    ///
    /// a, key, value, key, value, ..., key, value -> a, pointer to struct
    CreateStruct {
        num_entries: usize,
    },

    /// Pushes a closure.
    ///
    /// a -> a, pointer to closure
    CreateClosure {
        id: hir::Id,
        captured: Vec<StackOffset>,
        num_args: usize,
        body: Vec<Instruction>,
        is_curly: bool,
    },

    /// Pushes a builtin function.
    ///
    /// a -> a, builtin
    CreateBuiltin(BuiltinFunction),

    /// Pushes an item from back in the stack on the stack again.
    PushFromStack(StackOffset),

    /// Leaves the top stack item untouched, but removes n below.
    PopMultipleBelowTop(usize),

    /// Pops a closure and num_args arguments, pushes the current instruction
    /// pointer, all captured variables, and arguments, and then changes the
    /// instruction pointer to the first instruction of the closure.
    ///
    /// a, arg1, arg2, ..., argN, closure -> a, caller, captured vars, arg1, arg2, ..., argN
    ///
    /// Later, when the closure returns (perhaps many instructions after this
    /// one), the stack will contain the result:
    ///
    /// a, arg1, arg2, ..., argN, closure ~> a, return value from closure
    Call {
        num_args: usize,
    },

    /// Returns from the current closure to the original caller.
    ///
    /// a, caller, return value -> a, return value
    Return,

    /// Pops a string path and then resolves the path relative to the current
    /// module. Then does different things depending on whether this is a code
    /// or asset module.
    ///
    /// - Code module:
    ///
    ///   Loads and parses the module, then runs the module closure. Later,
    ///   when the module returns, the stack will contain the struct of the
    ///   exported definitions:
    ///
    ///   a, path ~> a, structOfModuleExports
    ///
    /// - Asset module:
    ///   
    ///   Loads the file and pushes its content onto the stack:
    ///
    ///   a, path -> a, listOfContentBytes
    UseModule {
        current_module: Module,
    },

    /// Contrary to other languages, in Candy it's always clear who's fault it
    /// is when a program panics. Each fiber maintains a responsibility stack
    /// which notes which call-site is responsible for needs to be fulfilled.
    StartResponsibility(Id),
    EndResponsibility,

    /// Pops a boolean condition and a reason. If the condition is true, it
    /// just pushes Nothing. If the condition is false, it panics with the
    /// reason.
    ///
    /// a, condition, reason -> a, Nothing
    Needs,

    /// Indicates that a fuzzable closure sits at the top of the stack.
    RegisterFuzzableClosure(hir::Id),

    TraceValueEvaluated(hir::Id),
    TraceCallStarts {
        id: hir::Id,
        num_args: usize,
    },
    TraceCallEnds,
    TraceNeedsStarts {
        id: hir::Id,
    },
    TraceNeedsEnds,
    TraceModuleStarts {
        module: Module,
    },
    TraceModuleEnds,

    Error {
        id: hir::Id,
        errors: Vec<CompilerError>,
    },
}

impl Display for Instruction {
    fn fmt(&self, f: &mut std::fmt::Formatter<'_>) -> std::fmt::Result {
        match self {
            Instruction::CreateInt(int) => write!(f, "createInt {int}"),
            Instruction::CreateText(text) => write!(f, "createText {text:?}"),
            Instruction::CreateSymbol(symbol) => write!(f, "createSymbol {symbol}"),
            Instruction::CreateStruct { num_entries } => {
                write!(f, "createStruct {num_entries}")
            }
            Instruction::CreateClosure {
                id,
                captured,
                num_args,
                body: instructions,
                is_curly,
            } => {
                write!(
                    f,
<<<<<<< HEAD
                    "createClosure with {num_args} {} capturing {} {}",
=======
                    "createClosure {id} with {num_args} {} capturing {} {}",
>>>>>>> fa090e23
                    if *num_args == 1 {
                        "argument"
                    } else {
                        "arguments"
                    },
                    if captured.is_empty() {
                        "nothing".to_string()
                    } else {
                        captured.iter().join(", ")
                    },
                    if *is_curly {
                        "(is curly)"
                    } else {
                        "(is not curly)"
                    },
                )?;
                for instruction in instructions {
                    let indented = format!("{instruction}")
                        .lines()
                        .map(|line| format!("  {line}"))
                        .join("\n");
                    write!(f, "\n{indented}")?;
                }
                Ok(())
            }
            Instruction::CreateBuiltin(builtin_function) => {
                write!(f, "createBuiltin {builtin_function:?}")
            }
            Instruction::PushFromStack(offset) => write!(f, "pushFromStack {offset}"),
            Instruction::PopMultipleBelowTop(count) => {
                write!(f, "popMultipleBelowTop {count}")
            }
            Instruction::Call { num_args } => {
                write!(f, "call with {num_args} arguments")
            }
            Instruction::Return => write!(f, "return"),
            Instruction::UseModule { current_module } => {
                write!(f, "useModule (currently in {})", current_module)
            }
            Instruction::StartResponsibility(responsible) => {
                write!(f, "responsibility of {responsible} starts")
            }
            Instruction::EndResponsibility => write!(f, "responsibility ends"),
            Instruction::Needs => write!(f, "needs"),
            Instruction::RegisterFuzzableClosure(hir_id) => {
                write!(f, "registerFuzzableClosure {hir_id}")
            }
            Instruction::TraceValueEvaluated(hir_id) => {
                write!(f, "traceValueEvaluated {hir_id}")
            }
            Instruction::TraceCallStarts { id, num_args } => {
                write!(f, "traceCallStarts {id} ({num_args} args)")
            }
            Instruction::TraceCallEnds => write!(f, "traceCallEnds"),
            Instruction::TraceNeedsStarts { id } => {
                write!(f, "traceNeedsStarts {id}")
            }
            Instruction::TraceNeedsEnds => write!(f, "traceNeedsEnds"),
            Instruction::TraceModuleStarts { module } => write!(f, "traceModuleStarts {module}"),
            Instruction::TraceModuleEnds => write!(f, "traceModuleEnds"),
            Instruction::Error { id, errors } => {
                write!(
                    f,
                    "{} at {id}:",
                    if errors.len() == 1 { "error" } else { "errors" }
                )?;
                write!(f, "error(s) at {id}")?;
                for error in errors {
                    write!(f, "\n  {error:?}")?;
                }
                Ok(())
            }
        }
    }
}
impl Display for Lir {
    fn fmt(&self, f: &mut std::fmt::Formatter<'_>) -> std::fmt::Result {
        for instruction in &self.instructions {
            writeln!(f, "{instruction}")?;
        }
        Ok(())
    }
}<|MERGE_RESOLUTION|>--- conflicted
+++ resolved
@@ -146,11 +146,7 @@
             } => {
                 write!(
                     f,
-<<<<<<< HEAD
-                    "createClosure with {num_args} {} capturing {} {}",
-=======
                     "createClosure {id} with {num_args} {} capturing {} {}",
->>>>>>> fa090e23
                     if *num_args == 1 {
                         "argument"
                     } else {
