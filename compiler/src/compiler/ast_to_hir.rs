use super::{
    ast::{
        self, Assignment, Ast, AstKind, AstString, Call, Identifier, Int, List, Struct,
        StructAccess, Symbol, Text, TextPart,
    },
    cst::{self, CstDb},
    cst_to_ast::CstToAst,
    error::{CompilerError, CompilerErrorPayload},
    hir::{self, Body, Expression, HirError, Lambda, Pattern, PatternIdentifierId},
    utils::AdjustCasingOfFirstLetter,
};
use crate::{
    builtin_functions::{self, BuiltinFunction},
    module::Module,
    utils::IdGenerator,
};
use itertools::Itertools;
use std::{collections::HashMap, mem, ops::Range, sync::Arc};

#[salsa::query_group(AstToHirStorage)]
pub trait AstToHir: CstDb + CstToAst {
    fn hir_to_ast_id(&self, id: hir::Id) -> Option<ast::Id>;
    fn hir_to_cst_id(&self, id: hir::Id) -> Option<cst::Id>;
    fn hir_id_to_span(&self, id: hir::Id) -> Option<Range<usize>>;
    fn hir_id_to_display_span(&self, id: hir::Id) -> Option<Range<usize>>;

    fn ast_to_hir_id(&self, id: ast::Id) -> Option<hir::Id>;
    fn cst_to_hir_id(&self, module: Module, id: cst::Id) -> Option<hir::Id>;

    fn hir(&self, module: Module) -> Option<(Arc<Body>, HashMap<hir::Id, ast::Id>)>;
}

fn hir_to_ast_id(db: &dyn AstToHir, id: hir::Id) -> Option<ast::Id> {
    let (_, hir_to_ast_id_mapping) = db.hir(id.module.clone()).unwrap();
    hir_to_ast_id_mapping.get(&id).cloned()
}
fn hir_to_cst_id(db: &dyn AstToHir, id: hir::Id) -> Option<cst::Id> {
    db.ast_to_cst_id(db.hir_to_ast_id(id)?)
}
fn hir_id_to_span(db: &dyn AstToHir, id: hir::Id) -> Option<Range<usize>> {
    db.ast_id_to_span(db.hir_to_ast_id(id)?)
}
fn hir_id_to_display_span(db: &dyn AstToHir, id: hir::Id) -> Option<Range<usize>> {
    let cst_id = db.hir_to_cst_id(id.clone())?;
    Some(db.find_cst(id.module, cst_id).display_span())
}

fn ast_to_hir_id(db: &dyn AstToHir, id: ast::Id) -> Option<hir::Id> {
    let (_, hir_to_ast_id_mapping) = db.hir(id.module.clone()).unwrap();
    hir_to_ast_id_mapping
        .iter()
        .find_map(|(key, value)| if value == &id { Some(key) } else { None })
        .cloned()
}
fn cst_to_hir_id(db: &dyn AstToHir, module: Module, id: cst::Id) -> Option<hir::Id> {
    let id = db.cst_to_ast_id(module, id)?;
    db.ast_to_hir_id(id)
}

fn hir(db: &dyn AstToHir, module: Module) -> Option<(Arc<Body>, HashMap<hir::Id, ast::Id>)> {
    let (ast, _) = db.ast(module.clone())?;
    let (body, id_mapping) = compile_top_level(db, module, &ast);
    Some((Arc::new(body), id_mapping))
}

fn compile_top_level(
    db: &dyn AstToHir,
    module: Module,
    ast: &[Ast],
) -> (Body, HashMap<hir::Id, ast::Id>) {
    let mut context = Context {
        module,
        id_mapping: HashMap::new(),
        db,
        public_identifiers: HashMap::new(),
        body: Body::new(),
        prefix_keys: vec![],
        identifiers: im::HashMap::new(),
        is_top_level: true,
    };

    context.generate_sparkles();
    context.generate_use();
    context.compile(ast);
    context.generate_exports_struct();

    let id_mapping = context
        .id_mapping
        .into_iter()
        .filter_map(|(key, value)| value.map(|value| (key, value)))
        .collect();
    (context.body, id_mapping)
}

struct Context<'a> {
    module: Module,
    id_mapping: HashMap<hir::Id, Option<ast::Id>>,
    db: &'a dyn AstToHir,
    public_identifiers: HashMap<String, hir::Id>,
    body: Body,
    prefix_keys: Vec<String>,
    identifiers: im::HashMap<String, hir::Id>,
    is_top_level: bool,
}

impl<'a> Context<'a> {
    fn start_non_top_level(&mut self) -> NonTopLevelResetState {
        NonTopLevelResetState(mem::replace(&mut self.is_top_level, false))
    }
    fn end_non_top_level(&mut self, reset_state: NonTopLevelResetState) {
        self.is_top_level = reset_state.0;
    }
}
struct NonTopLevelResetState(bool);

impl<'a> Context<'a> {
    fn start_scope(&mut self) -> ScopeResetState {
        ScopeResetState {
            body: mem::replace(&mut self.body, Body::new()),
            prefix_keys: self.prefix_keys.clone(),
            identifiers: self.identifiers.clone(),
            non_top_level_reset_state: self.start_non_top_level(),
        }
    }
    fn end_scope(&mut self, reset_state: ScopeResetState) -> Body {
        let inner_body = mem::replace(&mut self.body, reset_state.body);
        self.prefix_keys = reset_state.prefix_keys;
        self.identifiers = reset_state.identifiers;
        self.end_non_top_level(reset_state.non_top_level_reset_state);
        inner_body
    }
}
struct ScopeResetState {
    body: Body,
    prefix_keys: Vec<String>,
    identifiers: im::HashMap<String, hir::Id>,
    non_top_level_reset_state: NonTopLevelResetState,
}

impl<'a> Context<'a> {
    fn compile(&mut self, asts: &[Ast]) -> hir::Id {
        if asts.is_empty() {
            self.push(None, Expression::nothing(), None)
        } else {
            let mut last_id = None;
            for ast in asts {
                last_id = Some(self.compile_single(ast));
            }
            last_id.unwrap()
        }
    }

    fn compile_single(&mut self, ast: &Ast) -> hir::Id {
        match &ast.kind {
            AstKind::Int(Int(int)) => {
                self.push(Some(ast.id.clone()), Expression::Int(int.to_owned()), None)
            }
<<<<<<< HEAD
            AstKind::Text(text) => self.lower_text(Some(ast.id.clone()), text),
            AstKind::TextPart(TextPart(string)) => self.push(
=======
            AstKind::Text(Text(text)) => self.push(
>>>>>>> 832244ae
                Some(ast.id.clone()),
                Expression::Text(text.value.to_owned()),
                None,
            ),
            AstKind::Identifier(Identifier(name)) => {
                let reference = match self.identifiers.get(&name.value) {
                    Some(reference) => reference.to_owned(),
                    None => {
                        return self.push_error(
                            Some(name.id.clone()),
                            ast.id.module.clone(),
                            self.db.ast_id_to_display_span(ast.id.clone()).unwrap(),
                            HirError::UnknownReference {
                                name: name.value.clone(),
                            },
                        );
                    }
                };
                self.push(Some(ast.id.clone()), Expression::Reference(reference), None)
            }
            AstKind::Symbol(Symbol(symbol)) => self.push(
                Some(ast.id.clone()),
                Expression::Symbol(symbol.value.to_owned()),
                None,
            ),
            AstKind::List(List(items)) => {
                let hir_items = items
                    .iter()
                    .map(|item| self.compile_single(item))
                    .collect_vec();
                self.push(Some(ast.id.clone()), Expression::List(hir_items), None)
            }
            AstKind::Struct(Struct { fields }) => {
                let fields = fields
                    .iter()
                    .map(|(key, value)| {
                        let key = key
                            .as_ref()
                            .map(|key| self.compile_single(key))
                            .unwrap_or_else(|| match &value.kind {
                                AstKind::Identifier(Identifier(name)) => self.push(
                                    Some(value.id.clone()),
                                    Expression::Symbol(name.value.uppercase_first_letter()),
                                    None,
                                ),
                                AstKind::Error { errors, .. } => self.push(
                                    Some(ast.id.clone()),
                                    Expression::Error {
                                        child: None,
                                        // TODO: These errors are already reported for the value itself.
                                        errors: errors.clone(),
                                    },
                                    None,
                                ),
                                _ => panic!(
                                    "Expected identifier in struct shorthand, got {value:?}."
                                ),
                            });
                        (key, self.compile_single(value))
                    })
                    .collect();
                self.push(Some(ast.id.clone()), Expression::Struct(fields), None)
            }
            AstKind::StructAccess(struct_access) => {
                self.lower_struct_access(Some(ast.id.clone()), struct_access)
            }
            AstKind::Lambda(lambda) => self.compile_lambda(ast.id.clone(), lambda, None),
            AstKind::Call(call) => self.lower_call(Some(ast.id.clone()), call),
            AstKind::Assignment(Assignment { is_public, body }) => {
                let (names, body) = match body {
                    ast::AssignmentBody::Lambda { name, lambda } => {
                        let name_string = name.value.to_owned();
                        let body = self.compile_lambda(ast.id.clone(), lambda, Some(name_string));
                        let name_id = self.push(
                            Some(name.id.clone()),
                            Expression::Reference(body.clone()),
                            Some(name.value.to_owned()),
                        );
                        (vec![(name.value.to_owned(), name_id)], body)
                    }
                    ast::AssignmentBody::Body { pattern, body } => {
                        let reset_state = self.start_non_top_level();
                        let body = self.compile(body);
                        self.end_non_top_level(reset_state);

                        let (pattern, identifier_ids) = PatternContext::compile(pattern);
                        let body = self.push(
                            Some(ast.id.clone()),
                            Expression::Destructure {
                                expression: body,
                                pattern,
                            },
                            None,
                        );

                        let names = identifier_ids
                            .into_iter()
                            .sorted_by_key(|(_, (_, identifier_id))| identifier_id.0)
                            .map(|(name, (ast_id, identifier_id))| {
                                let id = self.push(
                                    Some(ast_id),
                                    Expression::PatternIdentifierReference {
                                        destructuring: body.clone(),
                                        identifier_id,
                                    },
                                    Some(name.to_owned()),
                                );
                                (name, id)
                            })
                            .collect_vec();
                        (names, body)
                    }
                };
                if *is_public {
                    if self.is_top_level {
                        for (name, id) in names {
                            if self.public_identifiers.contains_key(&name) {
                                self.push_error(
                                    None,
                                    ast.id.module.clone(),
                                    self.db.ast_id_to_display_span(ast.id.clone()).unwrap(),
                                    HirError::PublicAssignmentWithSameName {
                                        name: name.to_owned(),
                                    },
                                );
                            }
                            self.public_identifiers.insert(name, id);
                        }
                    } else {
                        self.push_error(
                            None,
                            ast.id.module.clone(),
                            self.db.ast_id_to_display_span(ast.id.clone()).unwrap(),
                            HirError::PublicAssignmentInNotTopLevel,
                        );
                    }
                }
                body
            }
            AstKind::Error { child, errors } => {
                let child = child.as_ref().map(|child| self.compile_single(child));
                self.push(
                    Some(ast.id.clone()),
                    Expression::Error {
                        child,
                        errors: errors.clone(),
                    },
                    None,
                )
            }
        }
    }

    fn lower_text(&mut self, id: Option<ast::Id>, text: &Text) -> hir::Id {
        // TODO: Convert parts to text
        if let [first, rest @ ..] = text.0.as_slice() {
            let mut result = self.compile_single(first);
            for part in rest {
                let part_id = self.compile_single(part);
                let concatenate = self.push(
                    None,
                    Expression::Builtin(BuiltinFunction::TextConcatenate),
                    None,
                );
                result = self.push(
                    None,
                    Expression::Call {
                        function: concatenate,
                        arguments: vec![result.clone(), part_id],
                    },
                    None,
                );
            }
            result
        } else {
            self.push(id, Expression::Text("".to_string()), None)
        }
    }

    fn compile_lambda(
        &mut self,
        id: ast::Id,
        lambda: &ast::Lambda,
        identifier: Option<String>,
    ) -> hir::Id {
        let assignment_reset_state = self.start_scope();
        let lambda_id = self.create_next_id(Some(id), identifier);

        for parameter in lambda.parameters.iter() {
            let name = parameter.value.to_string();
            let id = hir::Id::new(self.module.clone(), add_keys(&lambda_id.keys, name.clone()));
            self.id_mapping
                .insert(id.clone(), Some(parameter.id.clone()));
            self.body.identifiers.insert(id.clone(), name.clone());
            self.identifiers.insert(name, id);
        }

        let lambda_reset_state = self.start_scope();
        self.prefix_keys
            .push(lambda_id.keys.last().unwrap().clone());

        self.compile(&lambda.body);

        let inner_body = self.end_scope(lambda_reset_state);
        self.end_scope(assignment_reset_state);

        self.push_with_existing_id(
            lambda_id.clone(),
            Expression::Lambda(Lambda {
                parameters: lambda
                    .parameters
                    .iter()
                    .map(|parameter| {
                        hir::Id::new(
                            self.module.clone(),
                            add_keys(&lambda_id.keys[..], parameter.value.to_string()),
                        )
                    })
                    .collect(),
                body: inner_body,
                fuzzable: lambda.fuzzable,
            }),
            None,
        )
    }

    fn lower_struct_access(
        &mut self,
        id: Option<ast::Id>,
        struct_access: &StructAccess,
    ) -> hir::Id {
        let struct_ = self.compile_single(&struct_access.struct_);
        let key_id = self.push(
            Some(struct_access.key.id.clone()),
            Expression::Symbol(struct_access.key.value.uppercase_first_letter()),
            None,
        );
        let struct_get_id = self.push(None, Expression::Builtin(BuiltinFunction::StructGet), None);
        self.push(
            id,
            Expression::Call {
                function: struct_get_id,
                arguments: vec![struct_, key_id],
            },
            None,
        )
    }

    fn lower_call(&mut self, id: Option<ast::Id>, call: &Call) -> hir::Id {
        let function = match &call.receiver.kind {
            AstKind::Identifier(Identifier(AstString {
                id: name_id,
                value: name,
            })) if name == "needs" => {
                let expression = match &self.lower_call_arguments(&call.arguments[..])[..] {
                    [condition, reason] => Expression::Needs {
                        condition: condition.clone(),
                        reason: reason.clone(),
                    },
                    [condition] => Expression::Needs {
                        condition: condition.clone(),
                        reason: self.push(
                            None,
                            Expression::Text(
                                match self.db.ast_id_to_span(call.arguments[0].id.clone()) {
                                    Some(span) => format!(
                                        "`{}` was not satisfied",
                                        &self
                                            .db
                                            .get_module_content_as_string(
                                                call.arguments[0].id.module.clone()
                                            )
                                            .unwrap()[span],
                                    ),
                                    None => "the needs of a function were not met".to_string(),
                                },
                            ),
                            None,
                        ),
                    },
                    _ => {
                        return self.push_error(
                            id,
                            name_id.module.clone(),
                            self.db.ast_id_to_span(name_id.to_owned()).unwrap(),
                            HirError::NeedsWithWrongNumberOfArguments {
                                num_args: call.arguments.len(),
                            },
                        );
                    }
                };
                return self.push(id, expression, None);
            }
            _ => self.compile_single(call.receiver.as_ref()),
        };
        let arguments = self.lower_call_arguments(&call.arguments[..]);
        self.push(
            id,
            Expression::Call {
                function,
                arguments,
            },
            None,
        )
    }
    fn lower_call_arguments(&mut self, arguments: &[Ast]) -> Vec<hir::Id> {
        arguments
            .iter()
            .map(|argument| self.compile_single(argument))
            .collect_vec()
    }

    fn push(
        &mut self,
        ast_id: Option<ast::Id>,
        expression: Expression,
        identifier: Option<String>,
    ) -> hir::Id {
        let id = self.create_next_id(ast_id, identifier.clone());
        self.push_with_existing_id(id, expression, identifier)
    }
    fn push_with_existing_id(
        &mut self,
        id: hir::Id,
        expression: Expression,
        identifier: Option<String>,
    ) -> hir::Id {
        self.body
            .push(id.to_owned(), expression, identifier.clone());
        if let Some(identifier) = identifier {
            self.identifiers.insert(identifier, id.clone());
        }
        id
    }
    fn push_error(
        &mut self,
        ast_id: Option<ast::Id>,
        module: Module,
        span: Range<usize>,
        error: HirError,
    ) -> hir::Id {
        self.push(
            ast_id,
            Expression::Error {
                child: None,
                errors: vec![CompilerError {
                    module,
                    span,
                    payload: CompilerErrorPayload::Hir(error),
                }],
            },
            None,
        )
    }

    fn create_next_id(&mut self, ast_id: Option<ast::Id>, key: Option<String>) -> hir::Id {
        for disambiguator in 0.. {
            let last_part = if let Some(key) = &key {
                if disambiguator == 0 {
                    key.to_string()
                } else {
                    format!("{key}${}", disambiguator - 1)
                }
            } else {
                format!("{}", disambiguator)
            };
            let id = hir::Id::new(self.module.clone(), add_keys(&self.prefix_keys, last_part));
            if !self.id_mapping.contains_key(&id) {
                assert!(self.id_mapping.insert(id.to_owned(), ast_id).is_none());
                return id;
            }
        }
        unreachable!()
    }
}

impl<'a> Context<'a> {
    fn generate_sparkles(&mut self) {
        let mut sparkles_map = HashMap::new();

        for builtin_function in builtin_functions::VALUES.iter() {
            let symbol = self.push(
                None,
                Expression::Symbol(format!("{builtin_function:?}")),
                None,
            );
            let builtin = self.push(None, Expression::Builtin(*builtin_function), None);
            sparkles_map.insert(symbol, builtin);
        }

        let sparkles_map = Expression::Struct(sparkles_map);
        self.push(None, sparkles_map, Some("✨".to_string()));
    }

    fn generate_use(&mut self) {
        // HirId(~:test.candy:use) = lambda { HirId(~:test.candy:use:relativePath) ->
        //   HirId(~:test.candy:use:importedFileContent) = useModule
        //     currently in ~:test.candy:use:importedFileContent
        //     relative path: HirId(~:test.candy:use:relativePath)
        //  }

        let reset_state = self.start_scope();
        self.prefix_keys.push("use".to_string());
        let relative_path = hir::Id::new(
            self.module.clone(),
            add_keys(&self.prefix_keys[..], "relativePath".to_string()),
        );

        self.push(
            None,
            Expression::UseModule {
                current_module: self.module.clone(),
                relative_path: relative_path.clone(),
            },
            Some("importedModule".to_string()),
        );

        let inner_body = self.end_scope(reset_state);

        self.push(
            None,
            Expression::Lambda(Lambda {
                parameters: vec![relative_path],
                body: inner_body,
                fuzzable: false,
            }),
            Some("use".to_string()),
        );
    }

    fn generate_exports_struct(&mut self) -> hir::Id {
        // HirId(~:test.candy:100) = symbol Foo
        // HirId(~:test.candy:102) = struct [
        //   HirId(~:test.candy:100): HirId(~:test.candy:101),
        // ]

        let mut exports = HashMap::new();
        for (name, id) in self.public_identifiers.clone() {
            exports.insert(
                self.push(
                    None,
                    Expression::Symbol(name.uppercase_first_letter()),
                    None,
                ),
                id,
            );
        }
        self.push(None, Expression::Struct(exports), None)
    }
}

fn add_keys(parents: &[String], id: String) -> Vec<String> {
    parents
        .iter()
        .map(|it| it.to_string())
        .chain(vec![id])
        .collect()
}

/// The `ast::Id` is the ID of the first occurrence of this identifier in the
/// AST.
type PatternIdentifierIds = HashMap<String, (ast::Id, PatternIdentifierId)>;

#[derive(Default)]
struct PatternContext {
    identifier_id_generator: IdGenerator<PatternIdentifierId>,
    identifier_ids: PatternIdentifierIds,
}
impl PatternContext {
    fn compile(ast: &Ast) -> (Pattern, PatternIdentifierIds) {
        let mut context = PatternContext::default();
        let pattern = context.compile_pattern(ast);
        (pattern, context.identifier_ids)
    }

    fn compile_pattern(&mut self, ast: &Ast) -> Pattern {
        match &ast.kind {
            AstKind::Int(Int(int)) => Pattern::Int(int.to_owned()),
            AstKind::Text(Text(text)) => Pattern::Text(text.value.to_owned()),
            AstKind::Identifier(Identifier(name)) => {
                let (_, pattern_id) = self
                    .identifier_ids
                    .entry(name.value.to_owned())
                    .or_insert_with(|| {
                        (ast.id.to_owned(), self.identifier_id_generator.generate())
                    });
                Pattern::NewIdentifier(pattern_id.to_owned())
            }
            AstKind::Symbol(Symbol(symbol)) => Pattern::Symbol(symbol.value.to_owned()),
            AstKind::List(List(items)) => {
                let items = items
                    .iter()
                    .map(|item| self.compile_pattern(item))
                    .collect_vec();
                Pattern::List(items)
            }
            AstKind::Struct(Struct { fields }) => {
                let fields = fields
                    .iter()
                    .map(|(key, value)| {
                        let key = key
                            .as_ref()
                            .map(|key| self.compile_pattern(key))
                            .unwrap_or_else(|| match &value.kind {
                                AstKind::Identifier(Identifier(name)) => {
                                    Pattern::Symbol(name.value.uppercase_first_letter())
                                }
                                AstKind::Error { errors, .. } => Pattern::Error {
                                    child: None,
                                    // TODO: These errors are already reported for the value itself.
                                    errors: errors.to_owned(),
                                },
                                _ => panic!(
                                    "Expected identifier in struct shorthand, got {value:?}."
                                ),
                            });
                        (key, self.compile_pattern(value))
                    })
                    .collect();
                Pattern::Struct(fields)
            }
            AstKind::StructAccess(_)
            | AstKind::Lambda(_)
            | AstKind::Call(_)
            | AstKind::Assignment(_) => {
                unreachable!(
                    "AST pattern can't contain struct access, lambda, call, or assignment."
                )
            }
            AstKind::Error { child, errors, .. } => {
                let child = child
                    .as_ref()
                    .map(|child| Box::new(self.compile_pattern(child)));
                Pattern::Error {
                    child,
                    errors: errors.to_owned(),
                }
            }
        }
    }
}<|MERGE_RESOLUTION|>--- conflicted
+++ resolved
@@ -155,14 +155,10 @@
             AstKind::Int(Int(int)) => {
                 self.push(Some(ast.id.clone()), Expression::Int(int.to_owned()), None)
             }
-<<<<<<< HEAD
             AstKind::Text(text) => self.lower_text(Some(ast.id.clone()), text),
             AstKind::TextPart(TextPart(string)) => self.push(
-=======
-            AstKind::Text(Text(text)) => self.push(
->>>>>>> 832244ae
                 Some(ast.id.clone()),
-                Expression::Text(text.value.to_owned()),
+                Expression::Text(string.value.to_owned()),
                 None,
             ),
             AstKind::Identifier(Identifier(name)) => {
@@ -639,7 +635,17 @@
     fn compile_pattern(&mut self, ast: &Ast) -> Pattern {
         match &ast.kind {
             AstKind::Int(Int(int)) => Pattern::Int(int.to_owned()),
-            AstKind::Text(Text(text)) => Pattern::Text(text.value.to_owned()),
+            AstKind::Text(Text(text)) => Pattern::Text(
+                text.iter()
+                    .map(|part| match &part.kind {
+                        AstKind::TextPart(TextPart(string)) => string.value.to_owned(),
+                        _ => panic!("AST pattern can't contain text interpolations."),
+                    })
+                    .join(""),
+            ),
+            AstKind::TextPart(_) => {
+                unreachable!("TextPart should not occur in AST patterns.")
+            }
             AstKind::Identifier(Identifier(name)) => {
                 let (_, pattern_id) = self
                     .identifier_ids
