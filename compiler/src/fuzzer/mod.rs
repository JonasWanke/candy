mod fuzzer;
mod generator;
mod utils;

pub use self::{
    fuzzer::{Fuzzer, Status},
    utils::FuzzablesFinder,
};
use crate::{
    compiler::hir::Id,
    database::Database,
    module::Module,
    vm::{
        context::{DbUseProvider, RunForever, RunLimitedNumberOfInstructions},
        Closure, Heap, Pointer, Vm,
    },
};
use itertools::Itertools;
use tracing::{error, info};

pub async fn fuzz(db: &Database, module: Module) {
    let (fuzzables_heap, fuzzables): (Heap, Vec<(Id, Pointer)>) = {
        let mut tracer = FuzzablesFinder::new();
        let mut vm = Vm::new();
        vm.set_up_for_running_module_closure(Closure::of_module(db, module).unwrap());
        vm.run(&mut DbUseProvider { db }, &mut RunForever, &mut tracer);
        (tracer.heap, tracer.fuzzables)
    };

    info!(
        "Now, the fuzzing begins. So far, we have {} closures to fuzz.",
        fuzzables.len()
    );

    for (id, closure) in fuzzables {
<<<<<<< HEAD
        info!("Fuzzing {id}");
=======
        info!("Fuzzing {id}.");
>>>>>>> d57c0616
        let mut fuzzer = Fuzzer::new(&fuzzables_heap, closure, id.clone());
        fuzzer.run(
            &mut DbUseProvider { db },
            &mut RunLimitedNumberOfInstructions::new(1000),
        );
        match fuzzer.status() {
            Status::StillFuzzing { .. } => {}
            Status::PanickedForArguments {
                arguments,
                reason,
                tracer,
            } => {
                error!("The fuzzer discovered an input that crashes {id}:");
                error!(
                    "Calling `{id} {}` doesn't work because {reason}.",
                    arguments.iter().map(|arg| format!("{arg:?}")).join(" "),
                );
                error!(
                    "This is the stack trace:\n{}",
                    tracer.format_panic_stack_trace_to_root_fiber(db)
                );
            }
        }
    }
}<|MERGE_RESOLUTION|>--- conflicted
+++ resolved
@@ -33,11 +33,7 @@
     );
 
     for (id, closure) in fuzzables {
-<<<<<<< HEAD
-        info!("Fuzzing {id}");
-=======
         info!("Fuzzing {id}.");
->>>>>>> d57c0616
         let mut fuzzer = Fuzzer::new(&fuzzables_heap, closure, id.clone());
         fuzzer.run(
             &mut DbUseProvider { db },
