--- conflicted
+++ resolved
@@ -11,11 +11,7 @@
 use std::{ops::Range, sync::Arc};
 
 impl CompilerError {
-<<<<<<< HEAD
-    pub fn to_diagnostic(self, db: &Database, module: Module) -> Diagnostic {
-=======
-    pub fn into_diagnostic(self, db: &Database, input: Input) -> Diagnostic {
->>>>>>> 2fbdb2c6
+    pub fn into_diagnostic(self, db: &Database, module: Module) -> Diagnostic {
         Diagnostic {
             range: lsp_types::Range {
                 start: db
@@ -40,22 +36,6 @@
     }
 }
 
-<<<<<<< HEAD
-impl From<Module> for Url {
-    fn from(module: Module) -> Url {
-        match module.package {
-            Package::User(_) | Package::External(_) => Url::from_file_path(
-                module
-                    .to_possible_paths()
-                    .unwrap()
-                    .into_iter()
-                    .filter(|path| path.exists())
-                    .next()
-                    .unwrap(),
-            )
-            .unwrap(),
-            Package::Anonymous { .. } => Url::parse(&format!("untitled")).unwrap(),
-=======
 impl HirError {
     fn format_message(&self) -> String {
         match self {
@@ -69,24 +49,19 @@
     }
 }
 
-impl From<Url> for Input {
-    fn from(uri: Url) -> Self {
-        match uri.scheme() {
-            "file" => uri.to_file_path().unwrap().into(),
-            "untitled" => Input::Untitled(uri.to_string()["untitled:".len()..].to_owned()),
-            _ => panic!("Unsupported URI scheme: {}", uri.scheme()),
-        }
-    }
-}
-
-impl From<Input> for Url {
-    fn from(input: Input) -> Url {
-        match input {
-            Input::File(_) | Input::ExternalFile(_) => {
-                Url::from_file_path(input.to_path().unwrap()).unwrap()
-            }
-            Input::Untitled(id) => Url::parse(&format!("untitled:{id}")).unwrap(),
->>>>>>> 2fbdb2c6
+impl From<Module> for Url {
+    fn from(module: Module) -> Url {
+        match module.package {
+            Package::User(_) | Package::External(_) => Url::from_file_path(
+                module
+                    .to_possible_paths()
+                    .unwrap()
+                    .into_iter()
+                    .find(|path| path.exists())
+                    .unwrap(),
+            )
+            .unwrap(),
+            Package::Anonymous { .. } => Url::parse(&format!("untitled")).unwrap(),
         }
     }
 }
