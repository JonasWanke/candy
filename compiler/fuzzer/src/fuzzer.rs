--- conflicted
+++ resolved
@@ -11,11 +11,7 @@
     heap::{Closure, Data, Heap},
     tracer::full::FullTracer,
 };
-<<<<<<< HEAD
-use std::mem;
 use tracing::trace;
-=======
->>>>>>> f4f673c8
 
 pub struct Fuzzer {
     pub closure_heap: Heap,
