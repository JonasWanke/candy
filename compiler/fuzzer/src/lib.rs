--- conflicted
+++ resolved
@@ -60,13 +60,8 @@
 
     for (id, function) in fuzzables {
         info!("Fuzzing {id}.");
-<<<<<<< HEAD
-        let mut fuzzer = Fuzzer::new(lir.clone(), function, id.clone());
-        fuzzer.run(&mut RunLimitedNumberOfInstructions::new(100_000));
-=======
         let mut fuzzer = Fuzzer::new(byte_code.clone(), function, id.clone());
         fuzzer.run(100_000);
->>>>>>> ad276a3e
 
         match fuzzer.into_status() {
             Status::StillFuzzing { total_coverage, .. } => {
