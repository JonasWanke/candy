//! Constant folding is just a fancy term for executing instructions at
//! compile-time when their result is known.
//!
//! Here's a before-and-after example:
//!
//! ```mir
//! $0 = builtinIntAdd       |  $0 = builtinIntAdd
//! $1 = 2                   |  $1 = 2
//! $2 = call $0 with $1 $1  |  $2 = 4
//! ```
//!
//! Afterwards, [tree shaking] can remove unneeded arguments. In the example
//! above, only `$2` would remain.
//!
//! Not all arguments need to be compile-time known. For example, even this code
//! could be simplified:
//!
//! ```mir
//! $0 = Foo                 |  $0 = Foo
//! $1 = struct [$0: $a]     |  $1 = struct [$0: $a]
//! $2 = builtinStructGet    |  $2 = builtinStructGet
//! $3 = call $3 with $1 $0  |  $3 = $a
//! ```
//!
//! Not only builtins can be compile-time evaluated: Needs and compile-time
//! errors from previous compilation stages can possibly also be executed at
//! compile-time.
//!
//! [tree shaking]: super::tree_shaking

use super::{
    current_expression::{Context, CurrentExpression},
    pure::PurenessInsights,
};
use crate::{
    builtin_functions::BuiltinFunction,
    format::{format_value, FormatValue, MaxLength, Precedence},
    id::IdGenerator,
    mir::{Body, Expression, Id, VisibleExpressions},
};
use itertools::Itertools;
use num_bigint::BigInt;
use num_integer::Integer;
use num_traits::{ToPrimitive, Zero};
use std::{
    borrow::Cow,
    cmp::Ordering,
    str::{self, FromStr},
};
use tracing::warn;
use unicode_segmentation::UnicodeSegmentation;

pub fn fold_constants(context: &mut Context, expression: &mut CurrentExpression) {
    let Expression::Call {
        function,
        arguments,
    } = &**expression
    else {
        return;
    };

<<<<<<< HEAD
    let function = context.visible.get(*function);
    if let Expression::Tag { symbol, value: None } = function && arguments.len() == 2 {
        **expression = Expression::Tag { symbol: symbol.clone(), value: Some(arguments[0]) };
        return;
    }

    let Expression::Builtin(builtin) = function else {
        return;
    };
    let arguments = arguments.clone();

    let Some(result) = run_builtin(
        &mut *expression,
        *builtin,
        &arguments,
        context.visible,
        context.id_generator,
        context.pureness,
    ) else {
        return;
    };
    **expression = result;
=======
    match context.visible.get(*function) {
        Expression::Tag {
            symbol,
            value: None,
        } if arguments.len() == 1 => {
            **expression = Expression::Tag {
                symbol: symbol.clone(),
                value: Some(arguments[0]),
            };
        }
        Expression::Builtin(builtin) => {
            let arguments = arguments.clone();
            let responsible = *responsible;
            let Some(result) = run_builtin(
                &mut *expression,
                *builtin,
                &arguments,
                responsible,
                context.visible,
                context.id_generator,
                context.pureness,
            ) else {
                return;
            };
            **expression = result;
        }
        _ => {}
    }
>>>>>>> 425daf2e
}
/// This function tries to run a builtin, requiring a minimal amount of static
/// knowledge. For example, it can find out that the result of `✨.equals $3 $3`
/// is `True`, even if the value of `$3` is not known at compile-time.
///
/// Returns `None` if the call couldn't be evaluated statically.
fn run_builtin(
    expression: &mut CurrentExpression,
    builtin: BuiltinFunction,
    arguments: &[Id],
    visible: &VisibleExpressions,
    id_generator: &mut IdGenerator<Id>,
    pureness: &PurenessInsights,
) -> Option<Expression> {
    debug_assert_eq!(
        arguments.len(),
        builtin.num_parameters(),
        "Wrong number of arguments for calling {builtin}",
    );
    let (&responsible, arguments) = arguments.split_last().unwrap();

    let result = match builtin {
        BuiltinFunction::Equals => {
            let [a, b] = arguments else { unreachable!() };
            a.semantically_equals(*b, visible, pureness)?.into()
        }
        BuiltinFunction::FunctionRun => {
            let [function] = arguments else {
                unreachable!()
            };
            Expression::Call {
                function: *function,
                arguments: vec![responsible],
            }
        }
        BuiltinFunction::GetArgumentCount => {
            let [function] = arguments else {
                unreachable!()
            };
            let Expression::Function { parameters, .. } = visible.get(*function) else {
                return None;
            };
            // The responsibility parameter doesn't count.
            (parameters.len() - 1).into()
        }
        BuiltinFunction::IfElse => {
            let [condition, then, else_] = arguments else {
                unreachable!()
            };
            let condition = visible.get(*condition).try_into().ok()?;
            Expression::Call {
                function: if condition { *then } else { *else_ },
                arguments: vec![responsible],
            }
        }
        BuiltinFunction::IntAdd => {
            let [a, b] = arguments else { unreachable!() };
            let a: &BigInt = visible.get(*a).try_into().ok()?;
            let b: &BigInt = visible.get(*b).try_into().ok()?;
            (a + b).into()
        }
        BuiltinFunction::IntBitLength => {
            let [a] = arguments else { unreachable!() };
            let a: &BigInt = visible.get(*a).try_into().ok()?;
            a.bits().into()
        }
        BuiltinFunction::IntBitwiseAnd => {
            let [a, b] = arguments else { unreachable!() };
            if a.semantically_equals(*b, visible, pureness) == Some(true) {
                return Some(Expression::Reference(*a));
            }

            let a: &BigInt = visible.get(*a).try_into().ok()?;
            let b: &BigInt = visible.get(*b).try_into().ok()?;
            (a & b).into()
        }
        BuiltinFunction::IntBitwiseOr => {
            let [a, b] = arguments else { unreachable!() };
            if a.semantically_equals(*b, visible, pureness) == Some(true) {
                return Some(Expression::Reference(*a));
            }

            let a: &BigInt = visible.get(*a).try_into().ok()?;
            let b: &BigInt = visible.get(*b).try_into().ok()?;
            (a | b).into()
        }
        BuiltinFunction::IntBitwiseXor => {
            let [a, b] = arguments else { unreachable!() };
            if a.semantically_equals(*b, visible, pureness) == Some(true) {
                return Some(0.into());
            }

            let a: &BigInt = visible.get(*a).try_into().ok()?;
            let b: &BigInt = visible.get(*b).try_into().ok()?;
            (a ^ b).into()
        }
        BuiltinFunction::IntCompareTo => {
            let [a, b] = arguments else { unreachable!() };
            if a.semantically_equals(*b, visible, pureness) == Some(true) {
                return Some(Ordering::Equal.into());
            }

            let a: &BigInt = visible.get(*a).try_into().ok()?;
            let b: &BigInt = visible.get(*b).try_into().ok()?;
            a.cmp(b).into()
        }
        BuiltinFunction::IntDivideTruncating => {
            let [dividend, divisor] = arguments else {
                unreachable!()
            };
            if dividend.semantically_equals(*divisor, visible, pureness) == Some(true) {
                return Some(1.into());
            }

            let dividend: &BigInt = visible.get(*dividend).try_into().ok()?;
            let divisor: &BigInt = visible.get(*divisor).try_into().ok()?;
            (dividend / divisor).into()
        }
        BuiltinFunction::IntModulo => {
            let [dividend, divisor] = arguments else {
                unreachable!()
            };
            if dividend.semantically_equals(*divisor, visible, pureness) == Some(true) {
                return Some(0.into());
            }

            let dividend: &BigInt = visible.get(*dividend).try_into().ok()?;
            let divisor: &BigInt = visible.get(*divisor).try_into().ok()?;
            dividend.mod_floor(divisor).into()
        }
        BuiltinFunction::IntMultiply => {
            let [factor_a, factor_b] = arguments else {
                unreachable!()
            };
            let factor_a: &BigInt = visible.get(*factor_a).try_into().ok()?;
            let factor_b: &BigInt = visible.get(*factor_b).try_into().ok()?;
            (factor_a * factor_b).into()
        }
        BuiltinFunction::IntParse => {
            let [text] = arguments else { unreachable!() };
            let text: &str = visible.get(*text).try_into().ok()?;
            let mut body = Body::default();
            let result = match BigInt::from_str(text) {
                Ok(value) => Ok(body.push_with_new_id(id_generator, value)),
                Err(err) => Err(body.push_with_new_id(id_generator, err.to_string())),
            };
            body.push_with_new_id(id_generator, result);
            expression.replace_with_multiple(body);
            return None;
        }
        BuiltinFunction::IntRemainder => {
            let [dividend, divisor] = arguments else {
                unreachable!()
            };
            if dividend.semantically_equals(*divisor, visible, pureness) == Some(true) {
                return Some(0.into());
            }

            let dividend: &BigInt = visible.get(*dividend).try_into().ok()?;
            let divisor: &BigInt = visible.get(*divisor).try_into().ok()?;
            (dividend % divisor).into()
        }
        BuiltinFunction::IntShiftLeft => {
            let [value, amount] = arguments else {
                unreachable!()
            };
            let amount: &BigInt = visible.get(*amount).try_into().ok()?;
            // TODO: Support larger shift amounts.
            let amount: u128 = amount.try_into().unwrap();
            if amount == 0 {
                return Some(value.into());
            }

            let value: &BigInt = visible.get(*value).try_into().ok()?;
            (value << amount).into()
        }
        BuiltinFunction::IntShiftRight => {
            let [value, amount] = arguments else {
                unreachable!()
            };
            let amount: &BigInt = visible.get(*amount).try_into().ok()?;
            // TODO: Support larger shift amounts.
            let amount: u128 = amount.try_into().unwrap();
            if amount == 0 {
                return Some(value.into());
            }

            let value: &BigInt = visible.get(*value).try_into().ok()?;
            (value >> amount).into()
        }
        BuiltinFunction::IntSubtract => {
            let [minuend, subtrahend] = arguments else {
                unreachable!()
            };
            if minuend.semantically_equals(*subtrahend, visible, pureness) == Some(true) {
                return Some(Expression::Int(0.into()));
            }

            let minuend: &BigInt = visible.get(*minuend).try_into().ok()?;
            let subtrahend: &BigInt = visible.get(*subtrahend).try_into().ok()?;
            (minuend - subtrahend).into()
        }
        BuiltinFunction::ListFilled => {
            let [length, item] = arguments else {
                unreachable!()
            };
            let Expression::Int(length) = visible.get(*length) else {
                return None;
            };
            // TODO: Support lists longer than `usize::MAX`.
            vec![*item; length.to_usize().unwrap()].into()
        }
        BuiltinFunction::ListGet => {
            let [list, index] = arguments else {
                unreachable!()
            };
            let Expression::List(list) = visible.get(*list) else {
                return None;
            };
            let Expression::Int(index) = visible.get(*index) else {
                return None;
            };
            // TODO: Support lists longer than `usize::MAX`.
            list.get(index.to_usize().unwrap())?.into()
        }
        BuiltinFunction::ListInsert => return None,
        BuiltinFunction::ListLength => {
            let [list] = arguments else { unreachable!() };
            let Expression::List(list) = visible.get(*list) else {
                return None;
            };
            list.len().into()
        }
        BuiltinFunction::ListRemoveAt => return None,
        BuiltinFunction::ListReplace => return None,
        BuiltinFunction::Print => return None,
        BuiltinFunction::StructGet => {
            let [struct_, key] = arguments else {
                unreachable!()
            };
            let Expression::Struct(fields) = visible.get(*struct_) else {
                return None;
            };

            // TODO: Relax this requirement. Even if not all keys are
            // constant, we may still conclude the result of the builtin:
            // If one key `semantically_equals` the requested one and all
            // others definitely not, then we can still resolve that.
            if !pureness.is_definition_const(visible.get(*key)) {
                return None;
            }
            if fields
                .iter()
                .any(|(id, _)| !pureness.is_definition_const(visible.get(*id)))
            {
                return None;
            }

            let value = fields
                .iter()
                .rev()
                .find(|(k, _)| {
                    k.semantically_equals(*key, visible, pureness)
                        .unwrap_or_default()
                })
                .map(|(_, value)| *value);
            if let Some(value) = value {
                Expression::Reference(value)
            } else {
                warn!(
                    "Struct access will panic because key {} isn't in there.",
                    visible.get(*key),
                );
                return None;
            }
        }
        BuiltinFunction::StructGetKeys => return None,
        BuiltinFunction::StructHasKey => {
            let [struct_, key] = arguments else {
                unreachable!()
            };
            let Expression::Struct(fields) = visible.get(*struct_) else {
                return None;
            };

            let mut is_contained = Some(false);
            for (k, _) in fields {
                match k.semantically_equals(*key, visible, pureness) {
                    Some(is_equal) => {
                        if is_equal {
                            is_contained = Some(true);
                            break;
                        }
                    }
                    None => {
                        if is_contained == Some(false) {
                            is_contained = None;
                        }
                    }
                }
            }

            is_contained?.into()
        }
        BuiltinFunction::TagGetValue => {
            let [tag] = arguments else { unreachable!() };
            let Expression::Tag {
                value: Some(value), ..
            } = visible.get(*tag)
            else {
                return None;
            };
            value.into()
        }
        BuiltinFunction::TagHasValue => {
            let [tag] = arguments else { unreachable!() };
            let Expression::Tag { value, .. } = visible.get(*tag) else {
                return None;
            };
            value.is_some().into()
        }
        BuiltinFunction::TagWithoutValue => {
            let [tag] = arguments else { unreachable!() };
            let Expression::Tag { symbol, .. } = visible.get(*tag) else {
                return None;
            };
            Expression::Tag {
                symbol: symbol.clone(),
                value: None,
            }
        }
        BuiltinFunction::TextCharacters => {
            let [text] = arguments else { unreachable!() };
            let Expression::Text(text) = visible.get(*text) else {
                return None;
            };
            let mut body = Body::default();
            let characters = text
                .graphemes(true)
                .map(|it| body.push_with_new_id(id_generator, it))
                .collect_vec();
            body.push_with_new_id(id_generator, characters);
            expression.replace_with_multiple(body);
            return None;
        }
        BuiltinFunction::TextConcatenate => {
            let [a, b] = arguments else { unreachable!() };
            match (visible.get(*a), visible.get(*b)) {
                (Expression::Text(text), other) | (other, Expression::Text(text))
                    if text.is_empty() =>
                {
                    other.clone()
                }
                (Expression::Text(text_a), Expression::Text(text_b)) => {
                    Expression::Text(format!("{}{}", text_a, text_b))
                }
                _ => return None,
            }
        }
        BuiltinFunction::TextContains => {
            let [text, pattern] = arguments else {
                unreachable!()
            };
            let Expression::Text(pattern) = visible.get(*pattern) else {
                return None;
            };
            if pattern.is_empty() {
                return Some(true.into());
            }

            let Expression::Text(text) = visible.get(*text) else {
                return None;
            };
            text.contains(pattern).into()
        }
        BuiltinFunction::TextEndsWith => {
            let [text, suffix] = arguments else {
                unreachable!()
            };
            let Expression::Text(suffix) = visible.get(*suffix) else {
                return None;
            };
            if suffix.is_empty() {
                return Some(true.into());
            }

            let Expression::Text(text) = visible.get(*text) else {
                return None;
            };
            text.ends_with(suffix).into()
        }
        BuiltinFunction::TextFromUtf8 => {
            let [bytes] = arguments else { unreachable!() };
            let Expression::List(bytes) = visible.get(*bytes) else {
                return None;
            };

            // TODO: Remove `u8` checks once we have `needs` ensuring that the bytes are valid.
            let bytes = bytes
                .iter()
                .map(|it| {
                    let Expression::Int(it) = visible.get(*it) else {
                        return Err(());
                    };
                    it.to_u8().ok_or(())
                })
                .try_collect();
            let Ok(bytes) = bytes else {
                return None;
            };

            let mut body = Body::default();
            let result = String::from_utf8(bytes)
                .map(|it| body.push_with_new_id(id_generator, it))
                .map_err(|_| body.push_with_new_id(id_generator, "Invalid UTF-8."));
            body.push_with_new_id(id_generator, result);
            expression.replace_with_multiple(body);
            return None;
        }
        BuiltinFunction::TextGetRange => {
            let [text, start_inclusive, end_exclusive] = arguments else {
                unreachable!()
            };
            if start_inclusive.semantically_equals(*end_exclusive, visible, pureness) == Some(true)
            {
                return Some("".into());
            }

            let end_exclusive = if let Expression::Int(end_exclusive) = visible.get(*end_exclusive)
            {
                Some(end_exclusive)
            } else {
                None
            };
            if let Some(end_exclusive) = end_exclusive && end_exclusive.is_zero() {
                return Some("".into());
            }

            let Expression::Text(text) = visible.get(*text) else {
                return None;
            };
            let Expression::Int(start_inclusive) = visible.get(*start_inclusive) else {
                return None;
            };
            // TODO: Support indices larger than usize.
            let start_inclusive = start_inclusive.to_usize().unwrap();

            if text.graphemes(true).count() == start_inclusive.to_usize().unwrap() {
                return Some("".into());
            }

            let Some(end_exclusive) = end_exclusive else {
                return None;
            };
            let end_exclusive = end_exclusive.to_usize().unwrap();

            text.graphemes(true)
                .skip(start_inclusive)
                .take(end_exclusive - start_inclusive)
                .collect::<String>()
                .into()
        }
        BuiltinFunction::TextIsEmpty => {
            let [text] = arguments else { unreachable!() };
            let Expression::Text(text) = visible.get(*text) else {
                return None;
            };
            text.is_empty().into()
        }
        BuiltinFunction::TextLength => {
            let [text] = arguments else { unreachable!() };
            let Expression::Text(text) = visible.get(*text) else {
                return None;
            };
            text.graphemes(true).count().into()
        }
        BuiltinFunction::TextStartsWith => {
            let [text, suffix] = arguments else {
                unreachable!()
            };
            let Expression::Text(suffix) = visible.get(*suffix) else {
                return None;
            };
            if suffix.is_empty() {
                return Some(true.into());
            }

            let Expression::Text(text) = visible.get(*text) else {
                return None;
            };
            text.starts_with(suffix).into()
        }
        BuiltinFunction::TextTrimEnd => {
            let [text] = arguments else { unreachable!() };
            let Expression::Text(text) = visible.get(*text) else {
                return None;
            };
            text.trim_end().into()
        }
        BuiltinFunction::TextTrimStart => {
            let [text] = arguments else { unreachable!() };
            let Expression::Text(text) = visible.get(*text) else {
                return None;
            };
            text.trim_start().into()
        }
        BuiltinFunction::ToDebugText => {
            let [argument] = arguments else {
                unreachable!()
            };
            let formatted =
                format_value(*argument, Precedence::High, MaxLength::Unlimited, &|id| {
                    Some(match visible.get(id) {
                        Expression::Int(int) => FormatValue::Int(Cow::Borrowed(int)),
                        Expression::Text(text) => FormatValue::Text(text),
                        Expression::Tag { symbol, value } => FormatValue::Tag {
                            symbol,
                            value: *value,
                        },
                        Expression::Builtin(_) => FormatValue::Function,
                        Expression::List(items) => FormatValue::List(items),
                        Expression::Struct(entries) => FormatValue::Struct(Cow::Borrowed(entries)),
                        Expression::Function { .. } => FormatValue::Function,
                        _ => return None,
                    })
                })?;
            formatted.into()
        }
        BuiltinFunction::TypeOf => Expression::tag(
            match visible.get(arguments[0]) {
                Expression::Int(_) => "Int",
                Expression::Text(_) => "Text",
                Expression::Tag { .. } => "Tag",
                Expression::Builtin(_) => "Function",
                Expression::List(_) => "List",
                Expression::Struct(_) => "Struct",
                Expression::Reference(_) => return None,
                Expression::HirId(_) => unreachable!(),
                Expression::Function { .. } => "Function",
                Expression::Parameter => return None,
                Expression::Call { function, .. } => {
                    let callee = visible.get(*function);
                    let Expression::Builtin(builtin) = callee else {
                        return None;
                    };
                    match builtin {
                        BuiltinFunction::Equals => "Tag",
                        BuiltinFunction::GetArgumentCount => "Int",
                        BuiltinFunction::FunctionRun => return None,
                        BuiltinFunction::IfElse => return None,
                        BuiltinFunction::IntAdd => "Int",
                        BuiltinFunction::IntBitLength => "Int",
                        BuiltinFunction::IntBitwiseAnd => "Int",
                        BuiltinFunction::IntBitwiseOr => "Int",
                        BuiltinFunction::IntBitwiseXor => "Int",
                        BuiltinFunction::IntCompareTo => "Tag",
                        BuiltinFunction::IntDivideTruncating => "Int",
                        BuiltinFunction::IntModulo => "Int",
                        BuiltinFunction::IntMultiply => "Int",
                        BuiltinFunction::IntParse => "Struct",
                        BuiltinFunction::IntRemainder => "Int",
                        BuiltinFunction::IntShiftLeft => "Int",
                        BuiltinFunction::IntShiftRight => "Int",
                        BuiltinFunction::IntSubtract => "Int",
                        BuiltinFunction::ListFilled => "List",
                        BuiltinFunction::ListGet => return None,
                        BuiltinFunction::ListInsert => "List",
                        BuiltinFunction::ListLength => "Int",
                        BuiltinFunction::ListRemoveAt => "List",
                        BuiltinFunction::ListReplace => "List",
                        BuiltinFunction::Print => "Tag",
                        BuiltinFunction::StructGet => return None,
                        BuiltinFunction::StructGetKeys => "List",
                        BuiltinFunction::StructHasKey => "Tag",
                        BuiltinFunction::TagGetValue => return None,
                        BuiltinFunction::TagHasValue => "Tag",
                        BuiltinFunction::TagWithoutValue => "Tag",
                        BuiltinFunction::TextCharacters => "List",
                        BuiltinFunction::TextConcatenate => "Text",
                        BuiltinFunction::TextContains => "Tag",
                        BuiltinFunction::TextEndsWith => "Tag",
                        BuiltinFunction::TextFromUtf8 => "Struct",
                        BuiltinFunction::TextGetRange => "Text",
                        BuiltinFunction::TextIsEmpty => "Tag",
                        BuiltinFunction::TextLength => "Int",
                        BuiltinFunction::TextStartsWith => "Tag",
                        BuiltinFunction::TextTrimEnd => "Text",
                        BuiltinFunction::TextTrimStart => "Text",
                        BuiltinFunction::ToDebugText => "Text",
                        BuiltinFunction::TypeOf => "Tag",
                    }
                }
                Expression::UseModule { .. } => return None,
                Expression::Panic { .. } => return None,
                Expression::TraceCallStarts { .. }
                | Expression::TraceCallEnds { .. }
                | Expression::TraceExpressionEvaluated { .. }
                | Expression::TraceFoundFuzzableFunction { .. } => unreachable!(),
            }
            .to_string(),
        ),
    };
    Some(result)
}<|MERGE_RESOLUTION|>--- conflicted
+++ resolved
@@ -59,35 +59,11 @@
         return;
     };
 
-<<<<<<< HEAD
-    let function = context.visible.get(*function);
-    if let Expression::Tag { symbol, value: None } = function && arguments.len() == 2 {
-        **expression = Expression::Tag { symbol: symbol.clone(), value: Some(arguments[0]) };
-        return;
-    }
-
-    let Expression::Builtin(builtin) = function else {
-        return;
-    };
-    let arguments = arguments.clone();
-
-    let Some(result) = run_builtin(
-        &mut *expression,
-        *builtin,
-        &arguments,
-        context.visible,
-        context.id_generator,
-        context.pureness,
-    ) else {
-        return;
-    };
-    **expression = result;
-=======
     match context.visible.get(*function) {
         Expression::Tag {
             symbol,
             value: None,
-        } if arguments.len() == 1 => {
+        } if arguments.len() == 2 => {
             **expression = Expression::Tag {
                 symbol: symbol.clone(),
                 value: Some(arguments[0]),
@@ -95,12 +71,10 @@
         }
         Expression::Builtin(builtin) => {
             let arguments = arguments.clone();
-            let responsible = *responsible;
             let Some(result) = run_builtin(
                 &mut *expression,
                 *builtin,
                 &arguments,
-                responsible,
                 context.visible,
                 context.id_generator,
                 context.pureness,
@@ -111,7 +85,6 @@
         }
         _ => {}
     }
->>>>>>> 425daf2e
 }
 /// This function tries to run a builtin, requiring a minimal amount of static
 /// knowledge. For example, it can find out that the result of `✨.equals $3 $3`
