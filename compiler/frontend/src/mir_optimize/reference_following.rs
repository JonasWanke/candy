//! Reference following avoids reference expressions by replacing their usages
//! with original referenced value.
//!
//! Here's a before-and-after example:
//!
//! ```mir
//! $0 = Foo               |  $0 = Foo
//! $1 = $0                |  $1 = $0
//! $2 = call ... with $1  |  $2 = call ... with $0
//! ```
//!
//! This is useful for [constant folding], which tests for specific expression
//! types. For example, to constant-fold a `builtinIntAdd`, it tests whether
//! both arguments are an `Expression::Int`. An `Expression::Reference` prevents
//! that optimization.
//!
//! [constant folding]: super::constant_folding

use super::{
    current_expression::{Context, CurrentExpression},
    pure::PurenessInsights,
};
use crate::mir::{Body, Expression};

pub fn follow_references(context: &mut Context, expression: &mut CurrentExpression) {
    expression.replace_id_references(&mut |id| {
        if context.visible.contains(*id) && let Expression::Reference(referenced) = context.visible.get(*id) {
            *id = *referenced;
        }
    });
}

pub fn remove_redundant_return_references(body: &mut Body, pureness: &mut PurenessInsights) {
    while let [.., (second_last_id, _), (_, Expression::Reference(referenced))] = &body.expressions[..]
        && referenced == second_last_id {
        let (id, _) = body.expressions.pop().unwrap();
        pureness.on_remove(id);
<<<<<<< HEAD
=======
        // The expression is a reference, so it can't define any inner IDs we'd
        // have to inform the [`PurenessInsights`] about.
>>>>>>> c85f2acf
    }
}<|MERGE_RESOLUTION|>--- conflicted
+++ resolved
@@ -35,10 +35,7 @@
         && referenced == second_last_id {
         let (id, _) = body.expressions.pop().unwrap();
         pureness.on_remove(id);
-<<<<<<< HEAD
-=======
         // The expression is a reference, so it can't define any inner IDs we'd
         // have to inform the [`PurenessInsights`] about.
->>>>>>> c85f2acf
     }
 }