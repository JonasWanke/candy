--- conflicted
+++ resolved
@@ -44,23 +44,13 @@
 
 pub trait ReferenceCounts {
     /// All IDs referenced inside this expression. If this is a function, this
-<<<<<<< HEAD
     /// also includes references to locally defined IDs.
-    fn reference_counts(&self) -> FxHashMap<Id, usize> {
+    // PERF: Maybe change this to accept a closure instead of collecting them to an `FxHashSet`
+    #[must_use]
+    pub fn reference_counts(&self) -> FxHashMap<Id, usize> {
         let mut reference_counts = FxHashMap::default();
         self.collect_reference_counts(&mut reference_counts);
         reference_counts
-=======
-    /// also includes references to locally defined IDs. IDs are returned in the
-    /// order that they are referenced, which means that the vector may contain
-    /// the same ID multiple times.
-    // PERF: Maybe change this to accept a closure instead of collecting them to an `FxHashSet`
-    #[must_use]
-    pub fn referenced_ids(&self) -> FxHashSet<Id> {
-        let mut referenced = FxHashSet::default();
-        self.collect_referenced_ids(&mut referenced);
-        referenced
->>>>>>> ad276a3e
     }
     fn collect_reference_counts(&self, reference_counts: &mut FxHashMap<Id, usize>);
 }
@@ -83,13 +73,8 @@
                     add(reference_counts, *value);
                 }
             }
-<<<<<<< HEAD
-            Expression::List(items) => {
+            Self::List(items) => {
                 add_all(reference_counts, items.iter().copied());
-=======
-            Self::List(items) => {
-                referenced.extend(items);
->>>>>>> ad276a3e
             }
             Self::Struct(fields) => {
                 for (key, value) in fields {
@@ -97,21 +82,12 @@
                     add(reference_counts, *value);
                 }
             }
-<<<<<<< HEAD
-            Expression::Reference(reference) => {
+            Self::Reference(reference) => {
                 add(reference_counts, *reference);
             }
-            Expression::Function { body, .. } => body.collect_reference_counts(reference_counts),
-            Expression::Parameter => {}
-            Expression::Call {
-=======
-            Self::Reference(reference) => {
-                referenced.insert(*reference);
-            }
-            Self::Function { body, .. } => body.collect_referenced_ids(referenced),
+            Self::Function { body, .. } => body.collect_reference_counts(reference_counts),
             Self::Parameter => {}
             Self::Call {
->>>>>>> ad276a3e
                 function,
                 arguments,
                 responsible,
@@ -146,13 +122,8 @@
                 add_all(reference_counts, arguments.iter().copied());
                 add(reference_counts, *responsible);
             }
-<<<<<<< HEAD
-            Expression::TraceCallEnds { return_value } => {
+            Self::TraceCallEnds { return_value } => {
                 add(reference_counts, *return_value);
-=======
-            Self::TraceCallEnds { return_value } => {
-                referenced.insert(*return_value);
->>>>>>> ad276a3e
             }
             Self::TraceExpressionEvaluated {
                 hir_expression,
