use super::{pure::PurenessInsights, OptimizeMir};
use crate::{
    error::CompilerError,
    id::IdGenerator,
    mir::{Body, Expression, Id, VisibleExpressions},
    TracingConfig,
};
use rustc_hash::FxHashSet;
use std::ops::Deref;

pub struct Context<'a> {
    pub db: &'a dyn OptimizeMir,
    pub tracing: &'a TracingConfig,
    pub errors: &'a mut FxHashSet<CompilerError>,
    pub visible: &'a mut VisibleExpressions,
    pub id_generator: &'a mut IdGenerator<Id>,
    pub pureness: &'a mut PurenessInsights,
}

pub struct CurrentExpression<'a> {
    body: &'a mut Body,
    index: usize,
}
impl<'a> CurrentExpression<'a> {
    pub fn new(body: &'a mut Body, index: usize) -> Self {
        Self { body, index }
    }

    pub const fn index(&self) -> usize {
        self.index
    }
    pub fn id(&self) -> Id {
        self.body.expressions[self.index].0
    }

<<<<<<< HEAD
=======
    /// When you modify the expression, you need to also update the pureness
    /// insights.
>>>>>>> c85f2acf
    pub fn get_mut_carefully(&mut self) -> &mut Expression {
        &mut self.body.expressions[self.index].1
    }
    pub fn replace_id_references(&mut self, replacer: &mut impl FnMut(&mut Id)) {
        self.get_mut_carefully().replace_id_references(replacer);
    }
    pub fn prepend_optimized(
        &mut self,
        visible: &mut VisibleExpressions,
        optimized_expressions: impl IntoIterator<Item = (Id, Expression)>,
    ) {
        self.body.expressions.splice(
            self.index..self.index,
            optimized_expressions.into_iter().map(|(id, expression)| {
                visible.insert(id, expression);
                self.index += 1;
                (id, Expression::Parameter)
            }),
        );
    }
    pub fn replace_with(
        &mut self,
        expression: Expression,
        pureness: &mut PurenessInsights,
    ) -> Expression {
        let id = self.body.expressions[self.index].0;
        self.replace_with_multiple([(id, expression)], pureness)
    }
    pub fn replace_with_multiple<I: DoubleEndedIterator<Item = (Id, Expression)>>(
        &mut self,
        expressions: impl IntoIterator<Item = (Id, Expression), IntoIter = I>,
        pureness: &mut PurenessInsights,
    ) -> Expression {
        let mut expressions = expressions.into_iter();
        let (_, last_expression) = expressions.next_back().unwrap();
        let mut removed = self.body.expressions.splice(
            self.index..=self.index,
            expressions.chain([(self.id(), last_expression)]),
        );
        let (_, removed_expression) = removed.next().unwrap();
        assert!(removed.next().is_none());
        for id in removed_expression.defined_ids() {
            pureness.on_remove(id);
        }
        removed_expression
    }
}

impl Deref for CurrentExpression<'_> {
    type Target = Expression;

    fn deref(&self) -> &Self::Target {
        &self.body.expressions[self.index].1
    }
}<|MERGE_RESOLUTION|>--- conflicted
+++ resolved
@@ -33,11 +33,8 @@
         self.body.expressions[self.index].0
     }
 
-<<<<<<< HEAD
-=======
     /// When you modify the expression, you need to also update the pureness
     /// insights.
->>>>>>> c85f2acf
     pub fn get_mut_carefully(&mut self) -> &mut Expression {
         &mut self.body.expressions[self.index].1
     }
