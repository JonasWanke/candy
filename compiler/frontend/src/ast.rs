use super::{cst, cst_to_ast::CstToAst, error::CompilerError};
use crate::{
    module::Module,
    rich_ir::{RichIrBuilder, ToRichIr, TokenType},
};
use derive_more::{Deref, From};
use enumset::EnumSet;
use num_bigint::{BigInt, BigUint};
use rustc_hash::FxHashMap;
use std::{
    fmt::{self, Display, Formatter},
    num::NonZeroUsize,
};
use strum_macros::EnumIs;

#[salsa::query_group(AstDbStorage)]
pub trait AstDb: CstToAst {
    fn find_ast(&self, id: Id) -> Option<Ast>;
}
#[allow(clippy::needless_pass_by_value)]
fn find_ast(db: &dyn AstDb, id: Id) -> Option<Ast> {
    let (ast, _) = db.ast(id.module.clone()).ok()?;
    ast.find(&id).cloned()
}

#[derive(Debug, PartialEq, Eq, Clone, Hash)]
pub struct Id {
    pub module: Module,
    pub local: usize,
}
impl Id {
    #[must_use]
    pub const fn new(module: Module, local: usize) -> Self {
        Self { module, local }
    }
    #[must_use]
    pub fn to_short_debug_string(&self) -> String {
        format!("${}", self.local)
    }
}
impl Display for Id {
    fn fmt(&self, f: &mut Formatter) -> fmt::Result {
        write!(f, "AstId({}:{})", self.module, self.local)
    }
}

#[derive(Debug, PartialEq, Eq, Clone, Hash, Deref)]
pub struct Ast {
    pub id: Id,
    #[deref]
    pub kind: AstKind,
}

#[derive(Clone, Debug, EnumIs, Eq, From, Hash, PartialEq)]
pub enum AstKind {
    Int(Int),
    Text(Text),
    TextPart(TextPart),
    Identifier(Identifier),
    Symbol(Symbol),
    List(List),
    Struct(Struct),
    StructAccess(StructAccess),
    Function(Function),
    Call(Call),
    Assignment(Assignment),
    Match(Match),
    MatchCase(MatchCase),
    OrPattern(OrPattern),
    Error { errors: Vec<CompilerError> },
}

#[derive(Debug, PartialEq, Eq, Clone, Hash)]
pub struct Int(pub BigUint);

#[derive(Debug, PartialEq, Eq, Clone, Hash)]
pub struct Text(pub Vec<Ast>);

#[derive(Debug, PartialEq, Eq, Clone, Hash)]
pub struct TextPart(pub AstString);

#[derive(Debug, PartialEq, Eq, Clone, Hash)]
pub struct Identifier(pub AstString);

#[derive(Debug, PartialEq, Eq, Clone, Hash)]
pub struct Symbol(pub AstString);

#[derive(Debug, PartialEq, Eq, Clone, Hash)]
pub struct List(pub Vec<Ast>);

#[derive(Debug, PartialEq, Eq, Clone, Hash)]
pub struct Struct {
    pub fields: Vec<(Option<Ast>, Ast)>,
}
#[derive(Debug, PartialEq, Eq, Clone, Hash)]
pub struct StructAccess {
    pub struct_: Box<Ast>,
    pub key: AstString,
}

#[derive(Debug, PartialEq, Eq, Clone, Hash)]
pub struct Function {
    pub parameters: Vec<Ast>,
    pub body: Vec<Ast>,
    pub fuzzable: bool,
}

#[derive(Debug, PartialEq, Eq, Clone, Hash)]
pub struct Call {
    pub receiver: Box<Ast>,
    pub arguments: Vec<Ast>,
    pub is_from_pipe: bool,
}

#[derive(Debug, PartialEq, Eq, Clone, Hash)]
pub struct Assignment {
    pub is_public: bool,
    pub body: AssignmentBody,
}
#[derive(Debug, PartialEq, Eq, Clone, Hash)]
pub enum AssignmentBody {
    Function { name: AstString, function: Function },
    Body { pattern: Box<Ast>, body: Vec<Ast> },
}

#[derive(Debug, PartialEq, Eq, Clone, Hash)]
pub struct Match {
    pub expression: Box<Ast>,
    pub cases: Vec<Ast>,
}
#[derive(Debug, PartialEq, Eq, Clone, Hash)]
pub struct MatchCase {
    pub pattern: Box<Ast>,
    pub body: Vec<Ast>,
}
#[derive(Debug, PartialEq, Eq, Clone, Hash)]
pub struct OrPattern(pub Vec<Ast>);

#[derive(Debug, PartialEq, Eq, Clone, Hash, Deref)]
pub struct AstString {
    pub id: Id,
    #[deref]
    pub value: String,
}

#[derive(Debug, PartialEq, Eq, Clone, Hash)]
pub enum AstError {
    ExpectedNameOrPatternInAssignment,
    ExpectedParameter,
    FunctionMissesClosingCurlyBrace,
    ListItemMissesComma,
    ListMissesClosingParenthesis,
    ListWithNonListItem,
    OrPatternIsMissingIdentifiers {
        identifier: String,
        number_of_missing_captures: NonZeroUsize,
        all_captures: Vec<cst::Id>,
    },
    ParenthesizedInPattern,
    ParenthesizedMissesClosingParenthesis,
    PatternContainsInvalidExpression,
    PatternLiteralPartContainsInvalidExpression,
    PipeInPattern,
    StructKeyMissesColon,
    StructMissesClosingBrace,
    StructShorthandWithNotIdentifier,
    StructValueMissesComma,
    StructWithNonStructField,
    TextInterpolationMissesClosingCurlyBraces,
    TextMissesClosingQuote,
    UnexpectedPunctuation,
}

pub trait FindAst {
    fn find(&self, id: &Id) -> Option<&Ast>;
}
impl FindAst for Ast {
    fn find(&self, id: &Id) -> Option<&Ast> {
        if id == &self.id {
            return Some(self);
        };

        match &self.kind {
            AstKind::Int(_) => None,
            AstKind::Text(_) => None,
            AstKind::TextPart(_) => None,
            AstKind::Identifier(_) => None,
            AstKind::Symbol(_) => None,
            AstKind::List(list) => list.find(id),
            AstKind::Struct(struct_) => struct_.find(id),
            AstKind::StructAccess(access) => access.find(id),
            AstKind::Function(function) => function.find(id),
            AstKind::Call(call) => call.find(id),
            AstKind::Assignment(assignment) => assignment.find(id),
            AstKind::Match(match_) => match_.find(id),
            AstKind::MatchCase(match_case) => match_case.find(id),
            AstKind::OrPattern(or_pattern) => or_pattern.find(id),
            AstKind::Error { .. } => None,
        }
    }
}
impl FindAst for List {
    fn find(&self, id: &Id) -> Option<&Ast> {
        self.0.find(id)
    }
}
impl FindAst for Struct {
    fn find(&self, id: &Id) -> Option<&Ast> {
        self.fields.iter().find_map(|(key, value)| {
            key.as_ref()
                .and_then(|key| key.find(id))
                .or_else(|| value.find(id))
        })
    }
}
impl FindAst for StructAccess {
    fn find(&self, id: &Id) -> Option<&Ast> {
        self.struct_.find(id)
    }
}
impl FindAst for Function {
    fn find(&self, id: &Id) -> Option<&Ast> {
        self.body.find(id)
    }
}
impl FindAst for Call {
    fn find(&self, id: &Id) -> Option<&Ast> {
        self.receiver.find(id).or_else(|| self.arguments.find(id))
    }
}
impl FindAst for Assignment {
    fn find(&self, id: &Id) -> Option<&Ast> {
        self.body.find(id)
    }
}
impl FindAst for AssignmentBody {
    fn find(&self, id: &Id) -> Option<&Ast> {
        match self {
            Self::Function { name: _, function } => function.find(id),
            Self::Body { pattern, body } => pattern.find(id).or_else(|| body.find(id)),
        }
    }
}
impl FindAst for Match {
    fn find(&self, id: &Id) -> Option<&Ast> {
        self.expression.find(id).or_else(|| self.cases.find(id))
    }
}
impl FindAst for MatchCase {
    fn find(&self, id: &Id) -> Option<&Ast> {
        self.pattern.find(id).or_else(|| self.body.find(id))
    }
}
impl FindAst for OrPattern {
    fn find(&self, id: &Id) -> Option<&Ast> {
        self.0.find(id)
    }
}
impl FindAst for Vec<Ast> {
    fn find(&self, id: &Id) -> Option<&Ast> {
        self.iter().find_map(|ast| ast.find(id))
    }
}

impl AstKind {
    #[must_use]
    pub fn captured_identifiers(&self) -> FxHashMap<String, Vec<Id>> {
        let mut captured_identifiers = FxHashMap::default();
        self.captured_identifiers_helper(&mut captured_identifiers);
        captured_identifiers
    }
    fn captured_identifiers_helper(&self, captured_identifiers: &mut FxHashMap<String, Vec<Id>>) {
        match self {
            Self::Int(_) | Self::Text(_) | Self::TextPart(_) => {}
            Self::Identifier(Identifier(identifier)) => {
                let entry = captured_identifiers
                    .entry(identifier.value.clone())
                    .or_insert_with(Vec::new);
                entry.push(identifier.id.clone());
            }
            Self::Symbol(_) => {}
            Self::List(List(list)) => {
                for item in list {
                    item.captured_identifiers_helper(captured_identifiers);
                }
            }
            Self::Struct(Struct { fields }) => {
                for (key, value) in fields {
                    if let Some(key) = key {
                        key.captured_identifiers_helper(captured_identifiers);
                    }
                    value.captured_identifiers_helper(captured_identifiers);
                }
            }
            Self::StructAccess(_)
            | Self::Function(_)
            | Self::Call(_)
            | Self::Assignment(_)
            | Self::Match(_)
            | Self::MatchCase(_) => {}
            Self::OrPattern(OrPattern(patterns)) => {
                for pattern in patterns {
                    pattern.captured_identifiers_helper(captured_identifiers);
                }
            }
<<<<<<< HEAD
            AstKind::Error { .. } => {}
=======
            Self::Error { child, .. } => {
                if let Some(child) = child {
                    child.captured_identifiers_helper(captured_identifiers);
                }
            }
>>>>>>> 80cf82bb
        }
    }
}

pub trait CollectErrors {
    fn collect_errors(self, errors: &mut Vec<CompilerError>);
}
impl CollectErrors for Ast {
    fn collect_errors(self, errors: &mut Vec<CompilerError>) {
        match self.kind {
            AstKind::Int(_) => {}
            AstKind::Text(Text(parts)) => parts.collect_errors(errors),
            AstKind::TextPart(_) => {}
            AstKind::Identifier(_) => {}
            AstKind::Symbol(_) => {}
            AstKind::List(List(items)) => {
                for item in items {
                    item.collect_errors(errors);
                }
            }
            AstKind::Struct(struct_) => {
                for (key, value) in struct_.fields {
                    if let Some(key) = key {
                        key.collect_errors(errors);
                    }
                    value.collect_errors(errors);
                }
            }
            AstKind::StructAccess(StructAccess { struct_, key: _ }) => {
                struct_.collect_errors(errors);
            }
            AstKind::Function(function) => function.body.collect_errors(errors),
            AstKind::Call(call) => call.arguments.collect_errors(errors),
            AstKind::Assignment(assignment) => match assignment.body {
                AssignmentBody::Function { name: _, function } => {
                    function.body.collect_errors(errors);
                }
                AssignmentBody::Body { pattern, body } => {
                    pattern.collect_errors(errors);
                    for ast in body {
                        ast.collect_errors(errors);
                    }
                }
            },
            AstKind::Match(Match { expression, cases }) => {
                expression.collect_errors(errors);
                cases.collect_errors(errors);
            }
            AstKind::MatchCase(MatchCase { pattern, body }) => {
                pattern.collect_errors(errors);
                body.collect_errors(errors);
            }
            AstKind::OrPattern(OrPattern(patterns)) => {
                for pattern in patterns {
                    pattern.collect_errors(errors);
                }
            }
            AstKind::Error {
                errors: mut ast_errors,
            } => {
<<<<<<< HEAD
                errors.append(&mut ast_errors);
=======
                errors.append(&mut recovered_errors);
                if let Some(child) = child {
                    child.collect_errors(errors);
                }
>>>>>>> 80cf82bb
            }
        }
    }
}
impl CollectErrors for Vec<Ast> {
    fn collect_errors(self, errors: &mut Vec<CompilerError>) {
        for ast in self {
            ast.collect_errors(errors);
        }
    }
}

impl ToRichIr for Ast {
    fn build_rich_ir(&self, builder: &mut RichIrBuilder) {
        match &self.kind {
            AstKind::Int(int) => int.build_rich_ir(builder),
            AstKind::Text(text) => text.build_rich_ir(builder),
            AstKind::TextPart(part) => part.build_rich_ir(builder),
            AstKind::Identifier(identifier) => identifier.build_rich_ir(builder),
            AstKind::Symbol(symbol) => symbol.build_rich_ir(builder),
            AstKind::List(list) => list.build_rich_ir(builder),
            AstKind::Struct(struct_) => struct_.build_rich_ir(builder),
            AstKind::StructAccess(struct_access) => struct_access.build_rich_ir(builder),
            AstKind::Function(function) => function.build_rich_ir(builder),
            AstKind::Call(call) => call.build_rich_ir(builder),
            AstKind::Assignment(assignment) => assignment.build_rich_ir(builder),
            AstKind::Match(match_) => match_.build_rich_ir(builder),
            AstKind::MatchCase(match_case) => match_case.build_rich_ir(builder),
            AstKind::OrPattern(or_pattern) => or_pattern.build_rich_ir(builder),
            AstKind::Error { errors } => {
                builder.push("error:", None, EnumSet::empty());
                builder.push_children_multiline(errors);
            }
        }
    }
}
impl ToRichIr for Int {
    fn build_rich_ir(&self, builder: &mut RichIrBuilder) {
        let range = builder.push(format!("int {}", self.0), TokenType::Int, EnumSet::empty());
        builder.push_reference(BigInt::from(self.0.clone()), range);
    }
}
impl ToRichIr for Text {
    fn build_rich_ir(&self, builder: &mut RichIrBuilder) {
        builder.push("text", None, EnumSet::empty());
        builder.push_foldable(|builder| builder.push_children_multiline(&self.0));
    }
}
impl ToRichIr for TextPart {
    fn build_rich_ir(&self, builder: &mut RichIrBuilder) {
        builder.push("textPart ", None, EnumSet::empty());
        self.0.build_rich_ir(builder);
    }
}
impl ToRichIr for Identifier {
    fn build_rich_ir(&self, builder: &mut RichIrBuilder) {
        builder.push("identifier ", None, EnumSet::empty());
        self.0.build_rich_ir(builder);
    }
}
impl ToRichIr for Symbol {
    fn build_rich_ir(&self, builder: &mut RichIrBuilder) {
        builder.push("symbol ", None, EnumSet::empty());
        self.0.build_rich_ir(builder);
    }
}
impl ToRichIr for List {
    fn build_rich_ir(&self, builder: &mut RichIrBuilder) {
        builder.push("list", None, EnumSet::empty());
        builder.push_foldable(|builder| builder.push_children_multiline(&self.0));
    }
}
impl ToRichIr for Struct {
    fn build_rich_ir(&self, builder: &mut RichIrBuilder) {
        builder.push("struct", None, EnumSet::empty());
        builder.push_foldable(|builder| {
            builder.push_children_custom_multiline(&self.fields, |builder, (key, value)| {
                if let Some(key) = key {
                    key.build_rich_ir(builder);
                    builder.push(": ", None, EnumSet::empty());
                }

                value.build_rich_ir(builder);
            });
        });
    }
}
impl ToRichIr for StructAccess {
    fn build_rich_ir(&self, builder: &mut RichIrBuilder) {
        builder.push("struct access ", None, EnumSet::empty());
        self.struct_.build_rich_ir(builder);
        builder.push(".", None, EnumSet::empty());
        self.key.build_rich_ir(builder); // TODO: `lowercase_first_letter()`?
    }
}
impl ToRichIr for Function {
    fn build_rich_ir(&self, builder: &mut RichIrBuilder) {
        builder.push(
            format!(
                "function ({}) {{",
                if self.fuzzable {
                    "fuzzable"
                } else {
                    "non-fuzzable"
                },
            ),
            None,
            EnumSet::empty(),
        );

        if !self.parameters.is_empty() {
            if self
                .parameters
                .iter()
                .all(|it| matches!(it.kind, AstKind::Identifier(_)))
            {
                for parameter in &self.parameters {
                    builder.push(" ", None, EnumSet::empty());
                    parameter.build_rich_ir(builder);
                }
                builder.push(" ->", None, EnumSet::empty());
            } else {
                builder.push_children_multiline(&self.parameters);
                builder.indent();
                builder.push_newline();
                builder.dedent();
                builder.push("->", None, EnumSet::empty());
            }
        }

        builder.push_foldable(|builder| {
            builder.push_children_multiline(&self.body);
            builder.push_newline();
        });
        builder.push("}", None, EnumSet::empty());
    }
}
impl ToRichIr for Call {
    fn build_rich_ir(&self, builder: &mut RichIrBuilder) {
        builder.push("call ", None, EnumSet::empty());
        self.receiver.build_rich_ir(builder);
        builder.push(" with these arguments:", None, EnumSet::empty());
        builder.push_foldable(|builder| builder.push_children_multiline(&self.arguments));
    }
}
impl ToRichIr for Assignment {
    fn build_rich_ir(&self, builder: &mut RichIrBuilder) {
        builder.push("assignment: ", None, EnumSet::empty());
        match &self.body {
            AssignmentBody::Function { name, .. } => name.build_rich_ir(builder),
            AssignmentBody::Body { pattern, .. } => pattern.build_rich_ir(builder),
        }
        builder.push(
            if self.is_public { " := " } else { " = " },
            None,
            EnumSet::empty(),
        );
        match &self.body {
            AssignmentBody::Function { function, .. } => function.build_rich_ir(builder),
            AssignmentBody::Body { body, .. } => {
                builder.push_foldable(|builder| builder.push_children_multiline(body));
            }
        }
    }
}
impl ToRichIr for Match {
    fn build_rich_ir(&self, builder: &mut RichIrBuilder) {
        builder.push("match ", None, EnumSet::empty());
        self.expression.build_rich_ir(builder);
        builder.push(" %", None, EnumSet::empty());
        builder.push_foldable(|builder| builder.push_children_multiline(&self.cases));
    }
}
impl ToRichIr for MatchCase {
    fn build_rich_ir(&self, builder: &mut RichIrBuilder) {
        self.pattern.build_rich_ir(builder);
        builder.push(" -> ", None, EnumSet::empty());
        builder.push_foldable(|builder| builder.push_children_multiline(&self.body));
    }
}
impl ToRichIr for OrPattern {
    fn build_rich_ir(&self, builder: &mut RichIrBuilder) {
        self.0.first().unwrap().build_rich_ir(builder);
        for pattern in self.0.iter().skip(1) {
            builder.push(" | ", None, EnumSet::empty());
            pattern.build_rich_ir(builder);
        }
    }
}
impl ToRichIr for AstString {
    fn build_rich_ir(&self, builder: &mut RichIrBuilder) {
        builder.push(
            format!(r#"{}@"{}""#, self.id.to_short_debug_string(), self.value),
            TokenType::Text,
            EnumSet::empty(),
        );
    }
}<|MERGE_RESOLUTION|>--- conflicted
+++ resolved
@@ -303,15 +303,7 @@
                     pattern.captured_identifiers_helper(captured_identifiers);
                 }
             }
-<<<<<<< HEAD
             AstKind::Error { .. } => {}
-=======
-            Self::Error { child, .. } => {
-                if let Some(child) = child {
-                    child.captured_identifiers_helper(captured_identifiers);
-                }
-            }
->>>>>>> 80cf82bb
         }
     }
 }
@@ -372,14 +364,7 @@
             AstKind::Error {
                 errors: mut ast_errors,
             } => {
-<<<<<<< HEAD
                 errors.append(&mut ast_errors);
-=======
-                errors.append(&mut recovered_errors);
-                if let Some(child) = child {
-                    child.collect_errors(errors);
-                }
->>>>>>> 80cf82bb
             }
         }
     }
