--- conflicted
+++ resolved
@@ -231,16 +231,7 @@
 }
 impl Debug for Id {
     fn fmt(&self, f: &mut Formatter) -> fmt::Result {
-<<<<<<< HEAD
-        write!(
-            f,
-            "{}:{}",
-            self.module.to_rich_ir(),
-            self.keys.iter().join(":"),
-        )
-=======
-        write!(f, "HirId({}:{})", self.module, self.keys.iter().join(":"))
->>>>>>> edc1742b
+        write!(f, "{}:{}", self.module, self.keys.iter().join(":"))
     }
 }
 impl Display for Id {
