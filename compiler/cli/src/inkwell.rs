use crate::{
    database::Database,
    utils::{module_for_path, packages_path},
    Exit, ProgramResult,
};
use candy_backend_inkwell::CodeGen;
use candy_frontend::{
    error::{CompilerError, CompilerErrorPayload},
    hir,
    hir_to_mir::ExecutionTarget,
    mir::Mir,
    mir_optimize::OptimizeMir,
    module, TracingConfig,
};
use clap::{Parser, ValueHint};
use rustc_hash::FxHashSet;
use std::{ffi::OsStr, path::PathBuf, sync::Arc};
use tracing::error;

/// Compile a Candy program to a native binary.
///
/// This command compiles the given file, or, if no file is provided, the package of
/// your current working directory. The module should export a `main` function.
/// This function is then called with an environment.
#[derive(Parser, Debug)]
pub(crate) struct Options {
    /// If enabled, print the generated LLVM IR to stderr.
    #[arg(long = "print-llvm-ir", default_value_t = false)]
    print_llvm_ir: bool,

    /// If enabled, print the output of the Candy main function.
    #[arg(long = "print-main-output", default_value_t = false)]
    print_main_output: bool,

    /// If enabled, build the Candy runtime from scratch.
    #[arg(long = "build-runtime", default_value_t = false)]
    build_runtime: bool,

    /// If enabled, compile the LLVM bitcode with debug information.
    #[arg(short = 'g', default_value_t = false)]
    debug: bool,

<<<<<<< HEAD
    /// The file or package to compile. If none is provided, compile the package
    /// of your current working directory.
=======
    /// The linker to be used. Defaults to `ld.lld`
    #[arg(long, default_value = "ld.lld")]
    linker: String,

    /// The file or package to run. If none is provided, run the package of your
    /// current working directory.
>>>>>>> 472fc9e2
    #[arg(value_hint = ValueHint::FilePath)]
    path: Option<PathBuf>,
}

pub(crate) fn compile(options: Options) -> ProgramResult {
    let packages_path = packages_path();
    let db = Database::new_with_file_system_module_provider(packages_path);
    let module = module_for_path(options.path.clone())?;
    let path = options
        .path
        .as_ref()
        .unwrap_or_else(|| match &module.package {
            module::Package::User(user) => user,
            module::Package::Managed(managed) => managed,
            _ => unreachable!(),
        })
        .file_name()
        .unwrap_or(OsStr::new("Executable"))
        .to_string_lossy()
        .to_string();

    let (mir, errors) = db
        .optimized_mir(
            ExecutionTarget::MainFunction(module.clone()),
            TracingConfig::off(),
        )
        .map(|(mir, _, errors)| (mir, errors))
        .unwrap_or_else(|error| {
            let payload = CompilerErrorPayload::Module(error);
            let mir = Mir::build(|body| {
                let reason = body.push_text(payload.to_string());
                let responsible = body.push_hir_id(hir::Id::user());
                body.push_panic(reason, responsible);
            });
            let errors =
                FxHashSet::from_iter([CompilerError::for_whole_module(module.clone(), payload)]);
            (Arc::new(mir), Arc::new(errors))
        });

    if !errors.is_empty() {
        for error in errors.iter() {
            println!("{:?}", error);
        }
        std::process::exit(1);
    }

    let context = candy_backend_inkwell::inkwell::context::Context::create();
    let mut codegen = CodeGen::new(&context, &path, mir);
    let llvm_candy_module = codegen
        .compile(options.print_llvm_ir, options.print_main_output)
        .map_err(|e| Exit::LlvmError(e.to_string()))?;
<<<<<<< HEAD
    codegen
        .compile_asm_and_link(&path, options.build_runtime, options.debug)
        .map_err(|err| {
            error!("Failed to compile and link executable: {}", err);
            Exit::ExternalError
        })?;
=======
    llvm_candy_module
        .compile_obj_and_link(&path, options.build_runtime, options.debug, &options.linker)
        .map_err(|_| Exit::ExternalError)?;
>>>>>>> 472fc9e2

    ProgramResult::Ok(())
}<|MERGE_RESOLUTION|>--- conflicted
+++ resolved
@@ -40,17 +40,12 @@
     #[arg(short = 'g', default_value_t = false)]
     debug: bool,
 
-<<<<<<< HEAD
-    /// The file or package to compile. If none is provided, compile the package
-    /// of your current working directory.
-=======
     /// The linker to be used. Defaults to `ld.lld`
     #[arg(long, default_value = "ld.lld")]
     linker: String,
 
-    /// The file or package to run. If none is provided, run the package of your
-    /// current working directory.
->>>>>>> 472fc9e2
+    /// The file or package to compile. If none is provided, compile the package
+    /// of your current working directory.
     #[arg(value_hint = ValueHint::FilePath)]
     path: Option<PathBuf>,
 }
@@ -98,22 +93,16 @@
     }
 
     let context = candy_backend_inkwell::inkwell::context::Context::create();
-    let mut codegen = CodeGen::new(&context, &path, mir);
+    let codegen = CodeGen::new(&context, &path, mir);
     let llvm_candy_module = codegen
         .compile(options.print_llvm_ir, options.print_main_output)
         .map_err(|e| Exit::LlvmError(e.to_string()))?;
-<<<<<<< HEAD
-    codegen
-        .compile_asm_and_link(&path, options.build_runtime, options.debug)
+    llvm_candy_module
+        .compile_obj_and_link(&path, options.build_runtime, options.debug, &options.linker)
         .map_err(|err| {
             error!("Failed to compile and link executable: {}", err);
             Exit::ExternalError
         })?;
-=======
-    llvm_candy_module
-        .compile_obj_and_link(&path, options.build_runtime, options.debug, &options.linker)
-        .map_err(|_| Exit::ExternalError)?;
->>>>>>> 472fc9e2
 
     ProgramResult::Ok(())
 }