--- conflicted
+++ resolved
@@ -203,12 +203,9 @@
     tracing: &TracingConfig,
     debug: bool,
 ) -> Option<Arc<Lir>> {
-<<<<<<< HEAD
     debug!("Compiling `{}`.", module.to_rich_ir());
 
-=======
     let packages_path = packages_path();
->>>>>>> f4f673c8
     let rcst = db
         .rcst(module.clone())
         .unwrap_or_else(|err| panic!("Error parsing file `{}`: {:?}", module.to_rich_ir(), err));
@@ -340,11 +337,7 @@
         return Err(Exit::FileNotFound);
     };
 
-<<<<<<< HEAD
-    debug!("Running `{}`.", module.to_rich_ir());
-=======
     debug!("Running {}.", module.to_rich_ir());
->>>>>>> f4f673c8
 
     let module_closure = Closure::of_module(&db, module.clone(), tracing.clone()).unwrap();
     let mut tracer = FullTracer::default();
