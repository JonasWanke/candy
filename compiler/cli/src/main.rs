#![feature(lazy_cell)]

use clap::Parser;
use tracing::{debug, Level, Metadata};
use tracing_subscriber::{
    filter,
    fmt::{format::FmtSpan, writer::BoxMakeWriter},
    prelude::*,
};

mod check;
mod database;
mod debug;
mod fuzz;
mod inkwell;
mod lsp;
mod run;
mod services;
mod utils;

#[derive(Parser, Debug)]
#[command(name = "candy", about = "The 🍭 Candy CLI.")]
enum CandyOptions {
    Run(run::Options),

    Check(check::Options),

    Fuzz(fuzz::Options),

    #[command(subcommand)]
    Debug(debug::Options),

    /// Start a Language Server.
    Lsp,

    Inkwell(inkwell::Options),
}

#[tokio::main]
async fn main() -> ProgramResult {
    let options = CandyOptions::parse();

    let should_log_to_stdout = !matches!(options, CandyOptions::Lsp);
    init_logger(should_log_to_stdout);

    match options {
        CandyOptions::Run(options) => run::run(options),
        CandyOptions::Check(options) => check::check(options),
        CandyOptions::Fuzz(options) => fuzz::fuzz(options),
        CandyOptions::Debug(options) => debug::debug(options),
        CandyOptions::Lsp => lsp::lsp().await,
        CandyOptions::Inkwell(options) => inkwell::compile(options),
    }
}

type ProgramResult = Result<(), Exit>;
#[derive(Debug)]
enum Exit {
    CodePanicked,
    DirectoryNotFound,
    FileNotFound,
    FuzzingFoundFailingCases,
    NotInCandyPackage,
    CodeContainsErrors,
<<<<<<< HEAD
    LLVMError(String),
=======
    GoldOutdated,
>>>>>>> 45398a4e
}

fn init_logger(use_stdout: bool) {
    let writer = if use_stdout {
        BoxMakeWriter::new(std::io::stdout)
    } else {
        BoxMakeWriter::new(std::io::stderr)
    };
    let console_log = tracing_subscriber::fmt::layer()
        .compact()
        .with_writer(writer)
        .with_span_events(FmtSpan::ENTER)
        .with_filter(filter::filter_fn(|metadata| {
            // For external packages, show only the error logs.
            metadata.level() <= &Level::ERROR
                || metadata
                    .module_path()
                    .unwrap_or_default()
                    .starts_with("candy")
        }))
        .with_filter(filter::filter_fn(level_for(
            "candy_frontend::mir_optimize",
            Level::INFO,
        )))
        .with_filter(filter::filter_fn(level_for(
            "candy_frontend::string_to_rcst",
            Level::WARN,
        )))
        .with_filter(filter::filter_fn(level_for("candy_frontend", Level::DEBUG)))
        .with_filter(filter::filter_fn(level_for("candy_fuzzer", Level::DEBUG)))
        .with_filter(filter::filter_fn(level_for(
            "candy_language_server",
            Level::TRACE,
        )))
        .with_filter(filter::filter_fn(level_for("candy_vm", Level::DEBUG)))
        .with_filter(filter::filter_fn(level_for("candy_vm::heap", Level::DEBUG)));
    tracing_subscriber::registry().with(console_log).init();
}
fn level_for(module: &'static str, level: Level) -> impl Fn(&Metadata) -> bool {
    move |metadata| {
        if metadata
            .module_path()
            .unwrap_or_default()
            .starts_with(module)
        {
            metadata.level() <= &level
        } else {
            true
        }
    }
}<|MERGE_RESOLUTION|>--- conflicted
+++ resolved
@@ -62,11 +62,8 @@
     FuzzingFoundFailingCases,
     NotInCandyPackage,
     CodeContainsErrors,
-<<<<<<< HEAD
     LLVMError(String),
-=======
     GoldOutdated,
->>>>>>> 45398a4e
 }
 
 fn init_logger(use_stdout: bool) {
