mod database;

use candy_frontend::{
    ast_to_hir::AstToHir,
    cst_to_ast::CstToAst,
    error::CompilerError,
    hir::{self, CollectErrors},
    hir_to_mir::HirToMir,
    mir_optimize::OptimizeMir,
    module::{Module, ModuleFromPathError, ModuleKind, PackagesPath},
    position::PositionConversionDb,
    rcst_to_cst::RcstToCst,
    rich_ir::{RichIr, ToRichIr},
    string_to_rcst::StringToRcst,
    TracingConfig, TracingMode,
};
use candy_language_server::server::Server;
use candy_vm::{
    channel::{ChannelId, Packet},
    context::{DbUseProvider, RunForever},
    fiber::{ExecutionResult, FiberId},
<<<<<<< HEAD
    heap::{Closure, Data, Heap, SendPort, Struct},
    lir::{Lir, RichIrForLir},
=======
    heap::{Data, Heap, HirId, SendPort, Struct, Text},
    lir::Lir,
>>>>>>> 7166b010
    mir_to_lir::MirToLir,
    run_lir,
    tracer::{full::FullTracer, DummyTracer, Tracer},
    vm::{CompletedOperation, OperationId, Status, Vm},
};
use clap::{Parser, ValueHint};
use database::Database;
use itertools::Itertools;
use notify::RecursiveMode;
use notify_debouncer_mini::new_debouncer;
use std::{
    convert::TryInto,
    env::{current_dir, current_exe},
    io::{self, BufRead, Write},
    path::PathBuf,
    sync::{mpsc::channel, Arc},
    time::Duration,
};
use tracing::{debug, error, info, warn, Level, Metadata};
use tracing_subscriber::{
    filter,
    fmt::{format::FmtSpan, writer::BoxMakeWriter},
    prelude::*,
};

#[derive(Parser, Debug)]
#[command(name = "candy", about = "The 🍭 Candy CLI.")]
enum CandyOptions {
    #[command(subcommand)]
    Debug(CandyDebugOptions),
    Build(CandyBuildOptions),
    Run(CandyRunOptions),
    Fuzz(CandyFuzzOptions),

    /// Start a Language Server.
    Lsp,
}

#[derive(Parser, Debug)]
enum CandyDebugOptions {
    Cst(CandyDebugPath),
    Ast(CandyDebugPath),
    Hir(CandyDebugPath),
    Mir(CandyDebugPath),
    OptimizedMir(CandyDebugPath),
    Lir(CandyDebugPath),
}
#[derive(Parser, Debug)]
struct CandyDebugPath {
    path: PathBuf,
}

#[derive(Parser, Debug)]
struct CandyBuildOptions {
    #[arg(long)]
    debug: bool,

    #[arg(long)]
    watch: bool,

    #[arg(long)]
    tracing: bool,

    #[arg(value_hint = ValueHint::FilePath)]
    path: Option<PathBuf>,
}

/// Run a Candy program.
///
/// This command runs the given file, or, if no file is provided, the package of
/// your current working directory. The module should export a `main` function.
/// This function is then called with an environment.
#[derive(Parser, Debug)]
struct CandyRunOptions {
    #[arg(long)]
    debug: bool,

    #[arg(long)]
    tracing: bool,

    /// The file or package to run. If none is provided, the package of your
    /// current working directory will be run.
    #[arg(value_hint = ValueHint::FilePath)]
    path: Option<PathBuf>,
}

/// Fuzz a Candy module.
///
/// This command runs the given file or, if no file is provided, the package of
/// your current working directory. It finds all fuzzable functions and then
/// fuzzes them.
///
/// Fuzzable functions are functions written without curly braces.
#[derive(Parser, Debug)]
struct CandyFuzzOptions {
    #[arg(long)]
    debug: bool,

    #[arg(value_hint = ValueHint::FilePath)]
    path: Option<PathBuf>,
}

#[tokio::main]
async fn main() -> ProgramResult {
    let options = CandyOptions::parse();

    let should_log_to_stdout = !matches!(options, CandyOptions::Lsp);
    init_logger(should_log_to_stdout);

    match options {
        CandyOptions::Debug(options) => debug(options),
        CandyOptions::Build(options) => build(options),
        CandyOptions::Run(options) => run(options),
        CandyOptions::Fuzz(options) => fuzz(options),
        CandyOptions::Lsp => lsp().await,
    }
}

type ProgramResult = Result<(), Exit>;
#[derive(Debug)]
enum Exit {
    CodePanicked,
    FileNotFound,
    FuzzingFoundFailingCases,
    NotInCandyPackage,
}

fn packages_path() -> PackagesPath {
    // We assume the candy executable lives inside the Candy Git repository at
    // its usual location, `$candy/target/[release or debug]/candy`.
    let candy_exe = current_exe().unwrap();
    let target_dir = candy_exe.parent().unwrap().parent().unwrap();
    let candy_repo = target_dir.parent().unwrap();
    PackagesPath::try_from(candy_repo.join("packages").as_path()).unwrap()
}
fn module_for_path(path: Option<PathBuf>) -> Result<Module, Exit> {
    let packages_path = packages_path();
    match path {
        Some(file) => {
            Module::from_path(&packages_path, &file, ModuleKind::Code).map_err(
                |error| match error {
                    ModuleFromPathError::NotFound(_) => {
                        error!("The given file doesn't exist.");
                        Exit::FileNotFound
                    }
                    ModuleFromPathError::NotInPackage(_) => {
                        error!("The given file is not in a Candy package.");
                        Exit::NotInCandyPackage
                    }
                },
            )
        }
        None => {
            let Some(package) = packages_path.find_surrounding_package(&current_dir().unwrap()) else {
                error!("You are not in a Candy package. Either navigate into a package or specify a Candy file.");
                error!("Candy packages are folders that contain a `_package.candy` file. This file marks the root folder of a package. Relative imports can only happen within the package.");
                return Err(Exit::NotInCandyPackage)
            };
            Ok(Module {
                package,
                path: vec![],
                kind: ModuleKind::Code,
            })
        }
    }
}

fn debug(options: CandyDebugOptions) -> ProgramResult {
    let db = Database::default();
    let tracing_config = TracingConfig {
        register_fuzzables: TracingMode::Off,
        calls: TracingMode::Off,
        evaluated_expressions: TracingMode::Off,
    };

    let rich_ir = match options {
        CandyDebugOptions::Cst(path) => {
            let module = Module::from_package_root_and_file(
                current_dir().unwrap(),
                path.path,
                ModuleKind::Code,
            );
            let rcst = db.rcst(module.clone());
            RichIr::for_rcst(&module, &rcst)
        }
        CandyDebugOptions::Ast(path) => {
            let module = Module::from_package_root_and_file(
                current_dir().unwrap(),
                path.path,
                ModuleKind::Code,
            );
            let ast = db.ast(module.clone());
            ast.map(|(ast, _)| RichIr::for_ast(&module, &ast))
        }
        CandyDebugOptions::Hir(path) => {
            let module = Module::from_package_root_and_file(
                current_dir().unwrap(),
                path.path,
                ModuleKind::Code,
            );
            let hir = db.hir(module.clone());
            hir.map(|(hir, _)| RichIr::for_hir(&module, &hir))
        }
        CandyDebugOptions::Mir(path) => {
            let module = Module::from_package_root_and_file(
                current_dir().unwrap(),
                path.path,
                ModuleKind::Code,
            );
            let mir = db.mir(module.clone(), tracing_config.clone());
            mir.map(|mir| RichIr::for_mir(&module, &mir, &tracing_config))
        }
        CandyDebugOptions::OptimizedMir(path) => {
            let module = Module::from_package_root_and_file(
                current_dir().unwrap(),
                path.path,
                ModuleKind::Code,
            );
            let mir = db.mir_with_obvious_optimized(module.clone(), tracing_config.clone());
            mir.map(|mir| RichIr::for_mir(&module, &mir, &tracing_config))
        }
        CandyDebugOptions::Lir(path) => {
            let module = Module::from_package_root_and_file(
                current_dir().unwrap(),
                path.path,
                ModuleKind::Code,
            );
            let lir = db.lir(module.clone(), tracing_config.clone());
            lir.map(|lir| RichIr::for_lir(&module, &lir, &tracing_config))
        }
    };

    match rich_ir {
        Some(rich_ir) => {
            println!("{}", rich_ir.to_string());
            Ok(())
        }
        None => Err(Exit::FileNotFound),
    }
}

fn build(options: CandyBuildOptions) -> ProgramResult {
<<<<<<< HEAD
    let db = Database::default();
    let module = Module::from_package_root_and_file(
        current_dir().unwrap(),
        options.file.clone(),
        ModuleKind::Code,
    );
=======
    init_logger(true);

    let packages_path = packages_path();
    let db = Database::new_with_file_system_module_provider(packages_path.clone());
    let module = module_for_path(options.path.clone())?;

>>>>>>> 7166b010
    let tracing = TracingConfig {
        register_fuzzables: TracingMode::Off,
        calls: TracingMode::all_or_off(options.tracing),
        evaluated_expressions: TracingMode::all_or_off(options.tracing),
    };
    let result = raw_build(&db, module.clone(), &tracing, options.debug);

    if !options.watch {
        result.ok_or(Exit::FileNotFound).map(|_| ())
    } else {
        let (tx, rx) = channel();
        let mut debouncer = new_debouncer(Duration::from_secs(1), None, tx).unwrap();
        debouncer
            .watcher()
            .watch(
                &module.package.to_path(&packages_path).unwrap(),
                RecursiveMode::Recursive,
            )
            .unwrap();
        loop {
            match rx.recv() {
                Ok(_) => {
                    raw_build(&db, module.clone(), &tracing, options.debug);
                }
                Err(e) => error!("watch error: {e:#?}"),
            }
        }
    }
}
fn raw_build(
    db: &Database,
    module: Module,
    tracing: &TracingConfig,
    debug: bool,
) -> Option<Arc<Lir>> {
    let packages_path = packages_path();
    let rcst = db
        .rcst(module.clone())
        .unwrap_or_else(|err| panic!("Error parsing file `{}`: {:?}", module.to_rich_ir(), err));
    if debug {
        module.dump_associated_debug_file(
            &packages_path,
            "rcst",
            &format!("{}\n", rcst.to_rich_ir()),
        );
    }

    let cst = db.cst(module.clone()).unwrap();
    if debug {
        module.dump_associated_debug_file(&packages_path, "cst", &format!("{:#?}\n", cst));
    }

    let (asts, ast_cst_id_map) = db.ast(module.clone()).unwrap();
    if debug {
        module.dump_associated_debug_file(
            &packages_path,
            "ast",
            &format!("{}\n", asts.to_rich_ir()),
        );
        module.dump_associated_debug_file(
            &packages_path,
            "ast_to_cst_ids",
            &ast_cst_id_map
                .keys()
                .sorted_by_key(|it| it.local)
                .map(|key| {
                    format!(
                        "{} -> {}\n",
                        key.to_short_debug_string(),
                        ast_cst_id_map[key].0,
                    )
                })
                .join(""),
        );
    }

    let (hir, hir_ast_id_map) = db.hir(module.clone()).unwrap();
    if debug {
        module.dump_associated_debug_file(
            &packages_path,
            "hir",
            &format!("{}\n", hir.to_rich_ir()),
        );
        module.dump_associated_debug_file(
            &packages_path,
            "hir_to_ast_ids",
            &hir_ast_id_map
                .keys()
                .map(|key| {
                    format!(
                        "{} -> {}\n",
                        key.to_short_debug_string(),
                        hir_ast_id_map[key].to_short_debug_string(),
                    )
                })
                .join(""),
        );
    }

    let mut errors = vec![];
    hir.collect_errors(&mut errors);
    for CompilerError {
        module,
        span,
        payload,
    } in errors
    {
        let range = db.range_to_positions(module.clone(), span);
        warn!(
            "{}:{}:{} – {}:{}: {payload}",
            module.to_rich_ir(),
            range.start.line,
            range.start.character,
            range.end.line,
            range.end.character,
        );
    }

    let mir = db.mir(module.clone(), tracing.clone()).unwrap();
    if debug {
        module.dump_associated_debug_file(
            &packages_path,
            "mir",
            &format!("{}\n", mir.to_rich_ir()),
        );
    }

    let optimized_mir = db
        .mir_with_obvious_optimized(module.clone(), tracing.clone())
        .unwrap();
    if debug {
        module.dump_associated_debug_file(
            &packages_path,
            "optimized_mir",
            &format!("{}\n", optimized_mir.to_rich_ir()),
        );
    }

    let lir = db.lir(module.clone(), tracing.clone()).unwrap();
    if debug {
        module.dump_associated_debug_file(
            &packages_path,
            "lir",
            &format!("{}\n", lir.to_rich_ir()),
        );
    }

    Some(lir)
}

fn run(options: CandyRunOptions) -> ProgramResult {
<<<<<<< HEAD
    let db = Database::default();
    let module = Module::from_package_root_and_file(
        current_dir().unwrap(),
        options.file.clone(),
        ModuleKind::Code,
    );
=======
    init_logger(true);

    let packages_path = packages_path();
    let db = Database::new_with_file_system_module_provider(packages_path.clone());
    let module = module_for_path(options.path.clone())?;
>>>>>>> 7166b010

    let tracing = TracingConfig {
        register_fuzzables: TracingMode::Off,
        calls: TracingMode::all_or_off(options.tracing),
        evaluated_expressions: TracingMode::only_current_or_off(options.tracing),
    };
    if raw_build(&db, module.clone(), &tracing, options.debug).is_none() {
        warn!("File not found.");
        return Err(Exit::FileNotFound);
    };

    debug!("Running {}.", module.to_rich_ir());

    let mut tracer = FullTracer::default();
    let lir = db.lir(module.clone(), tracing.clone()).unwrap();
    let use_provider = DbUseProvider {
        db: &db,
        tracing: tracing.clone(),
    };
    let result = run_lir(
        module.clone(),
        lir.as_ref().to_owned(),
        &use_provider,
        &mut tracer,
    );
    if options.debug {
        module.dump_associated_debug_file(&packages_path, "trace", &format!("{tracer:?}"));
    }

    let (mut heap, main) = match result {
        ExecutionResult::Finished(return_value) => return_value.into_main_function().unwrap(),
        ExecutionResult::Panicked {
            reason,
            responsible,
        } => {
            error!("The module panicked: {reason}");
            error!("{responsible} is responsible.");
            if let Some(span) = db.hir_id_to_span(responsible) {
                error!("Responsible is at {span:?}.");
            }
            error!(
                "This is the stack trace:\n{}",
                tracer.format_panic_stack_trace_to_root_fiber(&db),
            );
            return Err(Exit::CodePanicked);
        }
    };

    debug!("Running main function.");
    // TODO: Add more environment stuff.
    let mut vm = Vm::default();
    let mut stdout = StdoutService::new(&mut vm);
    let mut stdin = StdinService::new(&mut vm);
    let fields = [
        ("Stdout", SendPort::create(&mut heap, stdout.channel)),
        ("Stdin", SendPort::create(&mut heap, stdin.channel)),
    ];
    let environment = Struct::create_with_symbol_keys(&mut heap, fields).into();
    let platform = HirId::create(&mut heap, hir::Id::platform());
    tracer.for_fiber(FiberId::root()).call_started(
        platform,
        main.into(),
        vec![environment],
        platform,
        &heap,
    );
    vm.set_up_for_running_closure(heap, main, &[environment], hir::Id::platform());
    loop {
        match vm.status() {
            Status::CanRun => {
                vm.run(
                    &DbUseProvider {
                        db: &db,
                        tracing: tracing.clone(),
                    },
                    &mut RunForever,
                    &mut tracer,
                );
            }
            Status::WaitingForOperations => {}
            _ => break,
        }
        stdout.run(&mut vm);
        stdin.run(&mut vm);
        vm.free_unreferenced_channels();
    }
    if options.debug {
        module.dump_associated_debug_file(&packages_path, "trace", &format!("{tracer:?}"));
    }
    match vm.tear_down() {
        ExecutionResult::Finished(return_value) => {
            tracer
                .for_fiber(FiberId::root())
                .call_ended(return_value.object, &return_value.heap);
            debug!("The main function returned: {return_value:?}");
            Ok(())
        }
        ExecutionResult::Panicked {
            reason,
            responsible,
        } => {
            error!("The main function panicked: {reason}");
            error!("{responsible} is responsible.");
            error!(
                "This is the stack trace:\n{}",
                tracer.format_panic_stack_trace_to_root_fiber(&db)
            );
            Err(Exit::CodePanicked)
        }
    }
}

/// A state machine that corresponds to a loop that always calls `receive` on
/// the stdout channel and then logs that packet.
struct StdoutService {
    channel: ChannelId,
    current_receive: OperationId,
}
impl StdoutService {
    fn new(vm: &mut Vm) -> Self {
        let channel = vm.create_channel(0);
        let current_receive = vm.receive(channel);
        Self {
            channel,
            current_receive,
        }
    }
    fn run(&mut self, vm: &mut Vm) {
        while let Some(CompletedOperation::Received { packet }) =
            vm.completed_operations.remove(&self.current_receive)
        {
            match packet.object.into() {
                Data::Text(text) => println!("{}", text.get()),
                _ => info!("Non-text value sent to stdout: {packet:?}"),
            }
            self.current_receive = vm.receive(self.channel);
        }
    }
}
struct StdinService {
    channel: ChannelId,
    current_receive: OperationId,
}
impl StdinService {
    fn new(vm: &mut Vm) -> Self {
        let channel = vm.create_channel(0);
        let current_receive = vm.receive(channel);
        Self {
            channel,
            current_receive,
        }
    }
    fn run(&mut self, vm: &mut Vm) {
        while let Some(CompletedOperation::Received { packet }) =
            vm.completed_operations.remove(&self.current_receive)
        {
            let request: SendPort = packet
                .object
                .try_into()
                .expect("Expected a send port to be sent to stdin.");
            print!(">> ");
            io::stdout().flush().unwrap();
            let input = {
                let stdin = io::stdin();
                stdin.lock().lines().next().unwrap().unwrap()
            };
            let packet = {
                let mut heap = Heap::default();
                let object = Text::create(&mut heap, &input).into();
                Packet { heap, object }
            };
            vm.send(&mut DummyTracer, request.channel_id(), packet);

            // Receive the next request
            self.current_receive = vm.receive(self.channel);
        }
    }
}

fn fuzz(options: CandyFuzzOptions) -> ProgramResult {
<<<<<<< HEAD
    let db = Database::default();
    let module = Module::from_package_root_and_file(
        current_dir().unwrap(),
        options.file.clone(),
        ModuleKind::Code,
    );
=======
    init_logger(true);

    let db = Database::new_with_file_system_module_provider(packages_path());
    let module = module_for_path(options.path.clone())?;

>>>>>>> 7166b010
    let tracing = TracingConfig {
        register_fuzzables: TracingMode::All,
        calls: TracingMode::Off,
        evaluated_expressions: TracingMode::Off,
    };

    if raw_build(&db, module.clone(), &tracing, options.debug).is_none() {
        warn!("File not found.");
        return Err(Exit::FileNotFound);
    }

    debug!("Fuzzing `{}`.", module.to_rich_ir());
    let failing_cases = candy_fuzzer::fuzz(&db, module);

    if failing_cases.is_empty() {
        info!("All found fuzzable closures seem fine.");
        Ok(())
    } else {
        error!("");
        error!("Finished fuzzing.");
        error!("These are the failing cases:");
        for case in failing_cases {
            error!("");
            case.dump(&db);
        }
        Err(Exit::FuzzingFoundFailingCases)
    }
}

async fn lsp() -> ProgramResult {
    info!("Starting language server…");
    let (service, socket) = Server::create(packages_path());
    tower_lsp::Server::new(tokio::io::stdin(), tokio::io::stdout(), socket)
        .serve(service)
        .await;
    Ok(())
}

fn init_logger(use_stdout: bool) {
    let writer = if use_stdout {
        BoxMakeWriter::new(std::io::stdout)
    } else {
        BoxMakeWriter::new(std::io::stderr)
    };
    let console_log = tracing_subscriber::fmt::layer()
        .compact()
        .with_writer(writer)
        .with_span_events(FmtSpan::ENTER)
        .with_filter(filter::filter_fn(|metadata| {
            // For external packages, show only the error logs.
            metadata.level() <= &Level::ERROR
                || metadata
                    .module_path()
                    .unwrap_or_default()
                    .starts_with("candy")
        }))
        .with_filter(filter::filter_fn(level_for(
            "candy_frontend::mir_optimize",
            Level::INFO,
        )))
        .with_filter(filter::filter_fn(level_for(
            "candy_frontend::string_to_rcst",
            Level::WARN,
        )))
        .with_filter(filter::filter_fn(level_for("candy_frontend", Level::DEBUG)))
        .with_filter(filter::filter_fn(level_for("candy_fuzzer", Level::DEBUG)))
        .with_filter(filter::filter_fn(level_for(
            "candy_language_server",
            Level::TRACE,
        )))
        .with_filter(filter::filter_fn(level_for("candy_vm", Level::DEBUG)))
        .with_filter(filter::filter_fn(level_for("candy_vm::heap", Level::DEBUG)));
    tracing_subscriber::registry().with(console_log).init();
}
fn level_for(module: &'static str, level: Level) -> impl Fn(&Metadata) -> bool {
    move |metadata| {
        if metadata
            .module_path()
            .unwrap_or_default()
            .starts_with(module)
        {
            metadata.level() <= &level
        } else {
            true
        }
    }
}<|MERGE_RESOLUTION|>--- conflicted
+++ resolved
@@ -19,13 +19,8 @@
     channel::{ChannelId, Packet},
     context::{DbUseProvider, RunForever},
     fiber::{ExecutionResult, FiberId},
-<<<<<<< HEAD
-    heap::{Closure, Data, Heap, SendPort, Struct},
+    heap::{Data, Heap, HirId, SendPort, Struct, Text},
     lir::{Lir, RichIrForLir},
-=======
-    heap::{Data, Heap, HirId, SendPort, Struct, Text},
-    lir::Lir,
->>>>>>> 7166b010
     mir_to_lir::MirToLir,
     run_lir,
     tracer::{full::FullTracer, DummyTracer, Tracer},
@@ -69,13 +64,26 @@
     Cst(CandyDebugPath),
     Ast(CandyDebugPath),
     Hir(CandyDebugPath),
-    Mir(CandyDebugPath),
-    OptimizedMir(CandyDebugPath),
-    Lir(CandyDebugPath),
+    Mir(CandyDebugPathWithTracing),
+    OptimizedMir(CandyDebugPathWithTracing),
+    Lir(CandyDebugPathWithTracing),
 }
 #[derive(Parser, Debug)]
 struct CandyDebugPath {
     path: PathBuf,
+}
+#[derive(Parser, Debug)]
+struct CandyDebugPathWithTracing {
+    path: PathBuf,
+
+    #[arg(long)]
+    register_fuzzables: bool,
+
+    #[arg(long)]
+    trace_calls: bool,
+
+    #[arg(long)]
+    trace_evaluated_expressions: bool,
 }
 
 #[derive(Parser, Debug)]
@@ -161,9 +169,9 @@
     let candy_repo = target_dir.parent().unwrap();
     PackagesPath::try_from(candy_repo.join("packages").as_path()).unwrap()
 }
-fn module_for_path(path: Option<PathBuf>) -> Result<Module, Exit> {
+fn module_for_path(path: impl Into<Option<PathBuf>>) -> Result<Module, Exit> {
     let packages_path = packages_path();
-    match path {
+    match path.into() {
         Some(file) => {
             Module::from_path(&packages_path, &file, ModuleKind::Code).map_err(
                 |error| match error {
@@ -194,65 +202,43 @@
 }
 
 fn debug(options: CandyDebugOptions) -> ProgramResult {
-    let db = Database::default();
-    let tracing_config = TracingConfig {
+    let packages_path = packages_path();
+    let db = Database::new_with_file_system_module_provider(packages_path.clone());
+
+    let tracing = TracingConfig {
         register_fuzzables: TracingMode::Off,
         calls: TracingMode::Off,
         evaluated_expressions: TracingMode::Off,
     };
 
     let rich_ir = match options {
-        CandyDebugOptions::Cst(path) => {
-            let module = Module::from_package_root_and_file(
-                current_dir().unwrap(),
-                path.path,
-                ModuleKind::Code,
-            );
+        CandyDebugOptions::Cst(CandyDebugPath { path }) => {
+            let module = module_for_path(path);
             let rcst = db.rcst(module.clone());
             RichIr::for_rcst(&module, &rcst)
         }
-        CandyDebugOptions::Ast(path) => {
-            let module = Module::from_package_root_and_file(
-                current_dir().unwrap(),
-                path.path,
-                ModuleKind::Code,
-            );
+        CandyDebugOptions::Ast(CandyDebugPath { path }) => {
+            let module = module_for_path(path);
             let ast = db.ast(module.clone());
             ast.map(|(ast, _)| RichIr::for_ast(&module, &ast))
         }
-        CandyDebugOptions::Hir(path) => {
-            let module = Module::from_package_root_and_file(
-                current_dir().unwrap(),
-                path.path,
-                ModuleKind::Code,
-            );
+        CandyDebugOptions::Hir(CandyDebugPath { path }) => {
+            let module = module_for_path(path);
             let hir = db.hir(module.clone());
             hir.map(|(hir, _)| RichIr::for_hir(&module, &hir))
         }
-        CandyDebugOptions::Mir(path) => {
-            let module = Module::from_package_root_and_file(
-                current_dir().unwrap(),
-                path.path,
-                ModuleKind::Code,
-            );
+        CandyDebugOptions::Mir(path_and_tracing) => {
+            let module = module_for_path(path);
             let mir = db.mir(module.clone(), tracing_config.clone());
             mir.map(|mir| RichIr::for_mir(&module, &mir, &tracing_config))
         }
-        CandyDebugOptions::OptimizedMir(path) => {
-            let module = Module::from_package_root_and_file(
-                current_dir().unwrap(),
-                path.path,
-                ModuleKind::Code,
-            );
+        CandyDebugOptions::OptimizedMir(path_and_tracing) => {
+            let module = module_for_path(path);
             let mir = db.mir_with_obvious_optimized(module.clone(), tracing_config.clone());
             mir.map(|mir| RichIr::for_mir(&module, &mir, &tracing_config))
         }
-        CandyDebugOptions::Lir(path) => {
-            let module = Module::from_package_root_and_file(
-                current_dir().unwrap(),
-                path.path,
-                ModuleKind::Code,
-            );
+        CandyDebugOptions::Lir(path_and_tracing) => {
+            let module = module_for_path(path);
             let lir = db.lir(module.clone(), tracing_config.clone());
             lir.map(|lir| RichIr::for_lir(&module, &lir, &tracing_config))
         }
@@ -268,21 +254,10 @@
 }
 
 fn build(options: CandyBuildOptions) -> ProgramResult {
-<<<<<<< HEAD
-    let db = Database::default();
-    let module = Module::from_package_root_and_file(
-        current_dir().unwrap(),
-        options.file.clone(),
-        ModuleKind::Code,
-    );
-=======
-    init_logger(true);
-
     let packages_path = packages_path();
     let db = Database::new_with_file_system_module_provider(packages_path.clone());
     let module = module_for_path(options.path.clone())?;
 
->>>>>>> 7166b010
     let tracing = TracingConfig {
         register_fuzzables: TracingMode::Off,
         calls: TracingMode::all_or_off(options.tracing),
@@ -434,20 +409,9 @@
 }
 
 fn run(options: CandyRunOptions) -> ProgramResult {
-<<<<<<< HEAD
-    let db = Database::default();
-    let module = Module::from_package_root_and_file(
-        current_dir().unwrap(),
-        options.file.clone(),
-        ModuleKind::Code,
-    );
-=======
-    init_logger(true);
-
     let packages_path = packages_path();
     let db = Database::new_with_file_system_module_provider(packages_path.clone());
     let module = module_for_path(options.path.clone())?;
->>>>>>> 7166b010
 
     let tracing = TracingConfig {
         register_fuzzables: TracingMode::Off,
@@ -628,20 +592,9 @@
 }
 
 fn fuzz(options: CandyFuzzOptions) -> ProgramResult {
-<<<<<<< HEAD
-    let db = Database::default();
-    let module = Module::from_package_root_and_file(
-        current_dir().unwrap(),
-        options.file.clone(),
-        ModuleKind::Code,
-    );
-=======
-    init_logger(true);
-
     let db = Database::new_with_file_system_module_provider(packages_path());
     let module = module_for_path(options.path.clone())?;
 
->>>>>>> 7166b010
     let tracing = TracingConfig {
         register_fuzzables: TracingMode::All,
         calls: TracingMode::Off,
