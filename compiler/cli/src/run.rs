use crate::{
    database::Database,
    utils::{module_for_path, packages_path},
    Exit, ProgramResult,
};
use candy_frontend::{ast_to_hir::AstToHir, hir, TracingConfig};
use candy_vm::{
    environment::{DefaultEnvironment, Environment},
    heap::{Data, Handle, HirId, Struct, Tag, Text},
    mir_to_lir::compile_lir,
    tracer::stack_trace::StackTracer,
    StateAfterRunForever, Vm, VmFinished,
};
use clap::{Parser, ValueHint};
use std::{
    io::{self, BufRead, Write},
    path::PathBuf,
    rc::Rc,
    time::{Duration, Instant},
};
use tracing::{debug, error, info};

/// Run a Candy program.
///
/// This command runs the given file, or, if no file is provided, the package of
/// your current working directory. The module should export a `main` function.
/// This function is then called with an environment.
#[derive(Parser, Debug)]
pub(crate) struct Options {
    /// The file or package to run. If none is provided, the package of your
    /// current working directory will be run.
    #[arg(value_hint = ValueHint::FilePath)]
    path: Option<PathBuf>,
}

pub(crate) fn run(options: Options) -> ProgramResult {
    let packages_path = packages_path();
    let db = Database::new_with_file_system_module_provider(packages_path);
    let module = module_for_path(options.path)?;

    let tracing = TracingConfig::off();

    debug!("Running {module}.");

    let compilation_start = Instant::now();
    let lir = Rc::new(compile_lir(&db, module, tracing).0);

    let compilation_end = Instant::now();
    debug!(
        "Compilation took {}.",
        format_duration(compilation_end - compilation_start),
    );

    let VmFinished {
        mut heap,
        tracer,
        result,
    } = Vm::for_module(&*lir, StackTracer::default()).run_forever_without_handles();
    let exports = match result {
        Ok(exports) => exports,
        Err(panic) => {
            error!("The module panicked: {}", panic.reason);
            error!("{} is responsible.", panic.responsible);
            if let Some(span) = db.hir_id_to_span(&panic.responsible) {
                error!("Responsible is at {span:?}.");
            }
            error!("This is the stack trace:\n{}", tracer.format(&db),);
            return Err(Exit::CodePanicked);
        }
    };
    let main = match exports.into_main_function(&heap) {
        Ok(main) => main,
        Err(error) => {
            error!("{error}");
            return Err(Exit::NoMainFunction);
        }
    };
    let discovery_end = Instant::now();
    debug!(
        "main function discovery took {}.",
        format_duration(discovery_end - compilation_end),
    );

    debug!("Running main function.");
    let (environment_object, mut environment) = DefaultEnvironment::new(&mut heap);
    let platform = HirId::create(&mut heap, true, hir::Id::platform());
    let vm = Vm::for_function(
        lir.clone(),
        heap,
        main,
        &[environment_object],
        platform,
        StackTracer::default(),
    );
<<<<<<< HEAD
    let VmFinished { result, .. } = vm.run_forever_with_environment(&mut environment);
    let result = match result {
        Ok(return_value) => {
            debug!("The main function returned: {return_value:?}");
            Ok(())
        }
        Err(panic) => {
            error!("The main function panicked: {}", panic.reason);
            error!("{} is responsible.", panic.responsible);
            error!("This is the stack trace:\n{}", tracer.format(&db),);
            Err(Exit::CodePanicked)
=======

    let result = loop {
        match vm.run_forever() {
            StateAfterRunForever::CallingHandle(mut call) => {
                if call.handle == stdout {
                    let message = call.arguments[0];

                    match message.into() {
                        Data::Text(text) => println!("{}", text.get()),
                        _ => info!("Non-text value sent to stdout: {message:?}"),
                    }
                    let nothing = Tag::create_nothing(call.heap());
                    vm = call.complete(nothing);
                } else if call.handle == stdin {
                    print!(">> ");
                    io::stdout().flush().unwrap();
                    let input = {
                        let stdin = io::stdin();
                        stdin.lock().lines().next().unwrap().unwrap()
                    };
                    let text = Text::create(call.heap(), true, &input);
                    vm = call.complete(text);
                } else {
                    unreachable!()
                }
            }
            StateAfterRunForever::Finished(VmFinished { result, .. }) => match result {
                Ok(return_value) => {
                    debug!("The main function returned: {return_value:?}");
                    break Ok(());
                }
                Err(panic) => {
                    error!("The main function panicked: {}", panic.reason);
                    error!("{} is responsible.", panic.responsible);
                    error!("This is the stack trace:\n{}", tracer.format(&db));
                    break Err(Exit::CodePanicked);
                }
            },
>>>>>>> fee28a21
        }
    };
    let execution_end = Instant::now();
    debug!(
        "Execution took {}.",
        format_duration(execution_end - discovery_end),
    );

    drop(lir); // Make sure the LIR is kept around until here.
    result
}

fn format_duration(duration: Duration) -> String {
    if duration < Duration::from_millis(1) {
        format!("{} µs", duration.as_micros())
    } else {
        format!("{} ms", duration.as_millis())
    }
}<|MERGE_RESOLUTION|>--- conflicted
+++ resolved
@@ -92,7 +92,6 @@
         platform,
         StackTracer::default(),
     );
-<<<<<<< HEAD
     let VmFinished { result, .. } = vm.run_forever_with_environment(&mut environment);
     let result = match result {
         Ok(return_value) => {
@@ -102,48 +101,8 @@
         Err(panic) => {
             error!("The main function panicked: {}", panic.reason);
             error!("{} is responsible.", panic.responsible);
-            error!("This is the stack trace:\n{}", tracer.format(&db),);
+            error!("This is the stack trace:\n{}", tracer.format(&db));
             Err(Exit::CodePanicked)
-=======
-
-    let result = loop {
-        match vm.run_forever() {
-            StateAfterRunForever::CallingHandle(mut call) => {
-                if call.handle == stdout {
-                    let message = call.arguments[0];
-
-                    match message.into() {
-                        Data::Text(text) => println!("{}", text.get()),
-                        _ => info!("Non-text value sent to stdout: {message:?}"),
-                    }
-                    let nothing = Tag::create_nothing(call.heap());
-                    vm = call.complete(nothing);
-                } else if call.handle == stdin {
-                    print!(">> ");
-                    io::stdout().flush().unwrap();
-                    let input = {
-                        let stdin = io::stdin();
-                        stdin.lock().lines().next().unwrap().unwrap()
-                    };
-                    let text = Text::create(call.heap(), true, &input);
-                    vm = call.complete(text);
-                } else {
-                    unreachable!()
-                }
-            }
-            StateAfterRunForever::Finished(VmFinished { result, .. }) => match result {
-                Ok(return_value) => {
-                    debug!("The main function returned: {return_value:?}");
-                    break Ok(());
-                }
-                Err(panic) => {
-                    error!("The main function panicked: {}", panic.reason);
-                    error!("{} is responsible.", panic.responsible);
-                    error!("This is the stack trace:\n{}", tracer.format(&db));
-                    break Err(Exit::CodePanicked);
-                }
-            },
->>>>>>> fee28a21
         }
     };
     let execution_end = Instant::now();
