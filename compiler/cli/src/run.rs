use crate::{
    database::Database,
    utils::{module_for_path, packages_path},
    Exit, ProgramResult,
};
use candy_frontend::{hir_to_mir::ExecutionTarget, TracingConfig, TracingMode};
use candy_vm::{
    environment::DefaultEnvironment, heap::Heap, mir_to_byte_code::compile_byte_code,
    tracer::stack_trace::StackTracer, Vm, VmFinished,
};
use clap::{Parser, ValueHint};
use std::{
    path::PathBuf,
    time::{Duration, Instant},
};
use tracing::{debug, error};

/// Run a Candy program.
///
/// This command runs the given file, or, if no file is provided, the package of
/// your current working directory. The module should export a `main` function.
/// This function is then called with an environment.
#[derive(Parser, Debug)]
pub struct Options {
    /// The file or package to run. If none is provided, the package of your
    /// current working directory will be run.
    #[arg(value_hint = ValueHint::FilePath)]
    path: Option<PathBuf>,

    #[arg(last(true))]
    arguments: Vec<String>,
}

pub fn run(options: Options) -> ProgramResult {
    let packages_path = packages_path();
    let db = Database::new_with_file_system_module_provider(packages_path.clone());
    let module = module_for_path(options.path)?;

    let tracing = TracingConfig {
        register_fuzzables: TracingMode::Off,
        calls: TracingMode::All,
        evaluated_expressions: TracingMode::Off,
    };

    debug!("Running {module}.");

    let compilation_start = Instant::now();
<<<<<<< HEAD
    let byte_code =
        compile_byte_code(&db, ExecutionTarget::MainFunction(module.clone()), tracing).0;
=======
    let byte_code = Rc::new(compile_byte_code(&db, module, tracing).0);
>>>>>>> be5b86b3

    let compilation_end = Instant::now();
    debug!(
        "Compilation took {}.",
        format_duration(compilation_end - compilation_start),
    );

    debug!("Running program.");
    let mut heap = Heap::default();
    let (environment_object, mut environment) =
        DefaultEnvironment::new(&mut heap, &options.arguments);
    let vm = Vm::for_main_function(
        &byte_code,
        &mut heap,
        environment_object,
        StackTracer::default(),
    );
    let VmFinished { result, tracer, .. } =
        vm.run_forever_with_environment(&mut heap, &mut environment);
    let result = match result {
        Ok(return_value) => {
            debug!("The main function returned: {return_value:?}");
            Ok(())
        }
        Err(panic) => {
            error!("The program panicked: {}", panic.reason);
            error!("{} is responsible.", panic.responsible);
            error!(
                "This is the stack trace:\n{}",
                tracer.format(&db, &packages_path),
            );
            Err(Exit::CodePanicked)
        }
    };
    let execution_end = Instant::now();
    debug!(
        "Execution took {}.",
        format_duration(execution_end - compilation_end),
    );

    drop(byte_code); // Make sure the byte code is kept around until here.
    result
}

fn format_duration(duration: Duration) -> String {
    if duration < Duration::from_millis(1) {
        format!("{} µs", duration.as_micros())
    } else {
        format!("{} ms", duration.as_millis())
    }
}<|MERGE_RESOLUTION|>--- conflicted
+++ resolved
@@ -45,12 +45,7 @@
     debug!("Running {module}.");
 
     let compilation_start = Instant::now();
-<<<<<<< HEAD
-    let byte_code =
-        compile_byte_code(&db, ExecutionTarget::MainFunction(module.clone()), tracing).0;
-=======
-    let byte_code = Rc::new(compile_byte_code(&db, module, tracing).0);
->>>>>>> be5b86b3
+    let byte_code = compile_byte_code(&db, ExecutionTarget::MainFunction(module), tracing).0;
 
     let compilation_end = Instant::now();
     debug!(
