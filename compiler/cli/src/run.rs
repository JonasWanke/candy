--- conflicted
+++ resolved
@@ -45,12 +45,8 @@
     debug!("Running {module}.");
 
     let compilation_start = Instant::now();
-<<<<<<< HEAD
     let byte_code =
         compile_byte_code(&db, ExecutionTarget::MainFunction(module.clone()), tracing).0;
-=======
-    let byte_code = Rc::new(compile_byte_code(&db, module, tracing).0);
->>>>>>> b263ef0b
 
     let compilation_end = Instant::now();
     debug!(
