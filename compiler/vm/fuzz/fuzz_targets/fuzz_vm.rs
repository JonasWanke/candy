--- conflicted
+++ resolved
@@ -5,7 +5,7 @@
     ast_to_hir::AstToHirStorage,
     cst::CstDbStorage,
     cst_to_ast::CstToAstStorage,
-    hir::HirDbStorage,
+    hir::{self, HirDbStorage},
     hir_to_mir::HirToMirStorage,
     mir_optimize::OptimizeMirStorage,
     module::{
@@ -18,19 +18,11 @@
     TracingConfig,
 };
 use candy_vm::{
-<<<<<<< HEAD
-    context::RunForever,
     fiber::ExecutionResult,
-    heap::Struct,
+    heap::{HirId, Struct},
     mir_to_lir::compile_lir,
-=======
-    context::DbUseProvider,
-    fiber::ExecutionResult,
-    heap::Struct,
-    mir_to_lir::{MirToLir, MirToLirStorage},
-    run_lir, run_main,
->>>>>>> 7166b010
     tracer::DummyTracer,
+    vm::Vm,
 };
 use lazy_static::lazy_static;
 use libfuzzer_sys::fuzz_target;
@@ -75,68 +67,20 @@
     let mut db = Database::default();
     db.module_provider.add(&MODULE, data.to_vec());
 
-<<<<<<< HEAD
     let lir = compile_lir(&db, MODULE.clone(), TRACING.clone()).0;
     let mut tracer = DummyTracer::default();
 
-    // Run once to generate exports.
-    let mut vm = Vm::for_module_closure(lir.clone());
-    vm.run(&mut RunForever, &mut tracer);
-    if let Status::WaitingForOperations = vm.status() {
-        println!("The module waits on channel operations. Perhaps, the code tried to read from a channel without sending a packet into it.");
-        return;
-    }
-
-    let (mut heap, exported_definitions): (_, Struct) = match vm.tear_down() {
-        ExecutionResult::Finished(return_value) => {
-            let exported = return_value
-                .heap
-                .get(return_value.address)
-                .data
-                .clone()
-                .try_into()
-                .unwrap();
-            (return_value.heap, exported)
-        }
-        ExecutionResult::Panicked { reason, .. } => {
-            println!("The module panicked: {reason}");
-            return;
-        }
-    };
-
-    // Run the `main` function.
-    let main = heap.create_symbol("Main".to_string());
-    let Some(main) = exported_definitions.get(&heap, main) else {
-        println!("The module doesn't contain a main function.");
-        return;
-    };
-
-    let environment = heap.create_struct(Default::default());
-    let platform = heap.create_hir_id(hir::Id::platform());
-    let mut vm = Vm::for_closure(lir, heap, main, vec![environment], platform);
-    vm.run(&mut RunForever, &mut tracer);
-    match vm.tear_down() {
-=======
-    let lir = db.lir(MODULE.clone(), TRACING.clone()).unwrap();
-
-    let use_provider = DbUseProvider {
-        db: &db,
-        tracing: TRACING.clone(),
-    };
-    let mut tracer = DummyTracer::default();
-    let (mut heap, main) = run_lir(
-        MODULE.clone(),
-        lir.as_ref().to_owned(),
-        &use_provider,
-        &mut tracer,
-    )
-    .into_main_function()
-    .unwrap();
+    let (mut heap, main) = Vm::for_module(lir.clone())
+        .run_until_completion(&mut DummyTracer::default())
+        .into_main_function()
+        .unwrap();
 
     // Run the `main` function.
     let environment = Struct::create(&mut heap, &Default::default());
-    match run_main(heap, main, environment, &use_provider, &mut tracer) {
->>>>>>> 7166b010
+    let responsible = HirId::create(&mut heap, hir::Id::user());
+    match Vm::for_closure(lir, heap, main, &[environment.into()], responsible)
+        .run_until_completion(&mut tracer)
+    {
         ExecutionResult::Finished(return_value) => {
             println!("The main function returned: {return_value:?}")
         }
