use candy_frontend::{
    ast::AstDbStorage,
    ast_to_hir::AstToHirStorage,
    cst::CstDbStorage,
    cst_to_ast::CstToAstStorage,
    hir::HirDbStorage,
    hir_to_mir::HirToMirStorage,
    mir_optimize::OptimizeMirStorage,
    module::{
        GetModuleContentQuery, InMemoryModuleProvider, Module, ModuleDbStorage, ModuleKind,
        ModuleProvider, ModuleProviderOwner, MutableModuleProviderOwner, Package, PackagesPath,
    },
    position::PositionConversionStorage,
    rcst_to_cst::RcstToCstStorage,
    string_to_rcst::StringToRcstStorage,
    TracingConfig,
};
use candy_vm::{
    channel::Packet,
    context::DbUseProvider,
    fiber::ExecutionResult,
    heap::Struct,
    lir::Lir,
    mir_to_lir::{MirToLir, MirToLirStorage},
    run_lir, run_main,
    tracer::DummyTracer,
};
use lazy_static::lazy_static;
<<<<<<< HEAD
use rustc_hash::FxHashMap;
=======
use std::{fs, sync::Arc};
>>>>>>> acf9b84d
use walkdir::WalkDir;

const TRACING: TracingConfig = TracingConfig::off();
lazy_static! {
    static ref PACKAGE: Package = Package::User("/".into());
    static ref MODULE: Module = Module {
        package: PACKAGE.clone(),
        path: vec!["benchmark".to_string()],
        kind: ModuleKind::Code,
    };
}

#[salsa::database(
    AstDbStorage,
    AstToHirStorage,
    CstDbStorage,
    CstToAstStorage,
    HirDbStorage,
    HirToMirStorage,
    MirToLirStorage,
    ModuleDbStorage,
    OptimizeMirStorage,
    PositionConversionStorage,
    RcstToCstStorage,
    StringToRcstStorage
)]
#[derive(Default)]
pub struct Database {
    storage: salsa::Storage<Self>,
    module_provider: InMemoryModuleProvider,
}
impl salsa::Database for Database {}
impl ModuleProviderOwner for Database {
    fn get_module_provider(&self) -> &dyn ModuleProvider {
        &self.module_provider
    }
}
impl MutableModuleProviderOwner for Database {
    fn get_in_memory_module_provider(&mut self) -> &mut InMemoryModuleProvider {
        &mut self.module_provider
    }
    fn invalidate_module(&mut self, module: &Module) {
        GetModuleContentQuery.in_db_mut(self).invalidate(module);
    }
}

pub fn setup_and_compile(source_code: &str) -> (Database, Lir) {
    let mut db = setup();
    let lir = compile(&mut db, source_code).as_ref().to_owned();
    (db, lir)
}

pub fn setup() -> Database {
    let mut db = Database::default();
    load_core(&mut db.module_provider);
    db.module_provider.add_str(&MODULE, r#"_ = use "..Core""#);

    // Load `Core` into the cache.
    db.lir(MODULE.clone(), TRACING.clone()).unwrap();

    db
}
fn load_core(module_provider: &mut InMemoryModuleProvider) {
    let packages_path = PackagesPath::try_from("../../packages").unwrap();
    let core_path = packages_path.join("Core");
    let package = Package::Managed("Core".into());

    for file in WalkDir::new(&core_path)
        .into_iter()
        .map(|it| it.unwrap())
        .filter(|it| it.file_type().is_file())
        .filter(|it| it.file_name().to_string_lossy().ends_with(".candy"))
    {
        let module = Module::from_package_and_path(
            &packages_path,
            package.clone(),
            file.path(),
            ModuleKind::Code,
        )
        .unwrap();

        let source_code = fs::read_to_string(file.path()).unwrap();
        module_provider.add_str(&module, source_code);
    }
}

pub fn compile(db: &mut Database, source_code: &str) -> Arc<Lir> {
    db.did_open_module(&MODULE, source_code.as_bytes().to_owned());

    db.lir(MODULE.clone(), TRACING.clone()).unwrap()
}

pub fn run(db: &Database, lir: Lir) -> Packet {
    let use_provider = DbUseProvider {
        db,
        tracing: TRACING.clone(),
    };
    let mut tracer = DummyTracer::default();
    let (mut heap, main) = run_lir(MODULE.clone(), lir, &use_provider, &mut tracer)
        .into_main_function()
        .unwrap();

    // Run the `main` function.
<<<<<<< HEAD
    let environment = Struct::create(&mut heap, &FxHashMap::default());
    match run_main(heap, main, environment, &use_provider, &mut tracer) {
=======
    let main = heap.create_tag("Main".to_string(), None);
    let main = match exported_definitions.get(&heap, main) {
        Some(main) => main,
        None => panic!("The module doesn't contain a main function."),
    };

    let mut vm = Vm::default();
    let environment = heap.create_struct(Default::default());
    vm.set_up_for_running_closure(heap, main, vec![environment], hir::Id::platform());
    vm.run(&use_provider, &mut RunForever, &mut tracer);
    match vm.tear_down() {
>>>>>>> acf9b84d
        ExecutionResult::Finished(return_value) => return_value,
        ExecutionResult::Panicked { reason, .. } => panic!("The main function panicked: {reason}"),
    }
}<|MERGE_RESOLUTION|>--- conflicted
+++ resolved
@@ -26,11 +26,8 @@
     tracer::DummyTracer,
 };
 use lazy_static::lazy_static;
-<<<<<<< HEAD
 use rustc_hash::FxHashMap;
-=======
 use std::{fs, sync::Arc};
->>>>>>> acf9b84d
 use walkdir::WalkDir;
 
 const TRACING: TracingConfig = TracingConfig::off();
@@ -134,22 +131,8 @@
         .unwrap();
 
     // Run the `main` function.
-<<<<<<< HEAD
     let environment = Struct::create(&mut heap, &FxHashMap::default());
     match run_main(heap, main, environment, &use_provider, &mut tracer) {
-=======
-    let main = heap.create_tag("Main".to_string(), None);
-    let main = match exported_definitions.get(&heap, main) {
-        Some(main) => main,
-        None => panic!("The module doesn't contain a main function."),
-    };
-
-    let mut vm = Vm::default();
-    let environment = heap.create_struct(Default::default());
-    vm.set_up_for_running_closure(heap, main, vec![environment], hir::Id::platform());
-    vm.run(&use_provider, &mut RunForever, &mut tracer);
-    match vm.tear_down() {
->>>>>>> acf9b84d
         ExecutionResult::Finished(return_value) => return_value,
         ExecutionResult::Panicked { reason, .. } => panic!("The main function panicked: {reason}"),
     }
