pub use self::{
    object::{
        Builtin, Data, DataDiscriminants, Function, HirId, Int, List, ReceivePort, SendPort,
        Struct, Tag, Text,
    },
    object_heap::{HeapData, HeapObject, HeapObjectTrait},
    object_inline::{
        int::I64BitLength, InlineData, InlineObject, InlineObjectSliceCloneToHeap,
        InlineObjectTrait,
    },
    pointer::Pointer,
};
use crate::channel::ChannelId;
use derive_more::{DebugCustom, Deref, Pointer};
use itertools::Itertools;
use rustc_hash::{FxHashMap, FxHashSet};
use std::{
    alloc::{self, Allocator, Layout},
    fmt::{self, Debug, Formatter},
    hash::{Hash, Hasher},
    marker::PhantomData,
    mem,
};

mod object;
mod object_heap;
mod object_inline;
mod pointer;

#[derive(Default)]
pub struct Heap<'h> {
    objects: FxHashSet<ObjectInHeap<'h>>,
    channel_refcounts: FxHashMap<ChannelId, usize>,
    phantom: PhantomData<&'h ()>,
}

impl<'h> Heap<'h> {
    pub fn allocate(&mut self, header_word: u64, content_size: usize) -> HeapObject<'h> {
        let layout = Layout::from_size_align(
            2 * HeapObject::WORD_SIZE + content_size,
            HeapObject::WORD_SIZE,
        )
        .unwrap();

        // TODO: Handle allocation failure by stopping the fiber.
        let pointer = alloc::Global
            .allocate(layout)
            .expect("Not enough memory.")
            .cast();
        unsafe { *pointer.as_ptr() = header_word };
        let object = HeapObject::new(pointer);
        object.set_reference_count(1);
        self.objects.insert(ObjectInHeap(object));
        object
    }
    /// Don't call this method directly, call [drop] or [free] instead!
    pub(super) fn deallocate(&mut self, object: HeapData<'h>) {
        object.deallocate_external_stuff();
        let layout = Layout::from_size_align(
            2 * HeapObject::WORD_SIZE + object.content_size(),
            HeapObject::WORD_SIZE,
        )
        .unwrap();
        self.objects.remove(&ObjectInHeap(*object));
        unsafe { alloc::Global.deallocate(object.address().cast(), layout) };
    }

    pub(self) fn notify_port_created(&mut self, channel_id: ChannelId) {
        *self.channel_refcounts.entry(channel_id).or_default() += 1;
    }
    pub(self) fn dup_channel_by(&mut self, channel_id: ChannelId, amount: usize) {
        *self.channel_refcounts.entry(channel_id).or_insert_with(|| {
            panic!("Called `dup_channel_by`, but {channel_id:?} doesn't exist.")
        }) += amount;
    }
    pub(self) fn drop_channel(&mut self, channel_id: ChannelId) {
        let channel_refcount = self
            .channel_refcounts
            .entry(channel_id)
            .or_insert_with(|| panic!("Called `drop_channel`, but {channel_id:?} doesn't exist."));
        *channel_refcount -= 1;
        if *channel_refcount == 0 {
            self.channel_refcounts.remove(&channel_id).unwrap();
        }
    }

    pub fn adopt<'o>(&mut self, mut other: Heap<'o>) {
        let other_objects = mem::take(&mut other.objects);
        let other_objects_with_overwritten_lifetime = unsafe {
            mem::transmute::<FxHashSet<ObjectInHeap<'o>>, FxHashSet<ObjectInHeap<'h>>>(
                other_objects,
            )
        };
        self.objects.extend(other_objects_with_overwritten_lifetime);

        for (channel_id, refcount) in mem::take(&mut other.channel_refcounts) {
            *self.channel_refcounts.entry(channel_id).or_default() += refcount;
        }
    }

<<<<<<< HEAD
    pub fn iter(&self) -> impl Iterator<Item = HeapObject<'h>> + '_ {
=======
    pub fn objects_len(&self) -> usize {
        self.objects.len()
    }
    pub fn iter(&self) -> impl Iterator<Item = HeapObject> + '_ {
>>>>>>> f715813f
        self.objects.iter().map(|it| **it)
    }

    pub fn known_channels(&self) -> impl IntoIterator<Item = ChannelId> + '_ {
        self.channel_refcounts.keys().copied()
    }

    // We do not confuse this with the `std::Clone::clone` method.
    #[allow(clippy::should_implement_trait)]
    pub fn clone<'t>(&self) -> (Heap<'t>, FxHashMap<HeapObject<'h>, HeapObject<'t>>) {
        let mut cloned = Heap {
            objects: FxHashSet::default(),
            channel_refcounts: self.channel_refcounts.clone(),
            phantom: PhantomData,
        };

        let mut mapping = FxHashMap::default();
        for object in &self.objects {
            object.clone_to_heap_with_mapping(&mut cloned, &mut mapping);
        }

        (cloned, mapping)
    }

    pub(super) fn reset_reference_counts(&mut self) {
        for value in self.channel_refcounts.values_mut() {
            *value = 0;
        }

        let to_deallocate = self
            .objects
            .iter()
            .filter(|it| it.reference_count() == 0)
            .map(|&it| *it)
            .collect_vec();
        for object in to_deallocate {
            self.deallocate(object.into());
        }
    }
    pub(super) fn drop_all_unreferenced(&mut self) {
        self.channel_refcounts
            .retain(|_, &mut refcount| refcount > 0);
        for object in &self.objects {
            object.set_reference_count(0);
        }
    }

    pub fn clear(&mut self) {
        for object in mem::take(&mut self.objects).iter() {
            self.deallocate(HeapData::from(object.0));
        }
        self.channel_refcounts.clear();
    }
}

impl Debug for Heap<'_> {
    fn fmt(&self, f: &mut Formatter) -> fmt::Result {
        writeln!(f, "{{\n  channel_refcounts: {:?}", self.channel_refcounts)?;

        for &object in &self.objects {
            let reference_count = object.reference_count();
            writeln!(
                f,
                "  {object:p} ({reference_count} {}): {object:?}",
                if reference_count == 1 { "ref" } else { "refs" },
            )?;
        }
        write!(f, "}}")
    }
}

impl Drop for Heap<'_> {
    fn drop(&mut self) {
        self.clear();
    }
}

/// For tracking objects allocated in the heap, we don't want deep equality, but
/// only care about the addresses.
#[derive(Clone, Copy, DebugCustom, Deref, Pointer)]
<<<<<<< HEAD
struct ObjectInHeap<'h>(HeapObject<'h>);
=======
pub struct ObjectInHeap(pub HeapObject);
>>>>>>> f715813f

impl Eq for ObjectInHeap<'_> {}
impl PartialEq for ObjectInHeap<'_> {
    fn eq(&self, other: &Self) -> bool {
        self.0.address() == other.0.address()
    }
}

impl Hash for ObjectInHeap<'_> {
    fn hash<H: Hasher>(&self, state: &mut H) {
        self.0.address().hash(state)
    }
}<|MERGE_RESOLUTION|>--- conflicted
+++ resolved
@@ -98,14 +98,10 @@
         }
     }
 
-<<<<<<< HEAD
-    pub fn iter(&self) -> impl Iterator<Item = HeapObject<'h>> + '_ {
-=======
     pub fn objects_len(&self) -> usize {
         self.objects.len()
     }
-    pub fn iter(&self) -> impl Iterator<Item = HeapObject> + '_ {
->>>>>>> f715813f
+    pub fn iter(&self) -> impl Iterator<Item = HeapObject<'h>> + '_ {
         self.objects.iter().map(|it| **it)
     }
 
@@ -186,11 +182,7 @@
 /// For tracking objects allocated in the heap, we don't want deep equality, but
 /// only care about the addresses.
 #[derive(Clone, Copy, DebugCustom, Deref, Pointer)]
-<<<<<<< HEAD
-struct ObjectInHeap<'h>(HeapObject<'h>);
-=======
-pub struct ObjectInHeap(pub HeapObject);
->>>>>>> f715813f
+pub struct ObjectInHeap<'h>(pub HeapObject<'h>);
 
 impl Eq for ObjectInHeap<'_> {}
 impl PartialEq for ObjectInHeap<'_> {
