--- conflicted
+++ resolved
@@ -198,38 +198,23 @@
     ///
     /// This method is called by [free] prior to deallocating the object's
     /// memory.
-<<<<<<< HEAD
     fn drop_children(self, heap: &'h mut Heap);
-=======
-    fn drop_children(self, heap: &mut Heap);
 
     // TODO: This is temporary. Once we store everything in the heap (including
     // stuff like big int values and HIR IDs), we can remove this.
     fn deallocate_external_stuff(self);
->>>>>>> 3f647b7e
 }
 
 #[derive(Clone, Copy, Eq, Hash, PartialEq)]
 #[enum_dispatch(HeapObjectTrait)]
-<<<<<<< HEAD
 pub enum HeapData<'h> {
     Int(HeapInt<'h>),
     List(HeapList<'h>),
     Struct(HeapStruct<'h>),
     Text(HeapText<'h>),
     Tag(HeapTag<'h>),
-    Closure(HeapClosure<'h>),
+    Function(HeapFunction<'h>),
     HirId(HeapHirId<'h>),
-=======
-pub enum HeapData {
-    Int(HeapInt),
-    List(HeapList),
-    Struct(HeapStruct),
-    Text(HeapText),
-    Tag(HeapTag),
-    Function(HeapFunction),
-    HirId(HeapHirId),
->>>>>>> 3f647b7e
 }
 
 impl DebugDisplay for HeapData<'_> {
