--- conflicted
+++ resolved
@@ -1,11 +1,7 @@
 use super::{InlineObject, InlineObjectTrait};
 use crate::{
     heap::{
-<<<<<<< HEAD
-        object_heap::HeapObject, symbol_table::impl_ops_with_symbol_table_via_ops, Heap, Int, Tag,
-=======
         object_heap::HeapObject, symbol_table::impl_ord_with_symbol_table_via_ord, Heap, Int, Tag,
->>>>>>> fa869f51
     },
     utils::{impl_debug_display_via_debugdisplay, impl_eq_hash_ord_via_get, DebugDisplay},
 };
@@ -185,11 +181,7 @@
         self
     }
 }
-<<<<<<< HEAD
-impl_ops_with_symbol_table_via_ops!(InlineInt);
-=======
 impl_ord_with_symbol_table_via_ord!(InlineInt);
->>>>>>> fa869f51
 
 #[extension_trait]
 pub impl I64BitLength for i64 {
