use super::{InlineObject, InlineObjectTrait};
use crate::{
    heap::{object_heap::HeapObject, Heap},
    utils::{impl_debug_display_via_debugdisplay, impl_eq_hash_ord_via_get, DebugDisplay},
};
use derive_more::Deref;
use rustc_hash::FxHashMap;
use std::{
    fmt::{self, Formatter},
    num::NonZeroU64,
    ptr::NonNull,
};

#[derive(Clone, Copy, Deref)]
pub struct InlinePointer(InlineObject);
impl InlinePointer {
    pub const fn new_unchecked(object: InlineObject) -> Self {
        Self(object)
    }

    pub fn get(self) -> HeapObject {
        let pointer = unsafe { NonNull::new_unchecked(self.raw_word().get() as *mut u64) };
        HeapObject::new(pointer)
    }
}

impl DebugDisplay for InlinePointer {
    fn fmt(&self, f: &mut Formatter, is_debug: bool) -> fmt::Result {
        self.get().fmt(f, is_debug)
    }
}
impl_debug_display_via_debugdisplay!(InlinePointer);

<<<<<<< HEAD
impl Hash for InlinePointer {
    fn hash<H: Hasher>(&self, state: &mut H) {
        self.get().hash(state);
    }
}

impl OrdWithSymbolTable for InlinePointer {
    fn cmp(&self, symbol_table: &SymbolTable, other: &Self) -> Ordering {
        self.get().cmp(symbol_table, &other.get())
    }
}
=======
impl_eq_hash_ord_via_get!(InlinePointer);
>>>>>>> e65ab0bb

impl From<HeapObject> for InlinePointer {
    fn from(value: HeapObject) -> Self {
        Self(value.into())
    }
}
impl From<HeapObject> for InlineObject {
    fn from(value: HeapObject) -> Self {
        let address = value.address().addr().get() as u64;
        debug_assert_eq!(address & Self::KIND_MASK, Self::KIND_POINTER);
        let address = unsafe { NonZeroU64::new_unchecked(address) };
        Self(address)
    }
}

impl InlineObjectTrait for InlinePointer {
    fn clone_to_heap_with_mapping(
        self,
        heap: &mut Heap,
        address_map: &mut FxHashMap<HeapObject, HeapObject>,
    ) -> Self {
        self.get()
            .clone_to_heap_with_mapping(heap, address_map)
            .into()
    }
}<|MERGE_RESOLUTION|>--- conflicted
+++ resolved
@@ -31,21 +31,7 @@
 }
 impl_debug_display_via_debugdisplay!(InlinePointer);
 
-<<<<<<< HEAD
-impl Hash for InlinePointer {
-    fn hash<H: Hasher>(&self, state: &mut H) {
-        self.get().hash(state);
-    }
-}
-
-impl OrdWithSymbolTable for InlinePointer {
-    fn cmp(&self, symbol_table: &SymbolTable, other: &Self) -> Ordering {
-        self.get().cmp(symbol_table, &other.get())
-    }
-}
-=======
 impl_eq_hash_ord_via_get!(InlinePointer);
->>>>>>> e65ab0bb
 
 impl From<HeapObject> for InlinePointer {
     fn from(value: HeapObject) -> Self {
