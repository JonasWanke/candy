--- conflicted
+++ resolved
@@ -55,12 +55,7 @@
     channel_id_generator: IdGenerator<ChannelId>,
 }
 
-<<<<<<< HEAD
-#[derive(Clone)]
-pub enum FiberTree {
-=======
-enum FiberTree<T: FiberTracer> {
->>>>>>> 3f647b7e
+pub enum FiberTree<T: FiberTracer> {
     /// This tree is currently focused on running a single fiber.
     Single(Single<T>),
 
@@ -74,37 +69,20 @@
 }
 
 /// Single fibers are the leaves of the fiber tree.
-<<<<<<< HEAD
-#[derive(Clone)]
-pub struct Single {
-    pub fiber: Fiber,
-=======
 struct Single<T: FiberTracer> {
-    fiber: Fiber<T>,
->>>>>>> 3f647b7e
+    pub fiber: Fiber<T>,
     parent: Option<FiberId>,
 }
 
 /// When a parallel section is entered, the fiber that started the section is
 /// paused. Instead, the children of the parallel section are run. Initially,
-<<<<<<< HEAD
-/// there's only one child – the closure given to the parallel builtin function.
-/// Using the nursery parameter (a nursery can be thought of as a pointer to a
-/// parallel section), you can also spawn other fibers. In contrast to the first
-/// child, those children also have an explicit send port where the closure's
-/// result is sent to.
-#[derive(Clone)]
-pub struct Parallel {
-    pub paused_fiber: Single,
-=======
 /// there's only one child – the function given to the parallel builtin
 /// function. Using the nursery parameter (a nursery can be thought of as a
 /// pointer to a parallel section), you can also spawn other fibers. In contrast
 /// to the first child, those children also have an explicit send port where the
 /// function's result is sent to.
 struct Parallel<T: FiberTracer> {
-    paused_fiber: Single<T>,
->>>>>>> 3f647b7e
+    pub paused_fiber: Single<T>,
     children: HashMap<FiberId, ChildKind>,
     return_value: Option<InlineObject>, // will later contain the body's return value
     nursery: ChannelId,
@@ -115,14 +93,8 @@
     SpawnedChild(ChannelId),
 }
 
-<<<<<<< HEAD
-#[derive(Clone)]
-pub struct Try {
-    pub paused_fiber: Single,
-=======
 struct Try<T: FiberTracer> {
-    paused_fiber: Single<T>,
->>>>>>> 3f647b7e
+    pub paused_fiber: Single<T>,
     child: FiberId,
 }
 
@@ -334,11 +306,7 @@
     fn run_raw(&mut self, execution_controller: &mut impl ExecutionController, tracer: &mut T) {
         assert!(
             self.can_run(),
-<<<<<<< HEAD
             "Called `Vm::run(…)` on a VM that is not ready to run."
-=======
-            "Called Vm::run on a VM that is not ready to run.",
->>>>>>> 3f647b7e
         );
 
         // Choose a random fiber to run.
