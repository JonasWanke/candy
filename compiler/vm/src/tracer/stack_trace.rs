use super::{FiberEnded, FiberEndedReason, FiberId, FiberTracer, Tracer};
use crate::heap::{Heap, HirId, InlineObject};
use candy_frontend::{
    ast_to_hir::AstToHir, cst::CstKind, module::Package, position::PositionConversionDb,
};
use itertools::Itertools;
use pad::PadStr;
use rustc_hash::FxHashMap;
use std::mem;

#[derive(Debug, Default)]
pub struct StackTracer {
    panic_chain: Option<Vec<Call>>,
}

#[derive(Debug, Default)]
pub struct FiberStackTracer {
    pub call_stack: Vec<Call>,
    panic_chains: FxHashMap<FiberId, Vec<Call>>,
}

// Stack traces are a reduced view of the tracing state that represent the stack
// trace at a given moment in time.
<<<<<<< HEAD

#[derive(Clone, Debug)]
=======
#[derive(Debug)]
>>>>>>> 3f647b7e
pub struct Call {
    pub call_site: HirId,
    pub callee: InlineObject,
    pub arguments: Vec<InlineObject>,
    pub responsible: HirId,
}
impl Call {
    fn dup(&self, heap: &mut Heap) {
        self.call_site.dup();
        self.callee.dup(heap);
        for argument in &self.arguments {
            argument.dup(heap);
        }
        self.responsible.dup();
    }
    fn drop(&self, heap: &mut Heap) {
        self.call_site.drop(heap);
        self.callee.drop(heap);
        for argument in &self.arguments {
            argument.drop(heap);
        }
        self.responsible.drop(heap);
    }
}

impl Tracer for StackTracer {
    type ForFiber = FiberStackTracer;

    fn root_fiber_created(&mut self) -> Self::ForFiber {
        FiberStackTracer::default()
    }
    fn root_fiber_ended(&mut self, mut ended: FiberEnded<Self::ForFiber>) {
        assert!(self.panic_chain.is_none());

        let FiberEndedReason::Panicked(panic) = ended.reason else { return; };
        self.panic_chain = Some(ended.tracer.take_panic_call_stack(panic.panicked_child));
        ended.tracer.drop(ended.heap);
    }
}

impl StackTracer {
    pub fn panic_chain(&self) -> Option<&[Call]> {
        self.panic_chain.as_deref()
    }

    /// When a VM panics, some child fiber might be responsible for that. This
    /// function returns a formatted stack trace spanning all fibers in the
    /// chain from the panicking root fiber until the concrete failing needs.
    pub fn format_panic_stack_trace_to_root_fiber<DB>(&self, db: &DB) -> String
    where
        DB: AstToHir + PositionConversionDb,
    {
        let panic_chain = self.panic_chain.as_ref().expect("VM didn't panic (yet)");
        self.format_stack_trace(db, panic_chain)
    }

    fn format_stack_trace<DB>(&self, db: &DB, stack: &[Call]) -> String
    where
        DB: AstToHir + PositionConversionDb,
    {
        let mut caller_locations_and_calls = vec![];

        for Call {
            call_site,
            callee,
            arguments,
            ..
        } in stack.iter().rev()
        {
            let hir_id = call_site.get();
            let module = hir_id.module.clone();
            let is_tooling = matches!(module.package, Package::Tooling(_));
            let cst_id = if is_tooling {
                None
            } else {
                db.hir_to_cst_id(hir_id.clone())
            };
            let cst = cst_id.map(|id| db.find_cst(module.clone(), id));
            let span = cst.map(|cst| db.range_to_positions(module.clone(), cst.data.span));
            let caller_location_string = format!(
                "{hir_id} {}",
                span.map(|it| format!(
                    "{}:{} – {}:{}",
                    it.start.line, it.start.character, it.end.line, it.end.character,
                ))
                .unwrap_or_else(|| "<no location>".to_string())
            );
            let call_string = format!(
                "{} {}",
                cst_id
                    .and_then(|id| {
                        let cst = db.find_cst(hir_id.module.clone(), id);
                        match cst.kind {
                            CstKind::Call { receiver, .. } => extract_receiver_name(&receiver),
                            _ => None,
                        }
                    })
                    .unwrap_or_else(|| format!("{callee}")),
                arguments.iter().map(|arg| format!("{arg:?}")).join(" "),
            );
            caller_locations_and_calls.push((caller_location_string, call_string));
        }

        let longest_location = caller_locations_and_calls
            .iter()
            .map(|(location, _)| location.len())
            .max()
            .unwrap_or_default();

        caller_locations_and_calls
            .into_iter()
            .map(|(location, call)| format!("{} {}", location.pad_to_width(longest_location), call))
            .join("\n")
    }
}

fn extract_receiver_name(cst_kind: &CstKind) -> Option<String> {
    match cst_kind {
        CstKind::TrailingWhitespace { child, .. } => extract_receiver_name(child),
        CstKind::Identifier(identifier) => Some(identifier.to_string()),
        CstKind::Parenthesized { inner, .. } => extract_receiver_name(inner),
        CstKind::StructAccess { struct_, key, .. } => {
            let struct_string = extract_receiver_name(struct_)?;
            let key = extract_receiver_name(key)?;
            Some(format!("{struct_string}.{key}"))
        }
        _ => None,
    }
}

impl FiberTracer for FiberStackTracer {
    fn child_fiber_created(&mut self, _child: FiberId) -> Self {
        FiberStackTracer::default()
    }
    fn child_fiber_ended(&mut self, mut ended: FiberEnded<Self>) {
        let FiberEndedReason::Panicked(panic) = ended.reason else { return; };
        self.panic_chains.insert(
            ended.id,
            ended.tracer.take_panic_call_stack(panic.panicked_child),
        );
        ended.tracer.drop(ended.heap);
    }

    fn call_started(
        &mut self,
        heap: &mut Heap,
        call_site: HirId,
        callee: InlineObject,
        arguments: Vec<InlineObject>,
        responsible: HirId,
    ) {
        let call = Call {
            call_site,
            callee,
            arguments,
            responsible,
        };
        call.dup(heap);
        self.call_stack.push(call);
    }
    fn call_ended(&mut self, heap: &mut Heap, _return_value: InlineObject) {
        self.call_stack.pop().unwrap().drop(heap);
    }

    fn dup_all_stored_objects(&self, heap: &mut Heap) {
        for call in &self.call_stack {
            call.dup(heap);
        }
        for call in self.panic_chains.values().flatten() {
            call.dup(heap);
        }
    }
}

impl FiberStackTracer {
    fn take_panic_call_stack(&mut self, panicked_child: Option<FiberId>) -> Vec<Call> {
        let mut call_stack = mem::take(&mut self.call_stack);
        if let Some(panicked_child) = panicked_child {
            let mut existing_panic_chain = self.panic_chains.remove(&panicked_child).unwrap();
            call_stack.append(&mut existing_panic_chain);
        }
        call_stack
    }
    fn drop(self, heap: &mut Heap) {
        for call in self.call_stack {
            call.drop(heap);
        }
        for call in self.panic_chains.values().flatten() {
            call.drop(heap);
        }
    }
}<|MERGE_RESOLUTION|>--- conflicted
+++ resolved
@@ -21,12 +21,8 @@
 
 // Stack traces are a reduced view of the tracing state that represent the stack
 // trace at a given moment in time.
-<<<<<<< HEAD
 
 #[derive(Clone, Debug)]
-=======
-#[derive(Debug)]
->>>>>>> 3f647b7e
 pub struct Call {
     pub call_site: HirId,
     pub callee: InlineObject,
