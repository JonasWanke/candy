--- conflicted
+++ resolved
@@ -26,10 +26,7 @@
         _responsible: HirId,
     ) {
     }
-<<<<<<< HEAD
     fn call_ended(&mut self, _heap: &mut Heap, _return_value: Option<InlineObject>) {}
-=======
-    fn call_ended(&mut self, _heap: &mut Heap, _return_value: InlineObject) {}
     fn tail_call(
         &mut self,
         _heap: &mut Heap,
@@ -39,5 +36,4 @@
         _responsible: HirId,
     ) {
     }
->>>>>>> cd10eb66
 }