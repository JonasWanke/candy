--- conflicted
+++ resolved
@@ -75,11 +75,8 @@
                     **get_random_bytes_handle,
                 ),
                 (heap.default_symbols().stdin, **stdin_handle),
-<<<<<<< HEAD
+                (heap.default_symbols().stdout, **stdout_handle),
                 (heap.default_symbols().system_clock, **system_clock_handle),
-=======
-                (heap.default_symbols().stdout, **stdout_handle),
->>>>>>> 51a7804b
             ],
         );
         let environment = Self {
@@ -97,18 +94,6 @@
         heap: &mut Heap,
         call: VmHandleCall<B, T>,
     ) -> Vm<B, T> {
-<<<<<<< HEAD
-        if call.handle == self.system_clock_handle {
-            let [] = call.arguments.as_slice() else {
-                unreachable!()
-            };
-
-            let now = SystemTime::now();
-            let since_unix_epoch = now.duration_since(SystemTime::UNIX_EPOCH).unwrap();
-            let nanoseconds = Int::create(heap, true, since_unix_epoch.as_nanos());
-            call.complete(heap, nanoseconds)
-        } else if call.handle == self.stdin_handle {
-=======
         if call.handle == self.get_random_bytes_handle {
             let [length] = call.arguments.as_slice() else {
                 unreachable!()
@@ -153,7 +138,6 @@
             let [] = call.arguments.as_slice() else {
                 unreachable!()
             };
->>>>>>> 51a7804b
             let input = {
                 let stdin = io::stdin();
                 stdin.lock().lines().next().unwrap().unwrap()
@@ -173,6 +157,15 @@
 
             let nothing = Tag::create_nothing(heap);
             call.complete(heap, nothing)
+        } else if call.handle == self.system_clock_handle {
+            let [] = call.arguments.as_slice() else {
+                unreachable!()
+            };
+
+            let now = SystemTime::now();
+            let since_unix_epoch = now.duration_since(SystemTime::UNIX_EPOCH).unwrap();
+            let nanoseconds = Int::create(heap, true, since_unix_epoch.as_nanos());
+            call.complete(heap, nanoseconds)
         } else {
             unreachable!()
         }
