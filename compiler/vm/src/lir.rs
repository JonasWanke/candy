--- conflicted
+++ resolved
@@ -233,24 +233,6 @@
 
 impl ToRichIr for Lir {
     fn build_rich_ir(&self, builder: &mut RichIrBuilder) {
-<<<<<<< HEAD
-        builder.push("# Symbol Table", TokenType::Comment, EnumSet::empty());
-        for (symbol_id, symbol) in self.symbol_table.ids_and_symbols() {
-            builder.push_newline();
-            builder.push(
-                format!("{:?}", symbol_id),
-                TokenType::Address,
-                EnumSet::empty(),
-            );
-            builder.push(": ", None, EnumSet::empty());
-            let symbol_range = builder.push(symbol, TokenType::Symbol, EnumSet::empty());
-            builder.push_reference(ReferenceKey::Symbol(symbol.to_string()), symbol_range);
-        }
-        builder.push_newline();
-        builder.push_newline();
-
-=======
->>>>>>> e65ab0bb
         builder.push("# Constant heap", TokenType::Comment, EnumSet::empty());
         for constant in self.constant_heap.iter() {
             builder.push_newline();
@@ -310,11 +292,7 @@
         );
 
         match self {
-<<<<<<< HEAD
-            Self::CreateTag { symbol_id } => {
-=======
-            Instruction::CreateTag { symbol } => {
->>>>>>> e65ab0bb
+            Self::CreateTag { symbol } => {
                 builder.push(" ", None, EnumSet::empty());
                 let symbol_range = builder.push(symbol.get(), None, EnumSet::empty());
                 builder.push_reference(ReferenceKey::Symbol(symbol.to_string()), symbol_range);
