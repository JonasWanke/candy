use std::ops::Range;

use candy_frontend::position::Offset;
use enumset::{EnumSet, EnumSetType};
use lazy_static::lazy_static;
use lsp_types::{Position, SemanticToken, SemanticTokensLegend};
use rustc_hash::FxHashMap;
use strum::IntoEnumIterator;
use strum_macros::EnumIter;

use crate::utils::range_to_lsp_range_raw;

#[derive(Debug, EnumIter, Hash, PartialEq, Eq, Clone, Copy)]
pub enum SemanticTokenType {
    Module,
    Type,
    Parameter,
    Variable,
    Symbol,
    Function,
    Comment,
    Text,
    Int,
    Operator,
    Address,
    Constant,
}
lazy_static! {
    static ref TOKEN_TYPE_MAPPING: FxHashMap<SemanticTokenType, u32> = SemanticTokenType::iter()
        .enumerate()
        .map(|(index, it)| (it, index.try_into().unwrap()))
        .collect();
}

impl SemanticTokenType {
    pub const fn as_lsp(self) -> lsp_types::SemanticTokenType {
        match self {
<<<<<<< HEAD
            SemanticTokenType::Module => lsp_types::SemanticTokenType::NAMESPACE,
            SemanticTokenType::Type => lsp_types::SemanticTokenType::TYPE,
            SemanticTokenType::Parameter => lsp_types::SemanticTokenType::PARAMETER,
            SemanticTokenType::Variable => lsp_types::SemanticTokenType::VARIABLE,
            SemanticTokenType::Symbol => lsp_types::SemanticTokenType::ENUM_MEMBER,
            SemanticTokenType::Function => lsp_types::SemanticTokenType::FUNCTION,
            SemanticTokenType::Comment => lsp_types::SemanticTokenType::COMMENT,
            SemanticTokenType::Text => lsp_types::SemanticTokenType::STRING,
            SemanticTokenType::Int => lsp_types::SemanticTokenType::NUMBER,
            SemanticTokenType::Operator => lsp_types::SemanticTokenType::OPERATOR,
            SemanticTokenType::Address => lsp_types::SemanticTokenType::EVENT,
            SemanticTokenType::Constant => lsp_types::SemanticTokenType::VARIABLE,
=======
            Self::Module => lsp_types::SemanticTokenType::NAMESPACE,
            Self::Parameter => lsp_types::SemanticTokenType::PARAMETER,
            Self::Variable => lsp_types::SemanticTokenType::VARIABLE,
            Self::Symbol => lsp_types::SemanticTokenType::ENUM_MEMBER,
            Self::Function => lsp_types::SemanticTokenType::FUNCTION,
            Self::Comment => lsp_types::SemanticTokenType::COMMENT,
            Self::Text => lsp_types::SemanticTokenType::STRING,
            Self::Int => lsp_types::SemanticTokenType::NUMBER,
            Self::Operator => lsp_types::SemanticTokenType::OPERATOR,
            Self::Address => lsp_types::SemanticTokenType::EVENT,
            Self::Constant => lsp_types::SemanticTokenType::VARIABLE,
>>>>>>> ad276a3e
        }
    }
}

#[derive(Debug, EnumIter, EnumSetType)]
#[enumset(repr = "u32")]
pub enum SemanticTokenModifier {
    Definition,
    Readonly,
    Builtin,
}
lazy_static! {
    pub static ref LEGEND: SemanticTokensLegend = SemanticTokensLegend {
        token_types: SemanticTokenType::iter()
            .map(SemanticTokenType::as_lsp)
            .collect(),
        token_modifiers: SemanticTokenModifier::iter()
            .map(SemanticTokenModifier::as_lsp)
            .collect(),
    };
}
impl SemanticTokenModifier {
    pub const fn as_lsp(self) -> lsp_types::SemanticTokenModifier {
        match self {
            Self::Definition => lsp_types::SemanticTokenModifier::DEFINITION,
            Self::Readonly => lsp_types::SemanticTokenModifier::READONLY,
            Self::Builtin => lsp_types::SemanticTokenModifier::DEFAULT_LIBRARY,
        }
    }
}

pub struct SemanticTokensBuilder<'a> {
    text: &'a str,
    line_start_offsets: &'a [Offset],
    tokens: Vec<SemanticToken>,
    cursor: Position,
}
impl<'a> SemanticTokensBuilder<'a> {
    pub fn new<S, L>(text: &'a S, line_start_offsets: &'a L) -> Self
    where
        S: AsRef<str>,
        L: AsRef<[Offset]>,
    {
        Self {
            text: text.as_ref(),
            line_start_offsets: line_start_offsets.as_ref(),
            tokens: Vec::new(),
            cursor: Position::new(0, 0),
        }
    }

    pub fn add(
        &mut self,
        range: Range<Offset>,
        type_: SemanticTokenType,
        modifiers: EnumSet<SemanticTokenModifier>,
    ) {
        // Reduce the token to multiple single-line tokens.
        let mut range = range_to_lsp_range_raw(self.text, self.line_start_offsets, &range);

        if range.start.line != range.end.line {
            while range.start.line != range.end.line {
                assert!(range.start.line < range.end.line);

                let line_length = *self.line_start_offsets[(range.start.line as usize) + 1]
                    - *self.line_start_offsets[range.start.line as usize]
                    - 1;
                self.add_single_line(
                    range.start,
                    line_length.try_into().unwrap(),
                    type_,
                    modifiers,
                );
                range.start = Position {
                    line: range.start.line + 1,
                    character: 0,
                };
            }
        }
        assert_eq!(range.start.line, range.end.line);

        self.add_single_line(
            range.start,
            range.end.character - range.start.character,
            type_,
            modifiers,
        );
    }
    fn add_single_line(
        &mut self,
        start: Position,
        length: u32,
        type_: SemanticTokenType,
        mut modifiers: EnumSet<SemanticTokenModifier>,
    ) {
        assert!(
            start >= self.cursor,
            "Tokens must be added with increasing positions. The cursor was as {:?}, but the new token starts at {start:?}.",
            self.cursor,
        );

        if type_ == SemanticTokenType::Variable {
            modifiers.insert(SemanticTokenModifier::Definition);
        }
        modifiers.insert(SemanticTokenModifier::Readonly);

        self.tokens.push(SemanticToken {
            delta_line: start.line - self.cursor.line,
            delta_start: if start.line == self.cursor.line {
                start.character - self.cursor.character
            } else {
                start.character
            },
            length,
            token_type: TOKEN_TYPE_MAPPING[&type_],
            token_modifiers_bitset: modifiers.as_repr(),
        });
        self.cursor.line = start.line;
        self.cursor.character = start.character;
    }

    pub fn finish(self) -> Vec<SemanticToken> {
        self.tokens
    }
}<|MERGE_RESOLUTION|>--- conflicted
+++ resolved
@@ -35,21 +35,8 @@
 impl SemanticTokenType {
     pub const fn as_lsp(self) -> lsp_types::SemanticTokenType {
         match self {
-<<<<<<< HEAD
-            SemanticTokenType::Module => lsp_types::SemanticTokenType::NAMESPACE,
-            SemanticTokenType::Type => lsp_types::SemanticTokenType::TYPE,
-            SemanticTokenType::Parameter => lsp_types::SemanticTokenType::PARAMETER,
-            SemanticTokenType::Variable => lsp_types::SemanticTokenType::VARIABLE,
-            SemanticTokenType::Symbol => lsp_types::SemanticTokenType::ENUM_MEMBER,
-            SemanticTokenType::Function => lsp_types::SemanticTokenType::FUNCTION,
-            SemanticTokenType::Comment => lsp_types::SemanticTokenType::COMMENT,
-            SemanticTokenType::Text => lsp_types::SemanticTokenType::STRING,
-            SemanticTokenType::Int => lsp_types::SemanticTokenType::NUMBER,
-            SemanticTokenType::Operator => lsp_types::SemanticTokenType::OPERATOR,
-            SemanticTokenType::Address => lsp_types::SemanticTokenType::EVENT,
-            SemanticTokenType::Constant => lsp_types::SemanticTokenType::VARIABLE,
-=======
             Self::Module => lsp_types::SemanticTokenType::NAMESPACE,
+            Self::Type => lsp_types::SemanticTokenType::TYPE,
             Self::Parameter => lsp_types::SemanticTokenType::PARAMETER,
             Self::Variable => lsp_types::SemanticTokenType::VARIABLE,
             Self::Symbol => lsp_types::SemanticTokenType::ENUM_MEMBER,
@@ -60,7 +47,6 @@
             Self::Operator => lsp_types::SemanticTokenType::OPERATOR,
             Self::Address => lsp_types::SemanticTokenType::EVENT,
             Self::Constant => lsp_types::SemanticTokenType::VARIABLE,
->>>>>>> ad276a3e
         }
     }
 }
