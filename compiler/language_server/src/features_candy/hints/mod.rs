--- conflicted
+++ resolved
@@ -10,31 +10,16 @@
 //! so that we don't occupy a single CPU at 100 %.
 
 use self::{hint::Hint, hints_finder::HintsFinder};
-<<<<<<< HEAD
-=======
 use super::AnalyzerClient;
->>>>>>> 90c02cda
 use crate::database::Database;
 use candy_frontend::{
     module::{Module, MutableModuleProviderOwner, PackagesPath},
-    rich_ir::ToRichIr,
 };
-use lsp_types::{notification::Notification, Diagnostic, Url};
-use candy_frontend::module::{Module, MutableModuleProviderOwner, PackagesPath};
-<<<<<<< HEAD
-use itertools::Itertools;
-use lsp_types::{notification::Notification, Position, Url};
-use rand::{seq::IteratorRandom, thread_rng};
-use rustc_hash::FxHashMap;
-use serde::{Deserialize, Serialize};
-use std::{fmt, time::Duration, vec};
-=======
 use lsp_types::{notification::Notification, Url};
 use rand::{seq::IteratorRandom, thread_rng};
 use rustc_hash::FxHashMap;
 use serde::{Deserialize, Serialize};
 use std::{fmt, future::Future, time::Duration, vec};
->>>>>>> 90c02cda
 use tokio::{
     sync::mpsc::{error::TryRecvError, Receiver},
     time::sleep,
@@ -66,17 +51,7 @@
 #[allow(unused_must_use)]
 pub async fn run_server(
     packages_path: PackagesPath,
-    status_sender: Sender<String>,
     mut incoming_events: Receiver<Event>,
-<<<<<<< HEAD
-    outgoing_hints: Sender<(Module, Vec<Hint>)>,
-    outgoing_diagnostics: Sender<(Module, Vec<Diagnostic>)>,
-) {
-    let mut db = Database::new_with_file_system_module_provider(packages_path);
-    let mut hints_finders: FxHashMap<Module, HintsFinder> = FxHashMap::default();
-    let mut outgoing_hints = OutgoingCache::new(outgoing_hints);
-    let mut outgoing_diagnostics = OutgoingCache::new(outgoing_diagnostics);
-=======
     client: AnalyzerClient,
 ) {
     let mut db = Database::new_with_file_system_module_provider(packages_path);
@@ -87,7 +62,6 @@
     });
     let mut outgoing_hints =
         OutgoingCache::new(move |module, hints| client_ref.update_hints(module, hints));
->>>>>>> 90c02cda
 
     'server_loop: loop {
         sleep(Duration::from_millis(100)).await;
@@ -118,31 +92,13 @@
         }
 
         let Some(module) = hints_finders.keys().choose(&mut thread_rng()).cloned() else { 
-            status_sender
-                .send(format!("🍭"))
-                .await
-                .unwrap();
+            client.update_status(None);
             continue;
         };
         let hints_finder = hints_finders.get_mut(&module).unwrap();
 
-<<<<<<< HEAD
-        let status_sender_clone = status_sender.clone();
-        let set_status = move |status: Option<String>| {
-            let status_sender_clone = status_sender_clone.clone();
-            async move {
-                let status_string = match status {
-                    Some(status) => format!("🍭 {status}"),
-                    None => "🍭".to_string(),
-                };
-                status_sender_clone.send(status_string).await.unwrap()
-            }
-        };
-        hints_finder.run(&db, &set_status).await;
+        hints_finder.run(&db, &client).await;
 
-=======
-        hints_finder.run(&db);
->>>>>>> 90c02cda
         let (mut hints, diagnostics) = hints_finder.hints(&db, &module);
         hints.sort_by_key(|hint| hint.position);
 
@@ -151,21 +107,12 @@
     }
 }
 
-<<<<<<< HEAD
-struct OutgoingCache<T> {
-    sender: Sender<(Module, T)>,
-    last_sent: FxHashMap<Module, T>,
-}
-impl<T: Clone + fmt::Debug + Eq> OutgoingCache<T> {
-    fn new(sender: Sender<(Module, T)>) -> Self {
-=======
 struct OutgoingCache<T, R: Fn(Module, T) -> F, F: Future> {
     sender: R,
     last_sent: FxHashMap<Module, T>,
 }
 impl<T: Clone + fmt::Debug + Eq, R: Fn(Module, T) -> F, F: Future> OutgoingCache<T, R, F> {
     fn new(sender: R) -> Self {
->>>>>>> 90c02cda
         Self {
             sender,
             last_sent: FxHashMap::default(),
@@ -176,11 +123,7 @@
         if self.last_sent.get(&module) != Some(&value) {
             debug!("Reporting for {}: {value:?}", module);
             self.last_sent.insert(module.clone(), value.clone());
-<<<<<<< HEAD
-            self.sender.send((module, value)).await.unwrap();
-=======
             (self.sender)(module, value).await;
->>>>>>> 90c02cda
         }
     }
 }