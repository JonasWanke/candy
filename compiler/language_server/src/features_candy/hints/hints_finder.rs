--- conflicted
+++ resolved
@@ -4,27 +4,17 @@
 };
 use crate::{
     database::Database,
-<<<<<<< HEAD
-    utils::{error_into_diagnostic, LspPositionConversion},
-=======
     utils::{error_to_diagnostic, LspPositionConversion},
->>>>>>> 90c02cda
 };
 use candy_frontend::{
     ast::{Assignment, AssignmentBody, AstDb, AstKind},
     ast_to_hir::AstToHir,
     cst::CstDb,
     error::CompilerError,
-<<<<<<< HEAD
     hir::{CollectErrors, Expression, HirDb},
     mir_optimize::OptimizeMir,
     module::Module,
     rich_ir::ToRichIr,
-=======
-    hir::{CollectErrors, Expression, HirDb, Id},
-    mir_optimize::OptimizeMir,
-    module::Module,
->>>>>>> 90c02cda
     TracingConfig, TracingMode,
 };
 use candy_fuzzer::{FuzzablesFinder, Fuzzer, Status};
@@ -42,12 +32,7 @@
 use itertools::Itertools;
 use lsp_types::{Diagnostic, DiagnosticSeverity, Range};
 use rand::{prelude::SliceRandom, thread_rng};
-<<<<<<< HEAD
 use std::{future::Future, sync::Arc};
-=======
-use rustc_hash::FxHashMap;
-use std::sync::Arc;
->>>>>>> 90c02cda
 
 /// A hints finder is responsible for finding hints for a single module.
 pub struct HintsFinder {
@@ -116,11 +101,8 @@
     ) -> State {
         match state {
             State::Initial => {
-<<<<<<< HEAD
                 set_status(Some(format!("Compiling {}", self.module.to_rich_ir()))).await;
 
-=======
->>>>>>> 90c02cda
                 let (hir, _) = db.hir(self.module.clone()).unwrap();
                 let mut errors = vec![];
                 hir.collect_errors(&mut errors);
@@ -145,11 +127,8 @@
                 mut tracer,
                 mut vm,
             } => {
-<<<<<<< HEAD
                 set_status(Some(format!("Evaluating {}", self.module.to_rich_ir()))).await;
 
-=======
->>>>>>> 90c02cda
                 vm.run(&mut RunLimitedNumberOfInstructions::new(500), &mut tracer);
                 if !matches!(vm.status(), vm::Status::Done | vm::Status::Panicked(_)) {
                     return State::EvaluateConstants { errors, tracer, vm };
@@ -230,10 +209,7 @@
                     .filter(|fuzzer| matches!(fuzzer.status(), Status::StillFuzzing { .. }))
                     .collect_vec();
                 let Some(fuzzer) = running_fuzzers.choose_mut(&mut thread_rng()) else {
-<<<<<<< HEAD
                     set_status(None).await;
-=======
->>>>>>> 90c02cda
                     return State::Fuzz { errors, constants_ended, stack_tracer, evaluated_values, fuzzable_finder_ended, fuzzers };
                 };
 
@@ -264,11 +240,7 @@
                 diagnostics.extend(
                     errors
                         .iter()
-<<<<<<< HEAD
-                        .map(|it| error_into_diagnostic(db, module.clone(), it)),
-=======
                         .map(|it| error_to_diagnostic(db, module.clone(), it)),
->>>>>>> 90c02cda
                 );
             }
             State::Fuzz {
@@ -282,11 +254,7 @@
                 diagnostics.extend(
                     errors
                         .iter()
-<<<<<<< HEAD
-                        .map(|it| error_into_diagnostic(db, module.clone(), it)),
-=======
                         .map(|it| error_to_diagnostic(db, module.clone(), it)),
->>>>>>> 90c02cda
                 );
 
                 // TODO: Think about how to highlight the responsible piece of code.
@@ -393,13 +361,6 @@
             }
         }
 
-<<<<<<< HEAD
-        for hint in &mut hints {
-            hint.ensure_leading_spaces_visible();
-        }
-
-=======
->>>>>>> 90c02cda
         (hints, diagnostics)
     }
 }
