use crate::{features::Reference, utils::LspPositionConversion};
use candy_frontend::{
    ast_to_hir::AstToHir,
    cst::{CstDb, CstKind},
    hir::{self, Body, Expression, Function, HirDb},
    module::{Module, ModuleDb},
    position::{Offset, PositionConversionDb},
};
use num_bigint::BigUint;
use rustc_hash::FxHashSet;
use std::ops::Range;
use tracing::{debug, info};

pub fn references<DB>(
    db: &DB,
    module: Module,
    offset: Offset,
    include_declaration: bool,
) -> Vec<Reference>
where
    DB: HirDb + ModuleDb + PositionConversionDb,
{
    let Some((query, _)) = reference_query_for_offset(db, module, offset) else { return vec![]; };
    find_references(db, query, include_declaration)
}

pub fn reference_query_for_offset<DB>(
    db: &DB,
    module: Module,
    offset: Offset,
) -> Option<(ReferenceQuery, Range<Offset>)>
where
    DB: CstDb + HirDb,
{
    let origin_cst = db.find_cst_by_offset(module.clone(), offset);
    info!("Finding references for {origin_cst:?}");
    let query = match origin_cst.kind {
        CstKind::Identifier(identifier) if identifier == "needs" => {
            Some(ReferenceQuery::Needs(module))
        }
        CstKind::Identifier { .. } => {
            let hir_id = db.cst_to_hir_id(module, origin_cst.data.id);
            let [hir_id] = hir_id.as_slice() else {
                panic!("The CST-Id of an Identifier should map to exactly one HIR-Id")
            };
            let hir_id = hir_id.to_owned();

            let target_id: Option<hir::Id> = if let Some(hir_expr) =
                db.find_expression(hir_id.clone())
            {
                let containing_body = db.containing_body_of(hir_id.clone());
                if containing_body.identifiers.contains_key(&hir_id) {
                    // A local variable was declared. Find references to that variable.
                    Some(hir_id)
                } else {
                    // An intermediate reference. Find references to its target.
                    match hir_expr {
                        Expression::Reference(target_id) => Some(target_id),
                        Expression::Symbol(_) => {
                            // TODO: Handle struct access
                            None
                        }
<<<<<<< HEAD
                        Expression::Error { .. } => None,
                        _ => panic!("Expected a reference, got {}.", hir_expr.to_rich_ir().text),
=======
                        Expression::Error { .. } => return None,
                        _ => panic!("Expected a reference, got {hir_expr}."),
>>>>>>> f1205f7d
                    }
                }
            } else {
                // Parameter
                Some(hir_id)
            };
            target_id.map(ReferenceQuery::Id)
        }
        CstKind::Symbol(symbol) => Some(ReferenceQuery::Symbol(module, symbol)),
        CstKind::Int { value, .. } => Some(ReferenceQuery::Int(module, value)),
        _ => None,
    };
    let query = query.map(|it| (it, origin_cst.data.span));
    debug!("Reference query: {query:?}");
    query
}

fn find_references<DB>(db: &DB, query: ReferenceQuery, include_declaration: bool) -> Vec<Reference>
where
    DB: AstToHir + HirDb + PositionConversionDb,
{
    // TODO: search all files
    let module = match &query {
        ReferenceQuery::Id(id) => id.module.clone(),
        ReferenceQuery::Int(module, _) => module.to_owned(),
        ReferenceQuery::Symbol(module, _) => module.to_owned(),
        ReferenceQuery::Needs(module) => module.to_owned(),
    };
    let (hir, _) = db.hir(module).unwrap();

    let mut context = Context::new(db, query, include_declaration);
    context.visit_body(hir.as_ref());
    context.references
}

struct Context<'a, DB: PositionConversionDb + ?Sized> {
    db: &'a DB,
    query: ReferenceQuery,
    include_declaration: bool,
    discovered_references: FxHashSet<hir::Id>,
    references: Vec<Reference>,
}
#[derive(Debug, Clone, PartialEq, Eq, Hash)]
pub enum ReferenceQuery {
    Id(hir::Id),
    Int(Module, BigUint),
    Symbol(Module, String),
    Needs(Module),
}
impl<'a, DB> Context<'a, DB>
where
    DB: PositionConversionDb + HirDb + ?Sized,
{
    fn new(db: &'a DB, query: ReferenceQuery, include_declaration: bool) -> Self {
        Self {
            db,
            query,
            include_declaration,
            discovered_references: FxHashSet::default(),
            references: vec![],
        }
    }

    fn visit_body(&mut self, body: &Body) {
        if let ReferenceQuery::Id(id) = &self.query.clone() {
            if body.identifiers.contains_key(id) {
                self.add_reference(id.clone(), true);
            }
        }
        for (id, expression) in &body.expressions {
            self.visit_expression(id.to_owned(), expression);
        }
    }
    fn visit_ids(&mut self, ids: &[hir::Id]) {
        for id in ids {
            self.visit_id(id.to_owned());
        }
    }
    fn visit_id(&mut self, id: hir::Id) {
        let expression = match self.db.find_expression(id.to_owned()) {
            Some(expression) => expression,
            None => return, // Generated code
        };
        self.visit_expression(id, &expression);
    }
    fn visit_expression(&mut self, id: hir::Id, expression: &Expression) {
        match expression {
            Expression::Int(int) =>{
                if let ReferenceQuery::Int(_, target) = &self.query && int == target {
                    self.add_reference(id, false);
                }
            },
            Expression::Text(_) => {},
            Expression::Reference(target) => {
                if let ReferenceQuery::Id(target_id) = &self.query && target == target_id {
                    self.add_reference(id, false);
                }
            }
            Expression::Symbol(symbol) => {
                if let ReferenceQuery::Symbol(_, target) = &self.query && symbol == target {
                    self.add_reference(id, false);
                }
            }
            Expression::List(_)
            | Expression::Struct(_)
            | Expression::Destructure { .. }
            | Expression::PatternIdentifierReference (_) => {},
            Expression::Match { cases, .. } => {
                for (_, body) in cases {
                    self.visit_body(body);
                }
            },
            Expression::Function(Function { body, .. }) => {
                // We don't need to visit the parameters: They can only be the
                // declaration of an identifier and don't reference it any other
                // way. Therfore, we already visit them in [visit_body].
                self.visit_body(body);
            }
            Expression::Builtin(_) => {}
            Expression::Call {
                function,
                arguments,
            } => {
                if let ReferenceQuery::Id(target_id) = &self.query && function == target_id {
                    self.add_reference(id, false);
                }
                self.visit_ids(arguments);
            }
            Expression::UseModule { .. } => {} // only occurs in generated code
            Expression::Needs { .. } => {
                if let ReferenceQuery::Needs(_) = &self.query {
                    self.add_reference(id, false);
                }
            }
            Expression::Error { child, .. } => {
                if let Some(child) = child {
                    self.visit_id(child.clone());
                }
            }
        }
    }

    fn add_reference(&mut self, id: hir::Id, is_write: bool) {
        if let ReferenceQuery::Id(target_id) = &self.query {
            if &id == target_id && !self.include_declaration {
                return;
            }
        }

        if self.discovered_references.contains(&id) {
            return;
        }
        self.discovered_references.insert(id.clone());

        if let Some(span) = self.db.hir_id_to_span(id.clone()) {
            self.references.push(Reference {
                range: self.db.range_to_lsp_range(id.module, span),
                is_write,
            });
        }
    }
}<|MERGE_RESOLUTION|>--- conflicted
+++ resolved
@@ -45,34 +45,28 @@
             };
             let hir_id = hir_id.to_owned();
 
-            let target_id: Option<hir::Id> = if let Some(hir_expr) =
-                db.find_expression(hir_id.clone())
-            {
-                let containing_body = db.containing_body_of(hir_id.clone());
-                if containing_body.identifiers.contains_key(&hir_id) {
-                    // A local variable was declared. Find references to that variable.
+            let target_id: Option<hir::Id> =
+                if let Some(hir_expr) = db.find_expression(hir_id.clone()) {
+                    let containing_body = db.containing_body_of(hir_id.clone());
+                    if containing_body.identifiers.contains_key(&hir_id) {
+                        // A local variable was declared. Find references to that variable.
+                        Some(hir_id)
+                    } else {
+                        // An intermediate reference. Find references to its target.
+                        match hir_expr {
+                            Expression::Reference(target_id) => Some(target_id),
+                            Expression::Symbol(_) => {
+                                // TODO: Handle struct access
+                                None
+                            }
+                            Expression::Error { .. } => None,
+                            _ => panic!("Expected a reference, got {hir_expr}."),
+                        }
+                    }
+                } else {
+                    // Parameter
                     Some(hir_id)
-                } else {
-                    // An intermediate reference. Find references to its target.
-                    match hir_expr {
-                        Expression::Reference(target_id) => Some(target_id),
-                        Expression::Symbol(_) => {
-                            // TODO: Handle struct access
-                            None
-                        }
-<<<<<<< HEAD
-                        Expression::Error { .. } => None,
-                        _ => panic!("Expected a reference, got {}.", hir_expr.to_rich_ir().text),
-=======
-                        Expression::Error { .. } => return None,
-                        _ => panic!("Expected a reference, got {hir_expr}."),
->>>>>>> f1205f7d
-                    }
-                }
-            } else {
-                // Parameter
-                Some(hir_id)
-            };
+                };
             target_id.map(ReferenceQuery::Id)
         }
         CstKind::Symbol(symbol) => Some(ReferenceQuery::Symbol(module, symbol)),
