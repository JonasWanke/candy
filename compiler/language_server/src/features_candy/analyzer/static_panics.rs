use crate::{database::Database, utils::LspPositionConversion};
use candy_frontend::{
    ast_to_hir::AstToHir,
    mir::{Body, Expression, Mir, VisibleExpressions},
    module::Module,
};
use candy_vm::Panic;
use extension_trait::extension_trait;
use lsp_types::{Diagnostic, DiagnosticSeverity};
use std::mem;

#[extension_trait]
pub impl StaticPanicsOfMir for Mir {
    fn static_panics(&mut self) -> Vec<Panic> {
        let mut errors = vec![];
        self.body
            .collect_static_panics(&mut VisibleExpressions::none_visible(), &mut errors, true);
        errors
    }
}

#[extension_trait]
impl StaticPanicsOfBody for Body {
    fn collect_static_panics(
        &mut self,
        visible: &mut VisibleExpressions,
        panics: &mut Vec<Panic>,
        is_fuzzable: bool,
    ) {
        for (id, expression) in &mut self.expressions {
            let mut expression = mem::replace(expression, Expression::Parameter);
            expression.collect_static_panics(visible, panics, is_fuzzable);
            visible.insert(*id, expression);
        }

        for (id, expression) in &mut self.expressions {
            *expression = visible.remove(*id);
        }
    }
}

#[extension_trait]
impl StaticPanicsOfExpression for Expression {
    fn collect_static_panics(
        &mut self,
        visible: &mut VisibleExpressions,
        panics: &mut Vec<Panic>,
        is_fuzzable: bool,
    ) {
        let referenced = self.referenced_ids();
        match self {
<<<<<<< HEAD
            Expression::Function {
                parameters, body, ..
=======
            Self::Function {
                parameters,
                responsible_parameter,
                body,
                ..
>>>>>>> 425daf2e
            } => {
                parameters
                    .last()
                    .map(|responsible| referenced.contains(responsible))
                    .unwrap_or(true);

                for parameter in &*parameters {
                    visible.insert(*parameter, Self::Parameter);
                }
<<<<<<< HEAD
=======
                visible.insert(*responsible_parameter, Self::Parameter);
>>>>>>> 425daf2e

                body.collect_static_panics(visible, panics, is_fuzzable);

                for parameter in parameters {
                    visible.remove(*parameter);
                }
            }
            Self::Panic {
                reason,
                responsible,
            } if is_fuzzable => {
                let reason = visible.get(*reason);
                let responsible = visible.get(*responsible);

                let Self::Text(reason) = reason else {
                    return;
                };
                let Self::HirId(responsible) = responsible else {
                    return;
                };

                panics.push(Panic {
                    reason: reason.to_string(),
                    responsible: responsible.clone(),
                });
            }
            _ => {}
        }
    }
}

#[extension_trait]
pub impl StaticPanicToDiagnostic for Panic {
    fn to_diagnostic(&self, db: &Database, module: &Module) -> Diagnostic {
        let call_span = db.hir_id_to_display_span(&self.responsible).unwrap();
        let call_span = db.range_to_lsp_range(module.clone(), call_span);

        Diagnostic {
            range: call_span,
            severity: Some(DiagnosticSeverity::ERROR),
            code: None,
            code_description: None,
            source: None,
            message: self.reason.to_string(),
            related_information: None,
            tags: None,
            data: None,
        }
    }
}<|MERGE_RESOLUTION|>--- conflicted
+++ resolved
@@ -49,16 +49,8 @@
     ) {
         let referenced = self.referenced_ids();
         match self {
-<<<<<<< HEAD
-            Expression::Function {
+            Self::Function {
                 parameters, body, ..
-=======
-            Self::Function {
-                parameters,
-                responsible_parameter,
-                body,
-                ..
->>>>>>> 425daf2e
             } => {
                 parameters
                     .last()
@@ -68,10 +60,6 @@
                 for parameter in &*parameters {
                     visible.insert(*parameter, Self::Parameter);
                 }
-<<<<<<< HEAD
-=======
-                visible.insert(*responsible_parameter, Self::Parameter);
->>>>>>> 425daf2e
 
                 body.collect_static_panics(visible, panics, is_fuzzable);
 
