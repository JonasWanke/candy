--- conflicted
+++ resolved
@@ -9,13 +9,8 @@
 };
 use candy_fuzzer::{Fuzzer, RunResult, Status};
 use candy_vm::{
-<<<<<<< HEAD
-    heap::{DisplayWithSymbolTable, InlineObject, SymbolTable},
+    heap::{DisplayWithSymbolTable, InlineObject, SymbolTable, ToDebugText},
     Panic,
-=======
-    fiber::Panic,
-    heap::{DisplayWithSymbolTable, InlineObject, SymbolTable, ToDebugText},
->>>>>>> 81fc3a64
 };
 use extension_trait::extension_trait;
 use lsp_types::{Diagnostic, DiagnosticSeverity, Position, Range};
@@ -128,7 +123,6 @@
             }));
         }
 
-<<<<<<< HEAD
         insights.extend(
             interesting_inputs.into_iter().map(|input| {
                 Insight::Hint(match fuzzer.input_pool().result_of(&input) {
@@ -137,7 +131,8 @@
                         kind: HintKind::SampleInputReturningNormally,
                         position: end_of_line,
                         text: format!(
-                            "{function_name} {input} = {}",
+                            "{function_name} {} = {}",
+                            input.to_string(&fuzzer.lir.symbol_table),
                             DisplayWithSymbolTable::to_string(
                                 return_value,
                                 &fuzzer.lir().symbol_table,
@@ -147,51 +142,22 @@
                     RunResult::NeedsUnfulfilled { .. } => Hint {
                         kind: HintKind::SampleInputPanickingWithCallerResponsible,
                         position: end_of_line,
-                        text: format!("{function_name} {input}"),
+                        text: format!(
+                            "{function_name} {}",
+                            input.to_string(&fuzzer.lir.symbol_table)
+                        ),
                     },
                     RunResult::Panicked { .. } => Hint {
                         kind: HintKind::SampleInputPanickingWithInternalCodeResponsible,
                         position: end_of_line,
-                        text: format!("{function_name} {input}"),
+                        text: format!(
+                            "{function_name} {}",
+                            input.to_string(&fuzzer.lir.symbol_table)
+                        ),
                     },
                 })
             }),
         );
-=======
-        insights.extend(interesting_inputs.into_iter().map(|input| {
-            Insight::Hint(match fuzzer.input_pool().result_of(&input) {
-                RunResult::Timeout => unreachable!(),
-                RunResult::Done(return_value) => Hint {
-                    kind: HintKind::SampleInputReturningNormally,
-                    position: end_of_line,
-                    text: format!(
-                        "{function_name} {} = {}",
-                        input.to_string(&fuzzer.lir.symbol_table),
-                        DisplayWithSymbolTable::to_string(
-                            &return_value.object,
-                            &fuzzer.lir().symbol_table,
-                        ),
-                    ),
-                },
-                RunResult::NeedsUnfulfilled { .. } => Hint {
-                    kind: HintKind::SampleInputPanickingWithCallerResponsible,
-                    position: end_of_line,
-                    text: format!(
-                        "{function_name} {}",
-                        input.to_string(&fuzzer.lir.symbol_table)
-                    ),
-                },
-                RunResult::Panicked(_) => Hint {
-                    kind: HintKind::SampleInputPanickingWithInternalCodeResponsible,
-                    position: end_of_line,
-                    text: format!(
-                        "{function_name} {}",
-                        input.to_string(&fuzzer.lir.symbol_table)
-                    ),
-                },
-            })
-        }));
->>>>>>> 81fc3a64
 
         insights
     }
