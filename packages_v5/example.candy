--- conflicted
+++ resolved
@@ -244,11 +244,8 @@
   print(Ordering.less())
   print(true)
   print(false)
-<<<<<<< HEAD
+  print("1.equals(2): {1.equals(2).toText()}")
   print("Length: {listOf(true, false).length().toText()}")
-=======
-  print("1.equals(2): {1.equals(2).toText()}")
->>>>>>> 59ca8d16
   0
 }
 
