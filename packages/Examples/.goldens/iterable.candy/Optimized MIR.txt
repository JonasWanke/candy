# Optimized MIR for module Examples:iterable
#
# Tracing Config:
#
# • Include tracing of fuzzable functions? No
# • Include tracing of calls? No
# • Include tracing of evaluated expressions? No

<<<<<<< HEAD
$1 = Builtins::equals:6
$2 = Builtins::functionRun:11
$3 = Builtins::functionRun:16
$4 = Builtins::functionRun:22
$5 = Builtins::functionRun:5
$6 = Builtins::getArgumentCount:11
$7 = Builtins::getArgumentCount:5
$8 = Builtins::ifElse:1
$9 = Builtins::ifElse:12
$10 = Builtins::ifElse:15
$11 = Builtins::ifElse:20
$12 = Builtins::ifElse:26
$13 = Builtins::ifElse:29
$14 = Builtins::ifElse:34
$15 = Builtins::ifElse:42
$16 = Builtins::ifElse:6
$17 = Builtins::intAdd:18
$18 = Builtins::intAdd:5
$19 = Builtins::intCompareTo:11
$20 = Builtins::intCompareTo:18
$21 = Builtins::intCompareTo:5
$22 = Builtins::intSubtract:18
$23 = Builtins::isNonNegative:12
$24 = Builtins::isNonNegative:13
$25 = Builtins::isNonNegative:5
$26 = Builtins::listGet:11
$27 = Builtins::listGet:14
$28 = Builtins::listGet:16
$29 = Builtins::listGet:24
$30 = Builtins::listGet:25
$31 = Builtins::listGet:30
$32 = Builtins::listGet:37
$33 = Builtins::listGet:5
$34 = Builtins::listLength:11
$35 = Builtins::listLength:5
$36 = Builtins::structGet:12
$37 = Builtins::structGet:14
$38 = Builtins::structGet:21
$39 = Builtins::structGet:5
$40 = Builtins::tagGetValue:11
$41 = Builtins::tagGetValue:13
$42 = Builtins::tagGetValue:19
$43 = Builtins::tagGetValue:5
$44 = Builtins::tagWithoutValue:11
$45 = Builtins::tagWithoutValue:5
$46 = Builtins::typeIs:19
$47 = Builtins::typeIs:25
$48 = Builtins::typeOf:5
$49 = Core:bool:implies:12
$50 = Core:bool:implies:15
$51 = Core:bool:implies:2
$52 = Core:bool:implies:4
$53 = Core:bool:implies:7
$54 = Core:bool:implies:9
$55 = Core:bool:is:1
$56 = Core:bool:lazyAnd:14
$57 = Core:bool:lazyAnd:16
$58 = Core:bool:lazyAnd:18
$59 = Core:bool:lazyAnd:18:14
$60 = Core:bool:lazyAnd:18:22
$61 = Core:bool:lazyAnd:18:9
$62 = Core:bool:lazyAnd:2
$63 = Core:bool:lazyAnd:4
$64 = Core:bool:lazyOr:14
$65 = Core:bool:lazyOr:16
$66 = Core:bool:lazyOr:18
$67 = Core:bool:lazyOr:18:10
$68 = Core:bool:lazyOr:18:15
$69 = Core:bool:lazyOr:18:23
$70 = Core:bool:lazyOr:2
$71 = Core:bool:lazyOr:4
$72 = Core:bool:not:2
$73 = Core:bool:not:4
$74 = Core:bool:not:6
$75 = Core:bool:or:13
$76 = Core:bool:or:2
$77 = Core:bool:or:4
$78 = Core:bool:or:7
$79 = Core:bool:or:9
$80 = Core:check:check:11
$81 = Core:check:check:20
$82 = Core:check:check:9
$83 = Core:controlFlow:recursive:17
$84 = Core:controlFlow:recursive:18:0:3
$85 = Core:controlFlow:recursive:18:6
$86 = Core:controlFlow:recursive:24
$87 = Core:controlFlow:recursive:9
$88 = Core:function:is0:11:3
$89 = Core:function:is0:13
$90 = Core:function:is1:11:3
$91 = Core:function:is1:13
$92 = Core:function:is2:11:3
$93 = Core:function:is2:13
$94 = Core:function:run:14
$95 = Core:function:run:2
$96 = Core:function:run:4
$97 = Core:int:compareTo:20
$98 = Core:int:compareTo:4
$99 = Core:int:compareTo:40
$100 = Core:int:compareTo:41
$101 = Core:int:compareTo:9
$102 = Core:int:isGreaterThan:13
$103 = Core:int:isGreaterThan:4
$104 = Core:int:isGreaterThan:9
$105 = Core:int:isLessThan:13
$106 = Core:int:isLessThan:4
$107 = Core:int:isLessThan:9
$108 = Core:int:isLessThanOrEqualTo:13
$109 = Core:int:isLessThanOrEqualTo:22
$110 = Core:int:isLessThanOrEqualTo:4
$111 = Core:int:isLessThanOrEqualTo:9
$112 = Core:int:isNegative:4
$113 = Core:int:isNegative:8
$114 = Core:int:isNonNegative:16
$115 = Core:int:isNonNegative:4
$116 = Core:int:isNonNegative:7
$117 = Core:iterable:88:11:1
$118 = Core:iterable:88:11:14
$119 = Core:iterable:88:11:6
$120 = Core:iterable:88:11:item
$121 = Core:iterable:88:11:rest
$122 = Core:iterable:88:12
$123 = Core:iterable:88:2
$124 = Core:iterable:88:22
$125 = Core:iterable:foldLeft:14
$126 = Core:iterable:foldLeft:16
$127 = Core:iterable:foldLeft:22
$128 = Core:iterable:foldLeft:4
$129 = Core:iterable:forEach:14
$130 = Core:iterable:forEach:16
$131 = Core:iterable:forEach:20:2
$132 = Core:iterable:forEach:21
$133 = Core:iterable:forEach:4
$134 = Core:iterable:fromList:18:1
$135 = Core:iterable:fromList:18:14
$136 = Core:iterable:fromList:18:15:12
$137 = Core:iterable:fromList:18:15:27
$138 = Core:iterable:fromList:18:17
$139 = Core:iterable:fromList:18:index
$140 = Core:iterable:fromList:18:l
$141 = Core:iterable:fromList:19
$142 = Core:iterable:generateWithState:11
$143 = Core:iterable:generateWithState:14:0:11:1
$144 = Core:iterable:generateWithState:14:0:11:8
$145 = Core:iterable:generateWithState:14:0:11:item
$146 = Core:iterable:generateWithState:14:0:11:state
$147 = Core:iterable:generateWithState:14:0:12
$148 = Core:iterable:generateWithState:14:0:2
$149 = Core:iterable:generateWithState:15
$150 = Core:iterable:generateWithState:9
$151 = Core:iterable:is:9
$152 = Core:iterable:next:14
$153 = Core:iterable:next:4
$154 = Core:list:isEmpty:4
$155 = Core:list:isEmpty:8
$156 = Core:list:isValidIndex:16
$157 = Core:list:isValidIndex:20
$158 = Core:list:isValidIndex:22:9
$159 = Core:list:isValidIndex:23
$160 = Core:list:isValidIndex:32:11
$161 = Core:list:isValidIndex:32:20
$162 = Core:list:isValidIndex:32:21
$163 = Core:list:isValidIndex:33
$164 = Core:list:isValidIndex:4
$165 = Core:list:lastIndex:10:3
$166 = Core:list:lastIndex:11
$167 = Core:list:lastIndex:4
$168 = Core:list:lastIndex:8
$169 = Core:result:flatMap:14
$170 = Core:result:flatMap:16
$171 = Core:result:flatMap:19:2
$172 = Core:result:flatMap:2
$173 = Core:result:flatMap:21
$174 = Core:result:flatMap:4
$175 = Core:result:is:1
$176 = Core:result:is:1:_
$177 = Core:result:isOk:14
$178 = Core:result:isOk:2
$179 = Core:result:isOk:4
$180 = Core:result:map:14
$181 = Core:result:map:16
$182 = Core:result:map:19:3
$183 = Core:result:map:2
$184 = Core:result:map:20
$185 = Core:result:map:4
$186 = Core:result:mapOr:14
$187 = Core:result:mapOr:16
$188 = Core:result:mapOr:2
$189 = Core:result:mapOr:21
$190 = Core:result:mapOr:4
$191 = Core:result:mapOrElse:14
$192 = Core:result:mapOrElse:16
$193 = Core:result:mapOrElse:2
$194 = Core:result:mapOrElse:26
$195 = Core:result:mapOrElse:28
$196 = Core:result:mapOrElse:30
$197 = Core:result:mapOrElse:30:2
$198 = Core:result:mapOrElse:30:5
$199 = Core:result:mapOrElse:30:value
$200 = Core:result:mapOrElse:30:value#1
$201 = Core:result:mapOrElse:4
$202 = Core:result:unwrap:19
$203 = Core:result:unwrap:2
$204 = Core:result:unwrap:4
$205 = Core:result:unwrap:7
$206 = Core:result:unwrap:9
$207 = Core:result:unwrapOr:2
$208 = Core:result:unwrapOr:4
$209 = Core:result:unwrapOr:8
$210 = Core:result:unwrapOrElse:2
$211 = Core:result:unwrapOrElse:4
$212 = Core:result:unwrapOrElse:8:9
$213 = Core:result:unwrapOrElse:9
$214 = Examples:iterable:22:36
$215 = Examples:iterable:22:print:7
$216 = Examples:iterable:22:print:9
$217 = anonymous:$generated::needs
$218 = builtinEquals
$219 = builtinGetArgumentCount
$220 = builtinIfElse
$221 = builtinIntAdd
$222 = builtinIntCompareTo
$223 = builtinIntSubtract
$224 = builtinListGet
$225 = builtinListLength
$226 = builtinStructGet
$227 = builtinStructHasKey
$228 = builtinTagGetValue
$229 = builtinTagHasValue
$230 = builtinTagWithoutValue
$231 = builtinTextConcatenate
$232 = builtinToDebugText
$233 = builtinTypeOf
$234 = Empty
$235 = Equal
$236 = Error
$237 = False
$238 = Function
$239 = Greater
$240 = Index
$241 = Int
$242 = Item
$243 = L
$244 = Less
$245 = List
$246 = Main
$247 = Match
$248 = NoMatch
$249 = Nothing
$250 = Ok
$251 = Rest
$252 = State
$253 = Stdout
$254 = Struct
$255 = Tag
$256 = Text
$257 = True
$258 = 0
$259 = 1
$260 = 2
$261 = " "
$262 = "!"
$263 = ","
$264 = ", got "
$265 = ", got `"
$266 = "."
$267 = "A check didn't succeed."
$268 = "B"
$269 = "Can't get the last index of an empty list."
$270 = "Expected "
$271 = "Expected a "
$272 = "Expected tag to have a value, but it doesn't have any."
$273 = "Expected tag to not have a value, but it has one: `"
$274 = "H"
$275 = "No case matched the given expression."
$276 = "Struct doesn't contain key `"
$277 = "T"
$278 = "The `body` should take the recursive function and the argument."
$279 = "The `condition` must be either `True` or `False`."
$280 = "The `reason` must be a text."
$281 = "`."
$282 = "`: `"
$283 = "`a | typeIs Int` was not satisfied"
$284 = "`b | typeIs Int` was not satisfied"
$285 = "`b` didn't return a bool."
$286 = "`bool.is condition` was not satisfied"
$287 = "`conditionIsBool` was not satisfied"
$288 = "`else | getArgumentCount | equals 0` was not satisfied"
$289 = "`else | typeIs Function` was not satisfied"
$290 = "`function | typeIs Function` was not satisfied"
$291 = "`function | ✨.getArgumentCount | equals 0` was not satisfied"
$292 = "`function.is0 b` was not satisfied"
$293 = "`function.is1 action` was not satisfied"
$294 = "`function.is1 errorMapper` was not satisfied"
$295 = "`function.is1 mapper` was not satisfied"
$296 = "`function.is1 okMapper` was not satisfied"
$297 = "`function.is2 combine` was not satisfied"
$298 = "`index | intCompareTo (list | ✨.listLength) | equals Less` was not satisfied"
$299 = "`index | isNonNegative` was not satisfied"
$300 = "`index | typeIs Int` was not satisfied"
$301 = "`int | typeIs Int` was not satisfied"
$302 = "`int.is index` was not satisfied"
$303 = "`is a` was not satisfied"
$304 = "`is b` was not satisfied"
$305 = "`is iterable` was not satisfied"
$306 = "`is list` was not satisfied"
$307 = "`is result` was not satisfied"
$308 = "`is valueA` was not satisfied"
$309 = "`is valueB` was not satisfied"
$310 = "`is value` was not satisfied"
$311 = "`is0 body` was not satisfied"
$312 = "`isOk result` was not satisfied"
$313 = "`list | typeIs List` was not satisfied"
$314 = "`struct | typeIs Struct` was not satisfied"
$315 = "`struct | ✨.structHasKey key` was not satisfied"
$316 = "`tag | typeIs Tag` was not satisfied"
$317 = "`tag | ✨.tagHasValue` was not satisfied"
$318 = "`then | getArgumentCount | equals 0` was not satisfied"
$319 = "`then | typeIs Function` was not satisfied"
$320 = "a"
$321 = "b"
$322 = "d"
$323 = "e"
$324 = "g"
$325 = "h"
$326 = "i"
$327 = "l"
$328 = "m"
$329 = "n"
$330 = "o"
$331 = "r"
$332 = "s"
$333 = "t"
$334 = "u"
$335 = "w"
$336 = "x"
# anonymous:$generated::needs:isConditionTrue:then
$337 = { (responsible $338) ->
  $339 = $257
}
# anonymous:$generated::needs:isConditionBool:then
$340 = { (responsible $341) ->
  $342 = $249
}
# anonymous:$generated::needs
$343 = { $344 $345 $346 (+ responsible $347) ->
  $348 = call $218 with $344 $257 ($217 is responsible)
  # anonymous:$generated::needs:isConditionTrue:else
  $349 = { (responsible $350) ->
    $351 = call $218 with $344 $237 ($217 is responsible)
  }
  $352 = call $220 with $348 $337 $349 ($217 is responsible)
  # anonymous:$generated::needs:isConditionBool:else
  $353 = { (responsible $354) ->
    $355 = panicking because $279 ($347 is at fault)
  }
  $356 = call $220 with $352 $340 $353 ($217 is responsible)
  $357 = call $233 with $345 ($347 is responsible)
  $358 = call $218 with $357 $256 ($347 is responsible)
  # anonymous:$generated::needs:isReasonText:else
  $359 = { (responsible $360) ->
    $361 = panicking because $280 ($347 is at fault)
  }
  $362 = call $220 with $358 $340 $359 ($217 is responsible)
  # anonymous:$generated::needs:condition:else
  $363 = { (responsible $364) ->
    $365 = panicking because $345 ($346 is at fault)
  }
  $366 = call $220 with $344 $340 $363 ($217 is responsible)
}
$367 = ($247)
# Builtins::not:1:equals:then
$368 = { (responsible $369) ->
  $370 = $367
}
# Builtins::not:1:case-0:matched
$371 = { (responsible $372) ->
  $373 = $237
}
# Builtins::isNonNegative
$374 = { $375 (+ responsible $376) ->
  $377 = call $233 with $375 ($46 is responsible)
  $378 = call $218 with $377 $241 ($47 is responsible)
  $379 = call $343 with $378 $301 $376 ($25 is responsible)
  $380 = call $222 with $375 $258 ($23 is responsible)
  # Builtins::isNonNegative:13:equals:then
  $381 = { (responsible $382) ->
    $383 = call $230 with $380 ($24 is responsible)
    $384 = call $218 with $239 $383 ($24 is responsible)
    # Builtins::isNonNegative:13:equals:then
    $385 = { (responsible $386) ->
      $387 = call $229 with $380 ($24 is responsible)
      $388 = call $218 with $237 $387 ($24 is responsible)
      # Builtins::isNonNegative:13:equals:else
      $389 = { (responsible $390) ->
        $391 = call $232 with $237 ($24 is responsible)
        $392 = call $232 with $387 ($24 is responsible)
        $393 = call $228 with $380 ($24 is responsible)
        $394 = call $232 with $393 ($24 is responsible)
        $395 = call $231 with $273 $394 ($24 is responsible)
        $396 = call $231 with $395 $281 ($24 is responsible)
        $397 = ($248, $396)
      }
      $398 = call $220 with $388 $368 $389 ($24 is responsible)
    }
    # Builtins::isNonNegative:13:equals:else
    $399 = { (responsible $400) ->
      $401 = call $232 with $239 ($24 is responsible)
      $402 = call $232 with $383 ($24 is responsible)
      $403 = call $231 with $270 $401 ($24 is responsible)
      $404 = call $231 with $403 $264 ($24 is responsible)
      $405 = call $231 with $404 $402 ($24 is responsible)
      $406 = call $231 with $405 $266 ($24 is responsible)
      $407 = ($248, $406)
    }
    $408 = call $220 with $384 $385 $399 ($24 is responsible)
  }
  $409 = call $381 with no arguments ($24 is responsible)
  $410 = call $224 with $409 $258 ($24 is responsible)
  $411 = call $218 with $410 $247 ($24 is responsible)
  # Builtins::isNonNegative:13:isMatch:then
  $412 = { (responsible $413) ->
    $414 = $409
  }
  # Builtins::isNonNegative:13:isMatch:else
  $415 = { (responsible $416) ->
    # Builtins::isNonNegative:13:equals:then
    $417 = { (responsible $418) ->
      $419 = call $230 with $380 ($24 is responsible)
      $420 = call $218 with $235 $419 ($24 is responsible)
      # Builtins::isNonNegative:13:equals:then
      $421 = { (responsible $422) ->
        $423 = call $229 with $380 ($24 is responsible)
        $424 = call $218 with $237 $423 ($24 is responsible)
        # Builtins::isNonNegative:13:equals:else
        $425 = { (responsible $426) ->
          $427 = call $232 with $237 ($24 is responsible)
          $428 = call $232 with $423 ($24 is responsible)
          $429 = call $228 with $380 ($24 is responsible)
          $430 = call $232 with $429 ($24 is responsible)
          $431 = call $231 with $273 $430 ($24 is responsible)
          $432 = call $231 with $431 $281 ($24 is responsible)
          $433 = ($248, $432)
        }
        $434 = call $220 with $424 $368 $425 ($24 is responsible)
      }
      # Builtins::isNonNegative:13:equals:else
      $435 = { (responsible $436) ->
        $437 = call $232 with $235 ($24 is responsible)
        $438 = call $232 with $419 ($24 is responsible)
        $439 = call $231 with $270 $437 ($24 is responsible)
        $440 = call $231 with $439 $264 ($24 is responsible)
        $441 = call $231 with $440 $438 ($24 is responsible)
        $442 = call $231 with $441 $266 ($24 is responsible)
        $443 = ($248, $442)
      }
      $444 = call $220 with $420 $421 $435 ($24 is responsible)
    }
    $445 = call $417 with no arguments ($24 is responsible)
  }
  $446 = call $220 with $411 $412 $415 ($24 is responsible)
  $447 = call $224 with $446 $258 ($24 is responsible)
  $448 = call $218 with $447 $247 ($24 is responsible)
=======
$1 = Builtins::channelSend:12
$2 = Builtins::channelSend:5
$3 = Builtins::equals:6
$4 = Builtins::functionRun:11
$5 = Builtins::functionRun:16
$6 = Builtins::functionRun:22
$7 = Builtins::functionRun:5
$8 = Builtins::getArgumentCount:11
$9 = Builtins::getArgumentCount:5
$10 = Builtins::ifElse:1
$11 = Builtins::ifElse:12
$12 = Builtins::ifElse:15
$13 = Builtins::ifElse:20
$14 = Builtins::ifElse:26
$15 = Builtins::ifElse:29
$16 = Builtins::ifElse:34
$17 = Builtins::ifElse:42
$18 = Builtins::ifElse:6
$19 = Builtins::intAdd:18
$20 = Builtins::intAdd:5
$21 = Builtins::intCompareTo:11
$22 = Builtins::intCompareTo:18
$23 = Builtins::intCompareTo:5
$24 = Builtins::intSubtract:18
$25 = Builtins::isNonNegative:12
$26 = Builtins::isNonNegative:13
$27 = Builtins::isNonNegative:5
$28 = Builtins::listGet:11
$29 = Builtins::listGet:14
$30 = Builtins::listGet:16
$31 = Builtins::listGet:24
$32 = Builtins::listGet:25
$33 = Builtins::listGet:30
$34 = Builtins::listGet:37
$35 = Builtins::listGet:5
$36 = Builtins::listLength:11
$37 = Builtins::listLength:5
$38 = Builtins::structGet:12
$39 = Builtins::structGet:14
$40 = Builtins::structGet:21
$41 = Builtins::structGet:5
$42 = Builtins::tagGetValue:11
$43 = Builtins::tagGetValue:13
$44 = Builtins::tagGetValue:19
$45 = Builtins::tagGetValue:5
$46 = Builtins::tagWithoutValue:11
$47 = Builtins::tagWithoutValue:5
$48 = Builtins::typeIs:19
$49 = Builtins::typeIs:25
$50 = Builtins::typeOf:5
$51 = Core:bool:implies:12
$52 = Core:bool:implies:15
$53 = Core:bool:implies:2
$54 = Core:bool:implies:4
$55 = Core:bool:implies:7
$56 = Core:bool:implies:9
$57 = Core:bool:is:1
$58 = Core:bool:lazyAnd:14
$59 = Core:bool:lazyAnd:16
$60 = Core:bool:lazyAnd:18
$61 = Core:bool:lazyAnd:18:14
$62 = Core:bool:lazyAnd:18:22
$63 = Core:bool:lazyAnd:18:9
$64 = Core:bool:lazyAnd:2
$65 = Core:bool:lazyAnd:4
$66 = Core:bool:lazyOr:14
$67 = Core:bool:lazyOr:16
$68 = Core:bool:lazyOr:18
$69 = Core:bool:lazyOr:18:10
$70 = Core:bool:lazyOr:18:15
$71 = Core:bool:lazyOr:18:23
$72 = Core:bool:lazyOr:2
$73 = Core:bool:lazyOr:4
$74 = Core:bool:not:2
$75 = Core:bool:not:4
$76 = Core:bool:not:6
$77 = Core:bool:or:13
$78 = Core:bool:or:2
$79 = Core:bool:or:4
$80 = Core:bool:or:7
$81 = Core:bool:or:9
$82 = Core:check:check:11
$83 = Core:check:check:20
$84 = Core:check:check:9
$85 = Core:controlFlow:recursive:17
$86 = Core:controlFlow:recursive:18:0:3
$87 = Core:controlFlow:recursive:18:6
$88 = Core:controlFlow:recursive:24
$89 = Core:controlFlow:recursive:9
$90 = Core:function:is0:11:3
$91 = Core:function:is0:13
$92 = Core:function:is1:11:3
$93 = Core:function:is1:13
$94 = Core:function:is2:11:3
$95 = Core:function:is2:13
$96 = Core:function:run:14
$97 = Core:function:run:2
$98 = Core:function:run:4
$99 = Core:int:compareTo:20
$100 = Core:int:compareTo:4
$101 = Core:int:compareTo:40
$102 = Core:int:compareTo:41
$103 = Core:int:compareTo:9
$104 = Core:int:isGreaterThan:13
$105 = Core:int:isGreaterThan:4
$106 = Core:int:isGreaterThan:9
$107 = Core:int:isLessThan:13
$108 = Core:int:isLessThan:4
$109 = Core:int:isLessThan:9
$110 = Core:int:isLessThanOrEqualTo:13
$111 = Core:int:isLessThanOrEqualTo:22
$112 = Core:int:isLessThanOrEqualTo:4
$113 = Core:int:isLessThanOrEqualTo:9
$114 = Core:int:isNegative:4
$115 = Core:int:isNegative:8
$116 = Core:int:isNonNegative:16
$117 = Core:int:isNonNegative:4
$118 = Core:int:isNonNegative:7
$119 = Core:iterable:88:11:1
$120 = Core:iterable:88:11:14
$121 = Core:iterable:88:11:6
$122 = Core:iterable:88:11:item
$123 = Core:iterable:88:11:rest
$124 = Core:iterable:88:12
$125 = Core:iterable:88:2
$126 = Core:iterable:88:22
$127 = Core:iterable:foldLeft:14
$128 = Core:iterable:foldLeft:16
$129 = Core:iterable:foldLeft:22
$130 = Core:iterable:foldLeft:4
$131 = Core:iterable:forEach:14
$132 = Core:iterable:forEach:16
$133 = Core:iterable:forEach:20:2
$134 = Core:iterable:forEach:21
$135 = Core:iterable:forEach:4
$136 = Core:iterable:fromList:18:1
$137 = Core:iterable:fromList:18:14
$138 = Core:iterable:fromList:18:15:12
$139 = Core:iterable:fromList:18:15:27
$140 = Core:iterable:fromList:18:17
$141 = Core:iterable:fromList:18:index
$142 = Core:iterable:fromList:18:l
$143 = Core:iterable:fromList:19
$144 = Core:iterable:generateWithState:11
$145 = Core:iterable:generateWithState:14:0:11:1
$146 = Core:iterable:generateWithState:14:0:11:8
$147 = Core:iterable:generateWithState:14:0:11:item
$148 = Core:iterable:generateWithState:14:0:11:state
$149 = Core:iterable:generateWithState:14:0:12
$150 = Core:iterable:generateWithState:14:0:2
$151 = Core:iterable:generateWithState:15
$152 = Core:iterable:generateWithState:9
$153 = Core:iterable:is:9
$154 = Core:iterable:next:14
$155 = Core:iterable:next:4
$156 = Core:list:isEmpty:4
$157 = Core:list:isEmpty:8
$158 = Core:list:isValidIndex:16
$159 = Core:list:isValidIndex:20
$160 = Core:list:isValidIndex:22:9
$161 = Core:list:isValidIndex:23
$162 = Core:list:isValidIndex:32:11
$163 = Core:list:isValidIndex:32:20
$164 = Core:list:isValidIndex:32:21
$165 = Core:list:isValidIndex:33
$166 = Core:list:isValidIndex:4
$167 = Core:list:lastIndex:10:3
$168 = Core:list:lastIndex:11
$169 = Core:list:lastIndex:4
$170 = Core:list:lastIndex:8
$171 = Core:result:flatMap:14
$172 = Core:result:flatMap:16
$173 = Core:result:flatMap:19:2
$174 = Core:result:flatMap:2
$175 = Core:result:flatMap:21
$176 = Core:result:flatMap:4
$177 = Core:result:is:1
$178 = Core:result:is:1:_
$179 = Core:result:isOk:14
$180 = Core:result:isOk:2
$181 = Core:result:isOk:4
$182 = Core:result:map:14
$183 = Core:result:map:16
$184 = Core:result:map:19:3
$185 = Core:result:map:2
$186 = Core:result:map:20
$187 = Core:result:map:4
$188 = Core:result:mapOr:14
$189 = Core:result:mapOr:16
$190 = Core:result:mapOr:2
$191 = Core:result:mapOr:21
$192 = Core:result:mapOr:4
$193 = Core:result:mapOrElse:14
$194 = Core:result:mapOrElse:16
$195 = Core:result:mapOrElse:2
$196 = Core:result:mapOrElse:26
$197 = Core:result:mapOrElse:28
$198 = Core:result:mapOrElse:30
$199 = Core:result:mapOrElse:30:2
$200 = Core:result:mapOrElse:30:5
$201 = Core:result:mapOrElse:30:value
$202 = Core:result:mapOrElse:30:value#1
$203 = Core:result:mapOrElse:4
$204 = Core:result:unwrap:19
$205 = Core:result:unwrap:2
$206 = Core:result:unwrap:4
$207 = Core:result:unwrap:7
$208 = Core:result:unwrap:9
$209 = Core:result:unwrapOr:2
$210 = Core:result:unwrapOr:4
$211 = Core:result:unwrapOr:8
$212 = Core:result:unwrapOrElse:2
$213 = Core:result:unwrapOrElse:4
$214 = Core:result:unwrapOrElse:8:9
$215 = Core:result:unwrapOrElse:9
$216 = Examples:iterable:22:0:15
$217 = Examples:iterable:22:0:17
$218 = Examples:iterable:22:38:2
$219 = Examples:iterable:22:39
$220 = anonymous:$generated::needs
$221 = builtinChannelSend
$222 = builtinEquals
$223 = builtinGetArgumentCount
$224 = builtinIfElse
$225 = builtinIntAdd
$226 = builtinIntCompareTo
$227 = builtinIntSubtract
$228 = builtinListGet
$229 = builtinListLength
$230 = builtinStructGet
$231 = builtinStructHasKey
$232 = builtinTagGetValue
$233 = builtinTagHasValue
$234 = builtinTagWithoutValue
$235 = builtinTextConcatenate
$236 = builtinToDebugText
$237 = builtinTypeOf
$238 = Empty
$239 = Equal
$240 = Error
$241 = False
$242 = Function
$243 = Greater
$244 = Index
$245 = Int
$246 = Item
$247 = L
$248 = Less
$249 = List
$250 = Main
$251 = Match
$252 = NoMatch
$253 = Nothing
$254 = Ok
$255 = Rest
$256 = SendPort
$257 = State
$258 = Stdout
$259 = Struct
$260 = Tag
$261 = Text
$262 = True
$263 = 0
$264 = 1
$265 = 2
$266 = " "
$267 = "!"
$268 = ","
$269 = "."
$270 = "A check didn't succeed."
$271 = "B"
$272 = "Can't get the last index of an empty list."
$273 = "Expected Equal, got "
$274 = "Expected Error, got "
$275 = "Expected False, got "
$276 = "Expected Greater, got "
$277 = "Expected Less, got "
$278 = "Expected Ok, got "
$279 = "Expected True, got "
$280 = "Expected a Struct, got `"
$281 = "Expected a Tag, got `"
$282 = "Expected tag to have a value, but it doesn't have any."
$283 = "Expected tag to not have a value, but it has one: `"
$284 = "H"
$285 = "No case matched the given expression."
$286 = "Struct doesn't contain key `Index`: `"
$287 = "Struct doesn't contain key `Item`: `"
$288 = "Struct doesn't contain key `L`: `"
$289 = "Struct doesn't contain key `Rest`: `"
$290 = "Struct doesn't contain key `State`: `"
$291 = "T"
$292 = "The `body` should take the recursive function and the argument."
$293 = "The `condition` must be either `True` or `False`."
$294 = "The `reason` must be a text."
$295 = "`."
$296 = "`a | typeIs Int` was not satisfied"
$297 = "`b | typeIs Int` was not satisfied"
$298 = "`b` didn't return a bool."
$299 = "`bool.is condition` was not satisfied"
$300 = "`conditionIsBool` was not satisfied"
$301 = "`else | getArgumentCount | equals 0` was not satisfied"
$302 = "`else | typeIs Function` was not satisfied"
$303 = "`function | typeIs Function` was not satisfied"
$304 = "`function | ✨.getArgumentCount | equals 0` was not satisfied"
$305 = "`function.is0 b` was not satisfied"
$306 = "`function.is1 action` was not satisfied"
$307 = "`function.is1 errorMapper` was not satisfied"
$308 = "`function.is1 mapper` was not satisfied"
$309 = "`function.is1 okMapper` was not satisfied"
$310 = "`function.is2 combine` was not satisfied"
$311 = "`index | intCompareTo (list | ✨.listLength) | equals Less` was not satisfied"
$312 = "`index | isNonNegative` was not satisfied"
$313 = "`index | typeIs Int` was not satisfied"
$314 = "`int | typeIs Int` was not satisfied"
$315 = "`int.is index` was not satisfied"
$316 = "`is a` was not satisfied"
$317 = "`is b` was not satisfied"
$318 = "`is iterable` was not satisfied"
$319 = "`is list` was not satisfied"
$320 = "`is result` was not satisfied"
$321 = "`is valueA` was not satisfied"
$322 = "`is valueB` was not satisfied"
$323 = "`is value` was not satisfied"
$324 = "`is0 body` was not satisfied"
$325 = "`isOk result` was not satisfied"
$326 = "`list | typeIs List` was not satisfied"
$327 = "`sendPort | typeIs SendPort` was not satisfied"
$328 = "`struct | typeIs Struct` was not satisfied"
$329 = "`struct | ✨.structHasKey key` was not satisfied"
$330 = "`tag | typeIs Tag` was not satisfied"
$331 = "`tag | ✨.tagHasValue` was not satisfied"
$332 = "`then | getArgumentCount | equals 0` was not satisfied"
$333 = "`then | typeIs Function` was not satisfied"
$334 = "a"
$335 = "b"
$336 = "d"
$337 = "e"
$338 = "g"
$339 = "h"
$340 = "i"
$341 = "l"
$342 = "m"
$343 = "n"
$344 = "o"
$345 = "r"
$346 = "s"
$347 = "t"
$348 = "u"
$349 = "w"
$350 = "x"
# anonymous:$generated::needs:isConditionTrue:then
$351 = { (responsible $352) ->
  $353 = $262
}
# anonymous:$generated::needs:isConditionBool:then
$354 = { (responsible $355) ->
  $356 = $253
}
# anonymous:$generated::needs
$357 = { $358 $359 $360 (+ responsible $361) ->
  $362 = call $222 with $358 $262 ($220 is responsible)
  # anonymous:$generated::needs:isConditionTrue:else
  $363 = { (responsible $364) ->
    $365 = call $222 with $358 $241 ($220 is responsible)
  }
  $366 = call $224 with $362 $351 $363 ($220 is responsible)
  # anonymous:$generated::needs:isConditionBool:else
  $367 = { (responsible $368) ->
    $369 = panicking because $293 ($361 is at fault)
  }
  $370 = call $224 with $366 $354 $367 ($220 is responsible)
  $371 = call $237 with $359 ($361 is responsible)
  $372 = call $222 with $371 $261 ($361 is responsible)
  # anonymous:$generated::needs:isReasonText:else
  $373 = { (responsible $374) ->
    $375 = panicking because $294 ($361 is at fault)
  }
  $376 = call $224 with $372 $354 $373 ($220 is responsible)
  # anonymous:$generated::needs:condition:else
  $377 = { (responsible $378) ->
    $379 = panicking because $359 ($360 is at fault)
  }
  $380 = call $224 with $358 $354 $377 ($220 is responsible)
}
$381 = ($251)
# Builtins::not:1:equals:then
$382 = { (responsible $383) ->
  $384 = $381
}
# Builtins::not:1:case-0:matched
$385 = { (responsible $386) ->
  $387 = $241
}
# Builtins::isNonNegative
$388 = { $389 (+ responsible $390) ->
  $391 = call $237 with $389 ($48 is responsible)
  $392 = call $222 with $391 $245 ($49 is responsible)
  $393 = call $357 with $392 $314 $390 ($27 is responsible)
  $394 = call $226 with $389 $263 ($25 is responsible)
  # Builtins::isNonNegative:13:equals:then
  $395 = { (responsible $396) ->
    $397 = call $234 with $394 ($26 is responsible)
    $398 = call $222 with $243 $397 ($26 is responsible)
    # Builtins::isNonNegative:13:equals:then
    $399 = { (responsible $400) ->
      $401 = call $233 with $394 ($26 is responsible)
      $402 = call $222 with $241 $401 ($26 is responsible)
      # Builtins::isNonNegative:13:equals:else
      $403 = { (responsible $404) ->
        $405 = call $236 with $401 ($26 is responsible)
        $406 = call $232 with $394 ($26 is responsible)
        $407 = call $236 with $406 ($26 is responsible)
        $408 = call $235 with $283 $407 ($26 is responsible)
        $409 = call $235 with $408 $295 ($26 is responsible)
        $410 = ($252, $409)
      }
      $411 = call $224 with $402 $382 $403 ($26 is responsible)
    }
    # Builtins::isNonNegative:13:equals:else
    $412 = { (responsible $413) ->
      $414 = call $236 with $397 ($26 is responsible)
      $415 = call $235 with $276 $414 ($26 is responsible)
      $416 = call $235 with $415 $269 ($26 is responsible)
      $417 = ($252, $416)
    }
    $418 = call $224 with $398 $399 $412 ($26 is responsible)
  }
  $419 = call $395 with no arguments ($26 is responsible)
  $420 = call $228 with $419 $263 ($26 is responsible)
  $421 = call $222 with $420 $251 ($26 is responsible)
  # Builtins::isNonNegative:13:isMatch:then
  $422 = { (responsible $423) ->
    $424 = $419
  }
  # Builtins::isNonNegative:13:isMatch:else
  $425 = { (responsible $426) ->
    # Builtins::isNonNegative:13:equals:then
    $427 = { (responsible $428) ->
      $429 = call $234 with $394 ($26 is responsible)
      $430 = call $222 with $239 $429 ($26 is responsible)
      # Builtins::isNonNegative:13:equals:then
      $431 = { (responsible $432) ->
        $433 = call $233 with $394 ($26 is responsible)
        $434 = call $222 with $241 $433 ($26 is responsible)
        # Builtins::isNonNegative:13:equals:else
        $435 = { (responsible $436) ->
          $437 = call $236 with $433 ($26 is responsible)
          $438 = call $232 with $394 ($26 is responsible)
          $439 = call $236 with $438 ($26 is responsible)
          $440 = call $235 with $283 $439 ($26 is responsible)
          $441 = call $235 with $440 $295 ($26 is responsible)
          $442 = ($252, $441)
        }
        $443 = call $224 with $434 $382 $435 ($26 is responsible)
      }
      # Builtins::isNonNegative:13:equals:else
      $444 = { (responsible $445) ->
        $446 = call $236 with $429 ($26 is responsible)
        $447 = call $235 with $273 $446 ($26 is responsible)
        $448 = call $235 with $447 $269 ($26 is responsible)
        $449 = ($252, $448)
      }
      $450 = call $224 with $430 $431 $444 ($26 is responsible)
    }
    $451 = call $427 with no arguments ($26 is responsible)
  }
  $452 = call $224 with $421 $422 $425 ($26 is responsible)
  $453 = call $228 with $452 $263 ($26 is responsible)
  $454 = call $222 with $453 $251 ($26 is responsible)
>>>>>>> 81fc3a64
  # Builtins::isNonNegative:13:case-0:didNotMatch
  $449 = { (responsible $450) ->
    $451 = call $224 with $446 $259 ($24 is responsible)
    # Builtins::isNonNegative:13:equals:then
<<<<<<< HEAD
    $452 = { (responsible $453) ->
      $454 = call $230 with $380 ($24 is responsible)
      $455 = call $218 with $244 $454 ($24 is responsible)
      # Builtins::isNonNegative:13:equals:then
      $456 = { (responsible $457) ->
        $458 = call $229 with $380 ($24 is responsible)
        $459 = call $218 with $237 $458 ($24 is responsible)
        # Builtins::isNonNegative:13:equals:else
        $460 = { (responsible $461) ->
          $462 = call $232 with $237 ($24 is responsible)
          $463 = call $232 with $458 ($24 is responsible)
          $464 = call $228 with $380 ($24 is responsible)
          $465 = call $232 with $464 ($24 is responsible)
          $466 = call $231 with $273 $465 ($24 is responsible)
          $467 = call $231 with $466 $281 ($24 is responsible)
          $468 = ($248, $467)
        }
        $469 = call $220 with $459 $368 $460 ($24 is responsible)
      }
      # Builtins::isNonNegative:13:equals:else
      $470 = { (responsible $471) ->
        $472 = call $232 with $244 ($24 is responsible)
        $473 = call $232 with $454 ($24 is responsible)
        $474 = call $231 with $270 $472 ($24 is responsible)
        $475 = call $231 with $474 $264 ($24 is responsible)
        $476 = call $231 with $475 $473 ($24 is responsible)
        $477 = call $231 with $476 $266 ($24 is responsible)
        $478 = ($248, $477)
      }
      $479 = call $220 with $455 $456 $470 ($24 is responsible)
    }
    $480 = call $452 with no arguments ($24 is responsible)
    $481 = call $224 with $480 $258 ($24 is responsible)
    $482 = call $218 with $481 $247 ($24 is responsible)
    # Builtins::isNonNegative:13:case-1:didNotMatch
    $483 = { (responsible $484) ->
      $485 = call $224 with $480 $259 ($24 is responsible)
      $486 = panicking because $275 ($24 is at fault)
    }
    $487 = call $220 with $482 $371 $483 ($24 is responsible)
  }
  $488 = call $220 with $448 $337 $449 ($24 is responsible)
}
# Builtins::ifElse
$489 = { $490 $491 $492 (+ responsible $493) ->
  $494 = call $233 with $490 ($8 is responsible)
  $495 = call $218 with $255 $494 ($8 is responsible)
  # Builtins::ifElse:1:equals:then
  $496 = { (responsible $497) ->
    $498 = call $230 with $490 ($8 is responsible)
    $499 = call $218 with $257 $498 ($8 is responsible)
    # Builtins::ifElse:1:equals:then
    $500 = { (responsible $501) ->
      $502 = call $229 with $490 ($8 is responsible)
      $503 = call $218 with $237 $502 ($8 is responsible)
      # Builtins::ifElse:1:equals:else
      $504 = { (responsible $505) ->
        $506 = call $232 with $237 ($8 is responsible)
        $507 = call $232 with $502 ($8 is responsible)
        $508 = call $228 with $490 ($8 is responsible)
        $509 = call $232 with $508 ($8 is responsible)
        $510 = call $231 with $273 $509 ($8 is responsible)
        $511 = call $231 with $510 $281 ($8 is responsible)
        $512 = ($248, $511)
      }
      $513 = call $220 with $503 $368 $504 ($8 is responsible)
    }
    # Builtins::ifElse:1:equals:else
    $514 = { (responsible $515) ->
      $516 = call $232 with $257 ($8 is responsible)
      $517 = call $232 with $498 ($8 is responsible)
      $518 = call $231 with $270 $516 ($8 is responsible)
      $519 = call $231 with $518 $264 ($8 is responsible)
      $520 = call $231 with $519 $517 ($8 is responsible)
      $521 = call $231 with $520 $266 ($8 is responsible)
      $522 = ($248, $521)
    }
    $523 = call $220 with $499 $500 $514 ($8 is responsible)
  }
  # Builtins::ifElse:1:equals:else
  $524 = { (responsible $525) ->
    $526 = call $232 with $255 ($8 is responsible)
    $527 = call $232 with $494 ($8 is responsible)
    $528 = call $231 with $271 $526 ($8 is responsible)
    $529 = call $231 with $528 $265 ($8 is responsible)
    $530 = call $231 with $529 $527 ($8 is responsible)
    $531 = call $231 with $530 $281 ($8 is responsible)
    $532 = ($248, $531)
  }
  $533 = call $220 with $495 $496 $524 ($8 is responsible)
  $534 = call $224 with $533 $258 ($8 is responsible)
  $535 = call $218 with $534 $247 ($8 is responsible)
  # Builtins::ifElse:1:isMatch:then
  $536 = { (responsible $537) ->
    $538 = $533
  }
  # Builtins::ifElse:1:isMatch:else
  $539 = { (responsible $540) ->
    $541 = call $233 with $490 ($8 is responsible)
    $542 = call $218 with $255 $541 ($8 is responsible)
    # Builtins::ifElse:1:equals:then
    $543 = { (responsible $544) ->
      $545 = call $230 with $490 ($8 is responsible)
      $546 = call $218 with $237 $545 ($8 is responsible)
      # Builtins::ifElse:1:equals:then
      $547 = { (responsible $548) ->
        $549 = call $229 with $490 ($8 is responsible)
        $550 = call $218 with $237 $549 ($8 is responsible)
        # Builtins::ifElse:1:equals:else
        $551 = { (responsible $552) ->
          $553 = call $232 with $237 ($8 is responsible)
          $554 = call $232 with $549 ($8 is responsible)
          $555 = call $228 with $490 ($8 is responsible)
          $556 = call $232 with $555 ($8 is responsible)
          $557 = call $231 with $273 $556 ($8 is responsible)
          $558 = call $231 with $557 $281 ($8 is responsible)
          $559 = ($248, $558)
        }
        $560 = call $220 with $550 $368 $551 ($8 is responsible)
      }
      # Builtins::ifElse:1:equals:else
      $561 = { (responsible $562) ->
        $563 = call $232 with $237 ($8 is responsible)
        $564 = call $232 with $545 ($8 is responsible)
        $565 = call $231 with $270 $563 ($8 is responsible)
        $566 = call $231 with $565 $264 ($8 is responsible)
        $567 = call $231 with $566 $564 ($8 is responsible)
        $568 = call $231 with $567 $266 ($8 is responsible)
        $569 = ($248, $568)
      }
      $570 = call $220 with $546 $547 $561 ($8 is responsible)
    }
    # Builtins::ifElse:1:equals:else
    $571 = { (responsible $572) ->
      $573 = call $232 with $255 ($8 is responsible)
      $574 = call $232 with $541 ($8 is responsible)
      $575 = call $231 with $271 $573 ($8 is responsible)
      $576 = call $231 with $575 $265 ($8 is responsible)
      $577 = call $231 with $576 $574 ($8 is responsible)
      $578 = call $231 with $577 $281 ($8 is responsible)
      $579 = ($248, $578)
    }
    $580 = call $220 with $542 $543 $571 ($8 is responsible)
  }
  $581 = call $220 with $535 $536 $539 ($8 is responsible)
  $582 = call $224 with $581 $258 ($8 is responsible)
  $583 = call $218 with $582 $247 ($8 is responsible)
  # Builtins::ifElse:1:case-0:didNotMatch
  $584 = { (responsible $585) ->
    $586 = call $224 with $581 $259 ($8 is responsible)
    $587 = $237
  }
  $588 = call $220 with $583 $337 $584 ($8 is responsible)
  $589 = call $343 with $588 $287 $493 ($16 is responsible)
  $590 = call $233 with $491 ($46 is responsible)
  $591 = call $218 with $590 $238 ($47 is responsible)
  $592 = call $343 with $591 $319 $493 ($9 is responsible)
  $593 = call $233 with $491 ($46 is responsible)
  $594 = call $218 with $593 $238 ($47 is responsible)
  $595 = call $343 with $594 $290 $10 ($7 is responsible)
  $596 = call $219 with $491 ($6 is responsible)
  $597 = call $218 with $596 $258 ($1 is responsible)
  $598 = call $343 with $597 $318 $493 ($11 is responsible)
  $599 = call $233 with $492 ($46 is responsible)
  $600 = call $218 with $599 $238 ($47 is responsible)
  $601 = call $343 with $600 $289 $493 ($12 is responsible)
  $602 = call $233 with $492 ($46 is responsible)
  $603 = call $218 with $602 $238 ($47 is responsible)
  $604 = call $343 with $603 $290 $13 ($7 is responsible)
  $605 = call $219 with $492 ($6 is responsible)
  $606 = call $218 with $605 $258 ($1 is responsible)
  $607 = call $343 with $606 $288 $493 ($14 is responsible)
  $608 = call $220 with $490 $491 $492 ($15 is responsible)
}
# Builtins::listGet
$609 = { $610 $611 (+ responsible $612) ->
  $613 = call $233 with $610 ($46 is responsible)
  $614 = call $218 with $613 $245 ($47 is responsible)
  $615 = call $343 with $614 $313 $612 ($33 is responsible)
  $616 = call $233 with $611 ($46 is responsible)
  $617 = call $218 with $616 $241 ($47 is responsible)
  $618 = call $343 with $617 $300 $612 ($26 is responsible)
  $619 = call $374 with $611 ($27 is responsible)
  $620 = call $343 with $619 $299 $612 ($28 is responsible)
  $621 = call $225 with $610 ($29 is responsible)
  $622 = call $233 with $611 ($46 is responsible)
  $623 = call $218 with $622 $241 ($47 is responsible)
  $624 = call $343 with $623 $283 $30 ($21 is responsible)
  $625 = call $222 with $611 $621 ($20 is responsible)
  $626 = call $218 with $625 $244 ($1 is responsible)
  $627 = call $343 with $626 $298 $612 ($31 is responsible)
  $628 = call $224 with $610 $611 ($32 is responsible)
}
# Core:function:is0
$629 = { $630 (+ responsible $631) ->
  $632 = call $233 with $630 ($48 is responsible)
  $633 = call $218 with $632 $238 ($1 is responsible)
  # Core:function:is0:11
  $634 = { (responsible $635) ->
    $636 = call $233 with $630 ($46 is responsible)
    $637 = call $218 with $636 $238 ($47 is responsible)
    $638 = call $343 with $637 $290 $88 ($7 is responsible)
    $639 = call $219 with $630 ($6 is responsible)
    $640 = call $218 with $639 $258 ($1 is responsible)
  }
  $641 = call $489 with $633 $634 $371 ($89 is responsible)
}
# Core:function:run
$642 = { $643 (+ responsible $644) ->
  $645 = call $629 with $643 ($95 is responsible)
  $646 = call $343 with $645 $311 $644 ($96 is responsible)
  $647 = call $233 with $643 ($46 is responsible)
  $648 = call $218 with $647 $238 ($47 is responsible)
  $649 = call $343 with $648 $290 $94 ($5 is responsible)
  $650 = call $219 with $643 ($2 is responsible)
  $651 = call $218 with $650 $258 ($1 is responsible)
  $652 = call $343 with $651 $291 $94 ($3 is responsible)
  $653 = call $643 with no arguments ($4 is responsible)
}
# Core:bool:is
$654 = { $655 (+ responsible $656) ->
  $657 = call $233 with $655 ($55 is responsible)
  $658 = call $218 with $255 $657 ($55 is responsible)
  # Core:bool:is:1:equals:then
  $659 = { (responsible $660) ->
    $661 = call $230 with $655 ($55 is responsible)
    $662 = call $218 with $257 $661 ($55 is responsible)
    # Core:bool:is:1:equals:then
    $663 = { (responsible $664) ->
      $665 = call $229 with $655 ($55 is responsible)
      $666 = call $218 with $237 $665 ($55 is responsible)
      # Core:bool:is:1:equals:else
      $667 = { (responsible $668) ->
        $669 = call $232 with $237 ($55 is responsible)
        $670 = call $232 with $665 ($55 is responsible)
        $671 = call $228 with $655 ($55 is responsible)
        $672 = call $232 with $671 ($55 is responsible)
        $673 = call $231 with $273 $672 ($55 is responsible)
        $674 = call $231 with $673 $281 ($55 is responsible)
        $675 = ($248, $674)
      }
      $676 = call $220 with $666 $368 $667 ($55 is responsible)
    }
    # Core:bool:is:1:equals:else
    $677 = { (responsible $678) ->
      $679 = call $232 with $257 ($55 is responsible)
      $680 = call $232 with $661 ($55 is responsible)
      $681 = call $231 with $270 $679 ($55 is responsible)
      $682 = call $231 with $681 $264 ($55 is responsible)
      $683 = call $231 with $682 $680 ($55 is responsible)
      $684 = call $231 with $683 $266 ($55 is responsible)
      $685 = ($248, $684)
    }
    $686 = call $220 with $662 $663 $677 ($55 is responsible)
  }
  # Core:bool:is:1:equals:else
  $687 = { (responsible $688) ->
    $689 = call $232 with $255 ($55 is responsible)
    $690 = call $232 with $657 ($55 is responsible)
    $691 = call $231 with $271 $689 ($55 is responsible)
    $692 = call $231 with $691 $265 ($55 is responsible)
    $693 = call $231 with $692 $690 ($55 is responsible)
    $694 = call $231 with $693 $281 ($55 is responsible)
    $695 = ($248, $694)
  }
  $696 = call $220 with $658 $659 $687 ($55 is responsible)
  $697 = call $224 with $696 $258 ($55 is responsible)
  $698 = call $218 with $697 $247 ($55 is responsible)
  # Core:bool:is:1:isMatch:then
  $699 = { (responsible $700) ->
    $701 = $696
  }
  # Core:bool:is:1:isMatch:else
  $702 = { (responsible $703) ->
    $704 = call $233 with $655 ($55 is responsible)
    $705 = call $218 with $255 $704 ($55 is responsible)
    # Core:bool:is:1:equals:then
    $706 = { (responsible $707) ->
      $708 = call $230 with $655 ($55 is responsible)
      $709 = call $218 with $237 $708 ($55 is responsible)
      # Core:bool:is:1:equals:then
      $710 = { (responsible $711) ->
        $712 = call $229 with $655 ($55 is responsible)
        $713 = call $218 with $237 $712 ($55 is responsible)
        # Core:bool:is:1:equals:else
        $714 = { (responsible $715) ->
          $716 = call $232 with $237 ($55 is responsible)
          $717 = call $232 with $712 ($55 is responsible)
          $718 = call $228 with $655 ($55 is responsible)
          $719 = call $232 with $718 ($55 is responsible)
          $720 = call $231 with $273 $719 ($55 is responsible)
          $721 = call $231 with $720 $281 ($55 is responsible)
          $722 = ($248, $721)
        }
        $723 = call $220 with $713 $368 $714 ($55 is responsible)
      }
      # Core:bool:is:1:equals:else
      $724 = { (responsible $725) ->
        $726 = call $232 with $237 ($55 is responsible)
        $727 = call $232 with $708 ($55 is responsible)
        $728 = call $231 with $270 $726 ($55 is responsible)
        $729 = call $231 with $728 $264 ($55 is responsible)
        $730 = call $231 with $729 $727 ($55 is responsible)
        $731 = call $231 with $730 $266 ($55 is responsible)
        $732 = ($248, $731)
      }
      $733 = call $220 with $709 $710 $724 ($55 is responsible)
    }
    # Core:bool:is:1:equals:else
    $734 = { (responsible $735) ->
      $736 = call $232 with $255 ($55 is responsible)
      $737 = call $232 with $704 ($55 is responsible)
      $738 = call $231 with $271 $736 ($55 is responsible)
      $739 = call $231 with $738 $265 ($55 is responsible)
      $740 = call $231 with $739 $737 ($55 is responsible)
      $741 = call $231 with $740 $281 ($55 is responsible)
      $742 = ($248, $741)
    }
    $743 = call $220 with $705 $706 $734 ($55 is responsible)
  }
  $744 = call $220 with $698 $699 $702 ($55 is responsible)
  $745 = call $224 with $744 $258 ($55 is responsible)
  $746 = call $218 with $745 $247 ($55 is responsible)
  # Core:bool:is:1:case-0:didNotMatch
  $747 = { (responsible $748) ->
    $749 = call $224 with $744 $259 ($55 is responsible)
    $750 = $237
  }
  $751 = call $220 with $746 $337 $747 ($55 is responsible)
}
# Core:bool:not
$752 = { $753 (+ responsible $754) ->
  $755 = call $654 with $753 ($72 is responsible)
  $756 = call $343 with $755 $310 $754 ($73 is responsible)
  $757 = call $233 with $753 ($74 is responsible)
  $758 = call $218 with $255 $757 ($74 is responsible)
  # Core:bool:not:6:equals:then
  $759 = { (responsible $760) ->
    $761 = call $230 with $753 ($74 is responsible)
    $762 = call $218 with $257 $761 ($74 is responsible)
    # Core:bool:not:6:equals:then
    $763 = { (responsible $764) ->
      $765 = call $229 with $753 ($74 is responsible)
      $766 = call $218 with $237 $765 ($74 is responsible)
      # Core:bool:not:6:equals:else
      $767 = { (responsible $768) ->
        $769 = call $232 with $237 ($74 is responsible)
        $770 = call $232 with $765 ($74 is responsible)
        $771 = call $228 with $753 ($74 is responsible)
        $772 = call $232 with $771 ($74 is responsible)
        $773 = call $231 with $273 $772 ($74 is responsible)
        $774 = call $231 with $773 $281 ($74 is responsible)
        $775 = ($248, $774)
      }
      $776 = call $220 with $766 $368 $767 ($74 is responsible)
    }
    # Core:bool:not:6:equals:else
    $777 = { (responsible $778) ->
      $779 = call $232 with $257 ($74 is responsible)
      $780 = call $232 with $761 ($74 is responsible)
      $781 = call $231 with $270 $779 ($74 is responsible)
      $782 = call $231 with $781 $264 ($74 is responsible)
      $783 = call $231 with $782 $780 ($74 is responsible)
      $784 = call $231 with $783 $266 ($74 is responsible)
      $785 = ($248, $784)
    }
    $786 = call $220 with $762 $763 $777 ($74 is responsible)
  }
  # Core:bool:not:6:equals:else
  $787 = { (responsible $788) ->
    $789 = call $232 with $255 ($74 is responsible)
    $790 = call $232 with $757 ($74 is responsible)
    $791 = call $231 with $271 $789 ($74 is responsible)
    $792 = call $231 with $791 $265 ($74 is responsible)
    $793 = call $231 with $792 $790 ($74 is responsible)
    $794 = call $231 with $793 $281 ($74 is responsible)
    $795 = ($248, $794)
  }
  $796 = call $220 with $758 $759 $787 ($74 is responsible)
  $797 = call $224 with $796 $258 ($74 is responsible)
  $798 = call $218 with $797 $247 ($74 is responsible)
  # Core:bool:not:6:case-0:didNotMatch
  $799 = { (responsible $800) ->
    $801 = call $224 with $796 $259 ($74 is responsible)
    $802 = call $233 with $753 ($74 is responsible)
    $803 = call $218 with $255 $802 ($74 is responsible)
    # Core:bool:not:6:equals:then
    $804 = { (responsible $805) ->
      $806 = call $230 with $753 ($74 is responsible)
      $807 = call $218 with $237 $806 ($74 is responsible)
      # Core:bool:not:6:equals:then
      $808 = { (responsible $809) ->
        $810 = call $229 with $753 ($74 is responsible)
        $811 = call $218 with $237 $810 ($74 is responsible)
        # Core:bool:not:6:equals:else
        $812 = { (responsible $813) ->
          $814 = call $232 with $237 ($74 is responsible)
          $815 = call $232 with $810 ($74 is responsible)
          $816 = call $228 with $753 ($74 is responsible)
          $817 = call $232 with $816 ($74 is responsible)
          $818 = call $231 with $273 $817 ($74 is responsible)
          $819 = call $231 with $818 $281 ($74 is responsible)
          $820 = ($248, $819)
        }
        $821 = call $220 with $811 $368 $812 ($74 is responsible)
      }
      # Core:bool:not:6:equals:else
      $822 = { (responsible $823) ->
        $824 = call $232 with $237 ($74 is responsible)
        $825 = call $232 with $806 ($74 is responsible)
        $826 = call $231 with $270 $824 ($74 is responsible)
        $827 = call $231 with $826 $264 ($74 is responsible)
        $828 = call $231 with $827 $825 ($74 is responsible)
        $829 = call $231 with $828 $266 ($74 is responsible)
        $830 = ($248, $829)
      }
      $831 = call $220 with $807 $808 $822 ($74 is responsible)
    }
    # Core:bool:not:6:equals:else
    $832 = { (responsible $833) ->
      $834 = call $232 with $255 ($74 is responsible)
      $835 = call $232 with $802 ($74 is responsible)
      $836 = call $231 with $271 $834 ($74 is responsible)
      $837 = call $231 with $836 $265 ($74 is responsible)
      $838 = call $231 with $837 $835 ($74 is responsible)
      $839 = call $231 with $838 $281 ($74 is responsible)
      $840 = ($248, $839)
    }
    $841 = call $220 with $803 $804 $832 ($74 is responsible)
    $842 = call $224 with $841 $258 ($74 is responsible)
    $843 = call $218 with $842 $247 ($74 is responsible)
    # Core:bool:not:6:case-1:didNotMatch
    $844 = { (responsible $845) ->
      $846 = call $224 with $841 $259 ($74 is responsible)
      $847 = panicking because $275 ($74 is at fault)
    }
    $848 = call $220 with $843 $337 $844 ($74 is responsible)
  }
  $849 = call $220 with $798 $371 $799 ($74 is responsible)
}
# Core:bool:lazyAnd
$850 = { $851 $852 (+ responsible $853) ->
  $854 = call $654 with $851 ($62 is responsible)
  $855 = call $343 with $854 $303 $853 ($63 is responsible)
  $856 = call $629 with $852 ($56 is responsible)
  $857 = call $343 with $856 $292 $853 ($57 is responsible)
  $858 = call $233 with $851 ($58 is responsible)
  $859 = call $218 with $255 $858 ($58 is responsible)
  # Core:bool:lazyAnd:18:equals:then
  $860 = { (responsible $861) ->
    $862 = call $230 with $851 ($58 is responsible)
    $863 = call $218 with $257 $862 ($58 is responsible)
    # Core:bool:lazyAnd:18:equals:then
    $864 = { (responsible $865) ->
      $866 = call $229 with $851 ($58 is responsible)
      $867 = call $218 with $237 $866 ($58 is responsible)
      # Core:bool:lazyAnd:18:equals:else
      $868 = { (responsible $869) ->
        $870 = call $232 with $237 ($58 is responsible)
        $871 = call $232 with $866 ($58 is responsible)
        $872 = call $228 with $851 ($58 is responsible)
        $873 = call $232 with $872 ($58 is responsible)
        $874 = call $231 with $273 $873 ($58 is responsible)
        $875 = call $231 with $874 $281 ($58 is responsible)
        $876 = ($248, $875)
      }
      $877 = call $220 with $867 $368 $868 ($58 is responsible)
    }
    # Core:bool:lazyAnd:18:equals:else
    $878 = { (responsible $879) ->
      $880 = call $232 with $257 ($58 is responsible)
      $881 = call $232 with $862 ($58 is responsible)
      $882 = call $231 with $270 $880 ($58 is responsible)
      $883 = call $231 with $882 $264 ($58 is responsible)
      $884 = call $231 with $883 $881 ($58 is responsible)
      $885 = call $231 with $884 $266 ($58 is responsible)
      $886 = ($248, $885)
    }
    $887 = call $220 with $863 $864 $878 ($58 is responsible)
  }
  # Core:bool:lazyAnd:18:equals:else
  $888 = { (responsible $889) ->
    $890 = call $232 with $255 ($58 is responsible)
    $891 = call $232 with $858 ($58 is responsible)
    $892 = call $231 with $271 $890 ($58 is responsible)
    $893 = call $231 with $892 $265 ($58 is responsible)
    $894 = call $231 with $893 $891 ($58 is responsible)
    $895 = call $231 with $894 $281 ($58 is responsible)
    $896 = ($248, $895)
  }
  $897 = call $220 with $859 $860 $888 ($58 is responsible)
  $898 = call $224 with $897 $258 ($58 is responsible)
  $899 = call $218 with $898 $247 ($58 is responsible)
  # Core:bool:lazyAnd:18:case-0:matched
  $900 = { (responsible $901) ->
    $902 = call $642 with $852 ($61 is responsible)
    $903 = $902
    $904 = call $654 with $902 ($59 is responsible)
    $905 = call $343 with $904 $285 $853 ($60 is responsible)
    $906 = $903
  }
  # Core:bool:lazyAnd:18:case-0:didNotMatch
  $907 = { (responsible $908) ->
    $909 = call $224 with $897 $259 ($58 is responsible)
    $910 = call $233 with $851 ($58 is responsible)
    $911 = call $218 with $255 $910 ($58 is responsible)
    # Core:bool:lazyAnd:18:equals:then
    $912 = { (responsible $913) ->
      $914 = call $230 with $851 ($58 is responsible)
      $915 = call $218 with $237 $914 ($58 is responsible)
      # Core:bool:lazyAnd:18:equals:then
      $916 = { (responsible $917) ->
        $918 = call $229 with $851 ($58 is responsible)
        $919 = call $218 with $237 $918 ($58 is responsible)
        # Core:bool:lazyAnd:18:equals:else
        $920 = { (responsible $921) ->
          $922 = call $232 with $237 ($58 is responsible)
          $923 = call $232 with $918 ($58 is responsible)
          $924 = call $228 with $851 ($58 is responsible)
          $925 = call $232 with $924 ($58 is responsible)
          $926 = call $231 with $273 $925 ($58 is responsible)
          $927 = call $231 with $926 $281 ($58 is responsible)
          $928 = ($248, $927)
        }
        $929 = call $220 with $919 $368 $920 ($58 is responsible)
      }
      # Core:bool:lazyAnd:18:equals:else
      $930 = { (responsible $931) ->
        $932 = call $232 with $237 ($58 is responsible)
        $933 = call $232 with $914 ($58 is responsible)
        $934 = call $231 with $270 $932 ($58 is responsible)
        $935 = call $231 with $934 $264 ($58 is responsible)
        $936 = call $231 with $935 $933 ($58 is responsible)
        $937 = call $231 with $936 $266 ($58 is responsible)
        $938 = ($248, $937)
      }
      $939 = call $220 with $915 $916 $930 ($58 is responsible)
    }
    # Core:bool:lazyAnd:18:equals:else
    $940 = { (responsible $941) ->
      $942 = call $232 with $255 ($58 is responsible)
      $943 = call $232 with $910 ($58 is responsible)
      $944 = call $231 with $271 $942 ($58 is responsible)
      $945 = call $231 with $944 $265 ($58 is responsible)
      $946 = call $231 with $945 $943 ($58 is responsible)
      $947 = call $231 with $946 $281 ($58 is responsible)
      $948 = ($248, $947)
    }
    $949 = call $220 with $911 $912 $940 ($58 is responsible)
    $950 = call $224 with $949 $258 ($58 is responsible)
    $951 = call $218 with $950 $247 ($58 is responsible)
    # Core:bool:lazyAnd:18:case-1:didNotMatch
    $952 = { (responsible $953) ->
      $954 = call $224 with $949 $259 ($58 is responsible)
      $955 = panicking because $275 ($58 is at fault)
    }
    $956 = call $220 with $951 $371 $952 ($58 is responsible)
  }
  $957 = call $220 with $899 $900 $907 ($58 is responsible)
}
# Core:bool:lazyOr
$958 = { $959 $960 (+ responsible $961) ->
  $962 = call $654 with $959 ($70 is responsible)
  $963 = call $343 with $962 $303 $961 ($71 is responsible)
  $964 = call $629 with $960 ($64 is responsible)
  $965 = call $343 with $964 $292 $961 ($65 is responsible)
  $966 = call $233 with $959 ($66 is responsible)
  $967 = call $218 with $255 $966 ($66 is responsible)
  # Core:bool:lazyOr:18:equals:then
  $968 = { (responsible $969) ->
    $970 = call $230 with $959 ($66 is responsible)
    $971 = call $218 with $257 $970 ($66 is responsible)
    # Core:bool:lazyOr:18:equals:then
    $972 = { (responsible $973) ->
      $974 = call $229 with $959 ($66 is responsible)
      $975 = call $218 with $237 $974 ($66 is responsible)
      # Core:bool:lazyOr:18:equals:else
      $976 = { (responsible $977) ->
        $978 = call $232 with $237 ($66 is responsible)
        $979 = call $232 with $974 ($66 is responsible)
        $980 = call $228 with $959 ($66 is responsible)
        $981 = call $232 with $980 ($66 is responsible)
        $982 = call $231 with $273 $981 ($66 is responsible)
        $983 = call $231 with $982 $281 ($66 is responsible)
        $984 = ($248, $983)
      }
      $985 = call $220 with $975 $368 $976 ($66 is responsible)
    }
    # Core:bool:lazyOr:18:equals:else
    $986 = { (responsible $987) ->
      $988 = call $232 with $257 ($66 is responsible)
      $989 = call $232 with $970 ($66 is responsible)
      $990 = call $231 with $270 $988 ($66 is responsible)
      $991 = call $231 with $990 $264 ($66 is responsible)
      $992 = call $231 with $991 $989 ($66 is responsible)
      $993 = call $231 with $992 $266 ($66 is responsible)
      $994 = ($248, $993)
    }
    $995 = call $220 with $971 $972 $986 ($66 is responsible)
  }
  # Core:bool:lazyOr:18:equals:else
  $996 = { (responsible $997) ->
    $998 = call $232 with $255 ($66 is responsible)
    $999 = call $232 with $966 ($66 is responsible)
    $1000 = call $231 with $271 $998 ($66 is responsible)
    $1001 = call $231 with $1000 $265 ($66 is responsible)
    $1002 = call $231 with $1001 $999 ($66 is responsible)
    $1003 = call $231 with $1002 $281 ($66 is responsible)
    $1004 = ($248, $1003)
  }
  $1005 = call $220 with $967 $968 $996 ($66 is responsible)
  $1006 = call $224 with $1005 $258 ($66 is responsible)
  $1007 = call $218 with $1006 $247 ($66 is responsible)
  # Core:bool:lazyOr:18:case-0:didNotMatch
  $1008 = { (responsible $1009) ->
    $1010 = call $224 with $1005 $259 ($66 is responsible)
    $1011 = call $233 with $959 ($66 is responsible)
    $1012 = call $218 with $255 $1011 ($66 is responsible)
    # Core:bool:lazyOr:18:equals:then
    $1013 = { (responsible $1014) ->
      $1015 = call $230 with $959 ($66 is responsible)
      $1016 = call $218 with $237 $1015 ($66 is responsible)
      # Core:bool:lazyOr:18:equals:then
      $1017 = { (responsible $1018) ->
        $1019 = call $229 with $959 ($66 is responsible)
        $1020 = call $218 with $237 $1019 ($66 is responsible)
        # Core:bool:lazyOr:18:equals:else
        $1021 = { (responsible $1022) ->
          $1023 = call $232 with $237 ($66 is responsible)
          $1024 = call $232 with $1019 ($66 is responsible)
          $1025 = call $228 with $959 ($66 is responsible)
          $1026 = call $232 with $1025 ($66 is responsible)
          $1027 = call $231 with $273 $1026 ($66 is responsible)
          $1028 = call $231 with $1027 $281 ($66 is responsible)
          $1029 = ($248, $1028)
        }
        $1030 = call $220 with $1020 $368 $1021 ($66 is responsible)
      }
      # Core:bool:lazyOr:18:equals:else
      $1031 = { (responsible $1032) ->
        $1033 = call $232 with $237 ($66 is responsible)
        $1034 = call $232 with $1015 ($66 is responsible)
        $1035 = call $231 with $270 $1033 ($66 is responsible)
        $1036 = call $231 with $1035 $264 ($66 is responsible)
        $1037 = call $231 with $1036 $1034 ($66 is responsible)
        $1038 = call $231 with $1037 $266 ($66 is responsible)
        $1039 = ($248, $1038)
      }
      $1040 = call $220 with $1016 $1017 $1031 ($66 is responsible)
    }
    # Core:bool:lazyOr:18:equals:else
    $1041 = { (responsible $1042) ->
      $1043 = call $232 with $255 ($66 is responsible)
      $1044 = call $232 with $1011 ($66 is responsible)
      $1045 = call $231 with $271 $1043 ($66 is responsible)
      $1046 = call $231 with $1045 $265 ($66 is responsible)
      $1047 = call $231 with $1046 $1044 ($66 is responsible)
      $1048 = call $231 with $1047 $281 ($66 is responsible)
      $1049 = ($248, $1048)
    }
    $1050 = call $220 with $1012 $1013 $1041 ($66 is responsible)
    $1051 = call $224 with $1050 $258 ($66 is responsible)
    $1052 = call $218 with $1051 $247 ($66 is responsible)
    # Core:bool:lazyOr:18:case-1:matched
    $1053 = { (responsible $1054) ->
      $1055 = call $642 with $960 ($67 is responsible)
      $1056 = $1055
      $1057 = call $654 with $1055 ($68 is responsible)
      $1058 = call $343 with $1057 $285 $961 ($69 is responsible)
      $1059 = $1056
    }
    # Core:bool:lazyOr:18:case-1:didNotMatch
    $1060 = { (responsible $1061) ->
      $1062 = call $224 with $1050 $259 ($66 is responsible)
      $1063 = panicking because $275 ($66 is at fault)
    }
    $1064 = call $220 with $1052 $1053 $1060 ($66 is responsible)
  }
  $1065 = call $220 with $1007 $337 $1008 ($66 is responsible)
}
# Core:bool:implies
$1066 = { $1067 $1068 (+ responsible $1069) ->
  $1070 = call $654 with $1067 ($51 is responsible)
  $1071 = call $343 with $1070 $303 $1069 ($52 is responsible)
  $1072 = call $654 with $1068 ($53 is responsible)
  $1073 = call $343 with $1072 $304 $1069 ($54 is responsible)
  $1074 = call $752 with $1067 ($49 is responsible)
  $1075 = call $654 with $1074 ($76 is responsible)
  $1076 = call $343 with $1075 $303 $50 ($77 is responsible)
  $1077 = call $654 with $1068 ($78 is responsible)
  $1078 = call $343 with $1077 $304 $50 ($79 is responsible)
  # Core:bool:or:12
  $1079 = { (responsible $1080) ->
    $1081 = $1068
  }
  $1082 = call $958 with $1074 $1079 ($75 is responsible)
}
# Core:function:is2
$1083 = { $1084 (+ responsible $1085) ->
  $1086 = call $233 with $1084 ($48 is responsible)
  $1087 = call $218 with $1086 $238 ($1 is responsible)
  # Core:function:is2:11
  $1088 = { (responsible $1089) ->
    $1090 = call $233 with $1084 ($46 is responsible)
    $1091 = call $218 with $1090 $238 ($47 is responsible)
    $1092 = call $343 with $1091 $290 $92 ($7 is responsible)
    $1093 = call $219 with $1084 ($6 is responsible)
    $1094 = call $218 with $1093 $260 ($1 is responsible)
  }
  $1095 = call $489 with $1087 $1088 $371 ($93 is responsible)
}
# Core:int:compareTo
$1096 = { $1097 $1098 (+ responsible $1099) ->
  $1100 = call $233 with $1097 ($48 is responsible)
  $1101 = call $218 with $1100 $241 ($1 is responsible)
  $1102 = call $343 with $1101 $308 $1099 ($98 is responsible)
  $1103 = call $233 with $1098 ($48 is responsible)
  $1104 = call $218 with $1103 $241 ($1 is responsible)
  $1105 = call $343 with $1104 $309 $1099 ($101 is responsible)
  $1106 = call $233 with $1097 ($46 is responsible)
  $1107 = call $218 with $1106 $241 ($47 is responsible)
  $1108 = call $343 with $1107 $283 $97 ($21 is responsible)
  $1109 = call $233 with $1098 ($46 is responsible)
  $1110 = call $218 with $1109 $241 ($47 is responsible)
  $1111 = call $343 with $1110 $284 $97 ($19 is responsible)
  $1112 = call $222 with $1097 $1098 ($20 is responsible)
  $1113 = $1112
  $1114 = call $218 with $1112 $235 ($1 is responsible)
  $1115 = call $218 with $1097 $1098 ($1 is responsible)
  $1116 = call $1066 with $1114 $1115 ($99 is responsible)
  $1117 = call $654 with $1116 ($82 is responsible)
  $1118 = call $343 with $1117 $286 $100 ($80 is responsible)
  $1119 = call $343 with $1116 $267 $100 ($81 is responsible)
  $1120 = $1113
}
# Core:int:isLessThan
$1121 = { $1122 $1123 (+ responsible $1124) ->
  $1125 = call $233 with $1122 ($48 is responsible)
  $1126 = call $218 with $1125 $241 ($1 is responsible)
  $1127 = call $343 with $1126 $308 $1124 ($106 is responsible)
  $1128 = call $233 with $1123 ($48 is responsible)
  $1129 = call $218 with $1128 $241 ($1 is responsible)
  $1130 = call $343 with $1129 $309 $1124 ($107 is responsible)
  $1131 = call $1096 with $1122 $1123 ($105 is responsible)
  $1132 = call $218 with $1131 $244 ($1 is responsible)
}
# Core:int:isGreaterThan
$1133 = { $1134 $1135 (+ responsible $1136) ->
  $1137 = call $233 with $1134 ($48 is responsible)
  $1138 = call $218 with $1137 $241 ($1 is responsible)
  $1139 = call $343 with $1138 $308 $1136 ($103 is responsible)
  $1140 = call $233 with $1135 ($48 is responsible)
  $1141 = call $218 with $1140 $241 ($1 is responsible)
  $1142 = call $343 with $1141 $309 $1136 ($104 is responsible)
  $1143 = call $1096 with $1134 $1135 ($102 is responsible)
  $1144 = call $218 with $1143 $239 ($1 is responsible)
}
# Core:int:isNonNegative
$1145 = { $1146 (+ responsible $1147) ->
  $1148 = call $233 with $1146 ($48 is responsible)
  $1149 = call $218 with $1148 $241 ($1 is responsible)
  $1150 = call $343 with $1149 $310 $1147 ($115 is responsible)
  $1151 = call $233 with $1146 ($48 is responsible)
  $1152 = call $218 with $1151 $241 ($1 is responsible)
  $1153 = call $343 with $1152 $310 $116 ($112 is responsible)
  $1154 = call $1121 with $1146 $258 ($113 is responsible)
  $1155 = call $752 with $1154 ($114 is responsible)
}
$1156 = ($248, $272)
# Core:function:is1
$1157 = { $1158 (+ responsible $1159) ->
  $1160 = call $233 with $1158 ($48 is responsible)
  $1161 = call $218 with $1160 $238 ($1 is responsible)
  # Core:function:is1:11
  $1162 = { (responsible $1163) ->
    $1164 = call $233 with $1158 ($46 is responsible)
    $1165 = call $218 with $1164 $238 ($47 is responsible)
    $1166 = call $343 with $1165 $290 $90 ($7 is responsible)
    $1167 = call $219 with $1158 ($6 is responsible)
    $1168 = call $218 with $1167 $259 ($1 is responsible)
  }
  $1169 = call $489 with $1161 $1162 $371 ($91 is responsible)
}
# Core:int:isLessThanOrEqualTo
$1170 = { $1171 $1172 (+ responsible $1173) ->
  $1174 = call $233 with $1171 ($48 is responsible)
  $1175 = call $218 with $1174 $241 ($1 is responsible)
  $1176 = call $343 with $1175 $308 $1173 ($110 is responsible)
  $1177 = call $233 with $1172 ($48 is responsible)
  $1178 = call $218 with $1177 $241 ($1 is responsible)
  $1179 = call $343 with $1178 $309 $1173 ($111 is responsible)
  $1180 = call $1133 with $1171 $1172 ($108 is responsible)
  $1181 = call $752 with $1180 ($109 is responsible)
}
# Core:result:is
$1182 = { $1183 (+ responsible $1184) ->
  $1185 = call $233 with $1183 ($175 is responsible)
  $1186 = call $218 with $255 $1185 ($175 is responsible)
  # Core:result:is:1:equals:then
  $1187 = { (responsible $1188) ->
    $1189 = call $230 with $1183 ($175 is responsible)
    $1190 = call $218 with $250 $1189 ($175 is responsible)
    # Core:result:is:1:equals:then
    $1191 = { (responsible $1192) ->
      $1193 = call $229 with $1183 ($175 is responsible)
      $1194 = call $218 with $257 $1193 ($175 is responsible)
      # Core:result:is:1:equals:then
      $1195 = { (responsible $1196) ->
        $1197 = call $228 with $1183 ($175 is responsible)
        $1198 = ($247, $1197)
      }
      # Core:result:is:1:equals:else
      $1199 = { (responsible $1200) ->
        $1201 = call $232 with $257 ($175 is responsible)
        $1202 = call $232 with $1193 ($175 is responsible)
        $1203 = $1156
      }
      $1204 = call $220 with $1194 $1195 $1199 ($175 is responsible)
    }
    # Core:result:is:1:equals:else
    $1205 = { (responsible $1206) ->
      $1207 = call $232 with $250 ($175 is responsible)
      $1208 = call $232 with $1189 ($175 is responsible)
      $1209 = call $231 with $270 $1207 ($175 is responsible)
      $1210 = call $231 with $1209 $264 ($175 is responsible)
      $1211 = call $231 with $1210 $1208 ($175 is responsible)
      $1212 = call $231 with $1211 $266 ($175 is responsible)
      $1213 = ($248, $1212)
    }
    $1214 = call $220 with $1190 $1191 $1205 ($175 is responsible)
  }
  # Core:result:is:1:equals:else
  $1215 = { (responsible $1216) ->
    $1217 = call $232 with $255 ($175 is responsible)
    $1218 = call $232 with $1185 ($175 is responsible)
    $1219 = call $231 with $271 $1217 ($175 is responsible)
    $1220 = call $231 with $1219 $265 ($175 is responsible)
    $1221 = call $231 with $1220 $1218 ($175 is responsible)
    $1222 = call $231 with $1221 $281 ($175 is responsible)
    $1223 = ($248, $1222)
  }
  $1224 = call $220 with $1186 $1187 $1215 ($175 is responsible)
  $1225 = call $224 with $1224 $258 ($175 is responsible)
  $1226 = call $218 with $1225 $247 ($175 is responsible)
  # Core:result:is:1:isMatch:then
  $1227 = { (responsible $1228) ->
    $1229 = $1224
  }
  # Core:result:is:1:isMatch:else
  $1230 = { (responsible $1231) ->
    $1232 = call $233 with $1183 ($175 is responsible)
    $1233 = call $218 with $255 $1232 ($175 is responsible)
    # Core:result:is:1:equals:then
    $1234 = { (responsible $1235) ->
      $1236 = call $230 with $1183 ($175 is responsible)
      $1237 = call $218 with $236 $1236 ($175 is responsible)
      # Core:result:is:1:equals:then
      $1238 = { (responsible $1239) ->
        $1240 = call $229 with $1183 ($175 is responsible)
        $1241 = call $218 with $257 $1240 ($175 is responsible)
        # Core:result:is:1:equals:then
        $1242 = { (responsible $1243) ->
          $1244 = call $228 with $1183 ($175 is responsible)
          $1245 = ($247, $1244)
        }
        # Core:result:is:1:equals:else
        $1246 = { (responsible $1247) ->
          $1248 = call $232 with $257 ($175 is responsible)
          $1249 = call $232 with $1240 ($175 is responsible)
          $1250 = $1156
        }
        $1251 = call $220 with $1241 $1242 $1246 ($175 is responsible)
      }
      # Core:result:is:1:equals:else
      $1252 = { (responsible $1253) ->
        $1254 = call $232 with $236 ($175 is responsible)
        $1255 = call $232 with $1236 ($175 is responsible)
        $1256 = call $231 with $270 $1254 ($175 is responsible)
        $1257 = call $231 with $1256 $264 ($175 is responsible)
        $1258 = call $231 with $1257 $1255 ($175 is responsible)
        $1259 = call $231 with $1258 $266 ($175 is responsible)
        $1260 = ($248, $1259)
      }
      $1261 = call $220 with $1237 $1238 $1252 ($175 is responsible)
    }
    # Core:result:is:1:equals:else
    $1262 = { (responsible $1263) ->
      $1264 = call $232 with $255 ($175 is responsible)
      $1265 = call $232 with $1232 ($175 is responsible)
      $1266 = call $231 with $271 $1264 ($175 is responsible)
      $1267 = call $231 with $1266 $265 ($175 is responsible)
      $1268 = call $231 with $1267 $1265 ($175 is responsible)
      $1269 = call $231 with $1268 $281 ($175 is responsible)
      $1270 = ($248, $1269)
    }
    $1271 = call $220 with $1233 $1234 $1262 ($175 is responsible)
  }
  $1272 = call $220 with $1226 $1227 $1230 ($175 is responsible)
  $1273 = call $224 with $1272 $258 ($175 is responsible)
  $1274 = call $218 with $1273 $247 ($175 is responsible)
  # Core:result:is:1:case-0:matched
  $1275 = { (responsible $1276) ->
    $1277 = call $224 with $1272 $259 ($176 is responsible)
    $1278 = $257
  }
  # Core:result:is:1:case-0:didNotMatch
  $1279 = { (responsible $1280) ->
    $1281 = call $224 with $1272 $259 ($175 is responsible)
    $1282 = $237
  }
  $1283 = call $220 with $1274 $1275 $1279 ($175 is responsible)
}
# Core:result:unwrap
$1284 = { $1285 (+ responsible $1286) ->
  $1287 = call $1182 with $1285 ($203 is responsible)
  $1288 = call $343 with $1287 $307 $1286 ($204 is responsible)
  $1289 = call $1182 with $1285 ($178 is responsible)
  $1290 = call $343 with $1289 $307 $205 ($179 is responsible)
  $1291 = call $233 with $1285 ($46 is responsible)
  $1292 = call $218 with $1291 $255 ($47 is responsible)
  $1293 = call $343 with $1292 $316 $177 ($45 is responsible)
  $1294 = call $230 with $1285 ($44 is responsible)
  $1295 = call $218 with $1294 $250 ($1 is responsible)
  $1296 = call $343 with $1295 $312 $1286 ($206 is responsible)
  $1297 = call $233 with $1285 ($46 is responsible)
  $1298 = call $218 with $1297 $255 ($47 is responsible)
  $1299 = call $343 with $1298 $316 $202 ($43 is responsible)
  $1300 = call $229 with $1285 ($40 is responsible)
  $1301 = call $343 with $1300 $317 $202 ($41 is responsible)
  $1302 = call $228 with $1285 ($42 is responsible)
}
# Core:result:mapOrElse
$1303 = { $1304 $1305 $1306 (+ responsible $1307) ->
  $1308 = call $1182 with $1304 ($193 is responsible)
  $1309 = call $343 with $1308 $307 $1307 ($201 is responsible)
  $1310 = call $1157 with $1305 ($191 is responsible)
  $1311 = call $343 with $1310 $296 $1307 ($192 is responsible)
  $1312 = call $1157 with $1306 ($194 is responsible)
  $1313 = call $343 with $1312 $294 $1307 ($195 is responsible)
  $1314 = call $233 with $1304 ($196 is responsible)
  $1315 = call $218 with $255 $1314 ($196 is responsible)
  # Core:result:mapOrElse:30:equals:then
  $1316 = { (responsible $1317) ->
    $1318 = call $230 with $1304 ($196 is responsible)
    $1319 = call $218 with $250 $1318 ($196 is responsible)
    # Core:result:mapOrElse:30:equals:then
    $1320 = { (responsible $1321) ->
      $1322 = call $229 with $1304 ($196 is responsible)
      $1323 = call $218 with $257 $1322 ($196 is responsible)
      # Core:result:mapOrElse:30:equals:then
      $1324 = { (responsible $1325) ->
        $1326 = call $228 with $1304 ($196 is responsible)
        $1327 = ($247, $1326)
      }
      # Core:result:mapOrElse:30:equals:else
      $1328 = { (responsible $1329) ->
        $1330 = call $232 with $257 ($196 is responsible)
        $1331 = call $232 with $1322 ($196 is responsible)
        $1332 = $1156
      }
      $1333 = call $220 with $1323 $1324 $1328 ($196 is responsible)
    }
    # Core:result:mapOrElse:30:equals:else
    $1334 = { (responsible $1335) ->
      $1336 = call $232 with $250 ($196 is responsible)
      $1337 = call $232 with $1318 ($196 is responsible)
      $1338 = call $231 with $270 $1336 ($196 is responsible)
      $1339 = call $231 with $1338 $264 ($196 is responsible)
      $1340 = call $231 with $1339 $1337 ($196 is responsible)
      $1341 = call $231 with $1340 $266 ($196 is responsible)
      $1342 = ($248, $1341)
    }
    $1343 = call $220 with $1319 $1320 $1334 ($196 is responsible)
  }
  # Core:result:mapOrElse:30:equals:else
  $1344 = { (responsible $1345) ->
    $1346 = call $232 with $255 ($196 is responsible)
    $1347 = call $232 with $1314 ($196 is responsible)
    $1348 = call $231 with $271 $1346 ($196 is responsible)
    $1349 = call $231 with $1348 $265 ($196 is responsible)
    $1350 = call $231 with $1349 $1347 ($196 is responsible)
    $1351 = call $231 with $1350 $281 ($196 is responsible)
    $1352 = ($248, $1351)
  }
  $1353 = call $220 with $1315 $1316 $1344 ($196 is responsible)
  $1354 = call $224 with $1353 $258 ($196 is responsible)
  $1355 = call $218 with $1354 $247 ($196 is responsible)
  # Core:result:mapOrElse:30:case-0:matched
  $1356 = { (responsible $1357) ->
    $1358 = call $224 with $1353 $259 ($199 is responsible)
    $1359 = call $1305 with $1358 ($197 is responsible)
  }
  # Core:result:mapOrElse:30:case-0:didNotMatch
  $1360 = { (responsible $1361) ->
    $1362 = call $224 with $1353 $259 ($196 is responsible)
    $1363 = call $233 with $1304 ($196 is responsible)
    $1364 = call $218 with $255 $1363 ($196 is responsible)
    # Core:result:mapOrElse:30:equals:then
    $1365 = { (responsible $1366) ->
      $1367 = call $230 with $1304 ($196 is responsible)
      $1368 = call $218 with $236 $1367 ($196 is responsible)
      # Core:result:mapOrElse:30:equals:then
      $1369 = { (responsible $1370) ->
        $1371 = call $229 with $1304 ($196 is responsible)
        $1372 = call $218 with $257 $1371 ($196 is responsible)
        # Core:result:mapOrElse:30:equals:then
        $1373 = { (responsible $1374) ->
          $1375 = call $228 with $1304 ($196 is responsible)
          $1376 = ($247, $1375)
        }
        # Core:result:mapOrElse:30:equals:else
        $1377 = { (responsible $1378) ->
          $1379 = call $232 with $257 ($196 is responsible)
          $1380 = call $232 with $1371 ($196 is responsible)
          $1381 = $1156
        }
        $1382 = call $220 with $1372 $1373 $1377 ($196 is responsible)
      }
      # Core:result:mapOrElse:30:equals:else
      $1383 = { (responsible $1384) ->
        $1385 = call $232 with $236 ($196 is responsible)
        $1386 = call $232 with $1367 ($196 is responsible)
        $1387 = call $231 with $270 $1385 ($196 is responsible)
        $1388 = call $231 with $1387 $264 ($196 is responsible)
        $1389 = call $231 with $1388 $1386 ($196 is responsible)
        $1390 = call $231 with $1389 $266 ($196 is responsible)
        $1391 = ($248, $1390)
      }
      $1392 = call $220 with $1368 $1369 $1383 ($196 is responsible)
    }
    # Core:result:mapOrElse:30:equals:else
    $1393 = { (responsible $1394) ->
      $1395 = call $232 with $255 ($196 is responsible)
      $1396 = call $232 with $1363 ($196 is responsible)
      $1397 = call $231 with $271 $1395 ($196 is responsible)
      $1398 = call $231 with $1397 $265 ($196 is responsible)
      $1399 = call $231 with $1398 $1396 ($196 is responsible)
      $1400 = call $231 with $1399 $281 ($196 is responsible)
      $1401 = ($248, $1400)
    }
    $1402 = call $220 with $1364 $1365 $1393 ($196 is responsible)
    $1403 = call $224 with $1402 $258 ($196 is responsible)
    $1404 = call $218 with $1403 $247 ($196 is responsible)
    # Core:result:mapOrElse:30:case-1:matched
    $1405 = { (responsible $1406) ->
      $1407 = call $224 with $1402 $259 ($200 is responsible)
      $1408 = call $1306 with $1407 ($198 is responsible)
    }
    # Core:result:mapOrElse:30:case-1:didNotMatch
    $1409 = { (responsible $1410) ->
      $1411 = call $224 with $1402 $259 ($196 is responsible)
      $1412 = panicking because $275 ($196 is at fault)
    }
    $1413 = call $220 with $1404 $1405 $1409 ($196 is responsible)
  }
  $1414 = call $220 with $1355 $1356 $1360 ($196 is responsible)
}
# Core:result:flatMap
$1415 = { $1416 $1417 (+ responsible $1418) ->
  $1419 = call $1182 with $1416 ($172 is responsible)
  $1420 = call $343 with $1419 $307 $1418 ($174 is responsible)
  $1421 = call $1157 with $1417 ($169 is responsible)
  $1422 = call $343 with $1421 $296 $1418 ($170 is responsible)
  # Core:result:flatMap:19
  $1423 = { $1424 (+ responsible $1425) ->
    $1426 = call $1417 with $1424 ($171 is responsible)
  }
  $1427 = call $1182 with $1416 ($188 is responsible)
  $1428 = call $343 with $1427 $307 $173 ($190 is responsible)
  $1429 = call $1157 with $1423 ($186 is responsible)
  $1430 = call $343 with $1429 $296 $173 ($187 is responsible)
  # Core:result:mapOr:20
  $1431 = { $1432 (+ responsible $1433) ->
    $1434 = $1416
  }
  $1435 = call $1303 with $1416 $1423 $1431 ($189 is responsible)
}
# Core:result:map
$1436 = { $1437 $1438 (+ responsible $1439) ->
  $1440 = call $1182 with $1437 ($183 is responsible)
  $1441 = call $343 with $1440 $307 $1439 ($185 is responsible)
  $1442 = call $1157 with $1438 ($180 is responsible)
  $1443 = call $343 with $1442 $296 $1439 ($181 is responsible)
  # Core:result:map:19
  $1444 = { $1445 (+ responsible $1446) ->
    $1447 = call $1438 with $1445 ($182 is responsible)
    $1448 = Ok $1447
  }
  $1449 = call $1415 with $1437 $1444 ($184 is responsible)
}
# Core:result:unwrapOrElse:7
$1450 = { $1451 (+ responsible $1452) ->
  $1453 = $1451
}
# Core:result:unwrapOr
$1454 = { $1455 $1456 (+ responsible $1457) ->
  $1458 = call $1182 with $1455 ($207 is responsible)
  $1459 = call $343 with $1458 $307 $1457 ($208 is responsible)
  # Core:result:unwrapOr:7
  $1460 = { (responsible $1461) ->
    $1462 = $1456
  }
  $1463 = call $1182 with $1455 ($210 is responsible)
  $1464 = call $343 with $1463 $307 $209 ($211 is responsible)
  # Core:result:unwrapOrElse:8
  $1465 = { $1466 (+ responsible $1467) ->
    $1468 = call $642 with $1460 ($212 is responsible)
  }
  $1469 = call $1303 with $1455 $1450 $1465 ($213 is responsible)
}
# Core:list:isEmpty
$1470 = { $1471 (+ responsible $1472) ->
  $1473 = call $233 with $1471 ($48 is responsible)
  $1474 = call $218 with $1473 $245 ($1 is responsible)
  $1475 = call $343 with $1474 $306 $1472 ($154 is responsible)
  $1476 = call $233 with $1471 ($46 is responsible)
  $1477 = call $218 with $1476 $245 ($47 is responsible)
  $1478 = call $343 with $1477 $313 $155 ($35 is responsible)
  $1479 = call $225 with $1471 ($34 is responsible)
  $1480 = call $218 with $1479 $258 ($1 is responsible)
}
$1481 = Error $269
# Core:list:lastIndex:9
$1482 = { (responsible $1483) ->
  $1484 = $1481
}
# Core:list:lastIndex
$1485 = { $1486 (+ responsible $1487) ->
  $1488 = call $233 with $1486 ($48 is responsible)
  $1489 = call $218 with $1488 $245 ($1 is responsible)
  $1490 = call $343 with $1489 $306 $1487 ($167 is responsible)
  $1491 = call $1470 with $1486 ($168 is responsible)
  # Core:list:lastIndex:10
  $1492 = { (responsible $1493) ->
    $1494 = call $233 with $1486 ($46 is responsible)
    $1495 = call $218 with $1494 $245 ($47 is responsible)
    $1496 = call $343 with $1495 $313 $165 ($35 is responsible)
    $1497 = call $225 with $1486 ($34 is responsible)
    $1498 = call $223 with $1497 $259 ($22 is responsible)
    $1499 = Ok $1498
  }
  $1500 = call $489 with $1491 $1482 $1492 ($166 is responsible)
}
# Core:list:isValidIndex
$1501 = { $1502 $1503 (+ responsible $1504) ->
  $1505 = call $233 with $1502 ($48 is responsible)
  $1506 = call $218 with $1505 $245 ($1 is responsible)
  $1507 = call $343 with $1506 $306 $1504 ($164 is responsible)
  $1508 = call $233 with $1503 ($48 is responsible)
  $1509 = call $218 with $1508 $241 ($1 is responsible)
  $1510 = call $343 with $1509 $302 $1504 ($156 is responsible)
  $1511 = call $1470 with $1502 ($157 is responsible)
  # Core:list:isValidIndex:22
  $1512 = { (responsible $1513) ->
    $1514 = call $1145 with $1503 ($158 is responsible)
  }
  $1515 = call $489 with $1511 $371 $1512 ($159 is responsible)
  # Core:list:isValidIndex:32
  $1516 = { (responsible $1517) ->
    $1518 = call $1485 with $1502 ($160 is responsible)
    $1519 = call $1284 with $1518 ($161 is responsible)
    $1520 = call $1170 with $1503 $1519 ($162 is responsible)
  }
  $1521 = call $850 with $1515 $1516 ($163 is responsible)
}
# Core:iterable:generateWithState
$1522 = { $1523 $1524 (+ responsible $1525) ->
  $1526 = call $1157 with $1524 ($150 is responsible)
  $1527 = call $343 with $1526 $295 $1525 ($142 is responsible)
  # Core:iterable:generateWithState:14
  $1528 = { $1529 $1530 (+ responsible $1531) ->
    # Core:iterable:generateWithState:14:0
    $1532 = { (responsible $1533) ->
      $1534 = call $1524 with $1530 ($148 is responsible)
      # Core:iterable:generateWithState:14:0:11
      $1535 = { $1536 (+ responsible $1537) ->
        $1538 = call $233 with $1536 ($143 is responsible)
        $1539 = call $218 with $254 $1538 ($143 is responsible)
        # Core:iterable:generateWithState:14:0:11:1:equals:then
        $1540 = { (responsible $1541) ->
          $1542 = call $227 with $1536 $242 ($143 is responsible)
          # Core:iterable:generateWithState:14:0:11:1:hasKey:then
          $1543 = { (responsible $1544) ->
            $1545 = call $226 with $1536 $242 ($143 is responsible)
            $1546 = ($247, $1545)
          }
          # Core:iterable:generateWithState:14:0:11:1:hasKey:else
          $1547 = { (responsible $1548) ->
            $1549 = call $232 with $242 ($143 is responsible)
            $1550 = call $232 with $1536 ($143 is responsible)
            $1551 = call $231 with $276 $1549 ($143 is responsible)
            $1552 = call $231 with $1551 $282 ($143 is responsible)
            $1553 = call $231 with $1552 $1550 ($143 is responsible)
            $1554 = call $231 with $1553 $281 ($143 is responsible)
            $1555 = ($248, $1554)
          }
          $1556 = call $220 with $1542 $1543 $1547 ($143 is responsible)
          $1557 = call $224 with $1556 $258 ($143 is responsible)
          $1558 = call $218 with $1557 $247 ($143 is responsible)
          # Core:iterable:generateWithState:14:0:11:1:isMatch:then
          $1559 = { (responsible $1560) ->
            $1561 = call $224 with $1556 $259 ($143 is responsible)
            $1562 = call $227 with $1536 $252 ($143 is responsible)
            # Core:iterable:generateWithState:14:0:11:1:hasKey:then
            $1563 = { (responsible $1564) ->
              $1565 = call $226 with $1536 $252 ($143 is responsible)
              $1566 = ($247, $1565)
            }
            # Core:iterable:generateWithState:14:0:11:1:hasKey:else
            $1567 = { (responsible $1568) ->
              $1569 = call $232 with $252 ($143 is responsible)
              $1570 = call $232 with $1536 ($143 is responsible)
              $1571 = call $231 with $276 $1569 ($143 is responsible)
              $1572 = call $231 with $1571 $282 ($143 is responsible)
              $1573 = call $231 with $1572 $1570 ($143 is responsible)
              $1574 = call $231 with $1573 $281 ($143 is responsible)
              $1575 = ($248, $1574)
            }
            $1576 = call $220 with $1562 $1563 $1567 ($143 is responsible)
            $1577 = call $224 with $1576 $258 ($143 is responsible)
            $1578 = call $218 with $1577 $247 ($143 is responsible)
            # Core:iterable:generateWithState:14:0:11:1:isMatch:then
            $1579 = { (responsible $1580) ->
              $1581 = call $224 with $1576 $259 ($143 is responsible)
              $1582 = ($247, $1561, $1581)
            }
            # Core:iterable:generateWithState:14:0:11:1:isMatch:else
            $1583 = { (responsible $1584) ->
              $1585 = $1576
            }
            $1586 = call $220 with $1578 $1579 $1583 ($143 is responsible)
          }
          # Core:iterable:generateWithState:14:0:11:1:isMatch:else
          $1587 = { (responsible $1588) ->
            $1589 = $1556
          }
          $1590 = call $220 with $1558 $1559 $1587 ($143 is responsible)
        }
        # Core:iterable:generateWithState:14:0:11:1:equals:else
        $1591 = { (responsible $1592) ->
          $1593 = call $232 with $254 ($143 is responsible)
          $1594 = call $232 with $1538 ($143 is responsible)
          $1595 = call $231 with $271 $1593 ($143 is responsible)
          $1596 = call $231 with $1595 $265 ($143 is responsible)
          $1597 = call $231 with $1596 $1594 ($143 is responsible)
          $1598 = call $231 with $1597 $281 ($143 is responsible)
          $1599 = ($248, $1598)
        }
        $1600 = call $220 with $1539 $1540 $1591 ($143 is responsible)
        $1601 = call $224 with $1600 $258 ($143 is responsible)
        $1602 = call $218 with $1601 $247 ($143 is responsible)
        # Core:iterable:generateWithState:14:0:11:1:isMatch:else
        $1603 = { (responsible $1604) ->
          $1605 = call $224 with $1600 $259 ($143 is responsible)
          $1606 = panicking because $1605 ($143 is at fault)
        }
        $1607 = call $220 with $1602 $340 $1603 ($143 is responsible)
        $1608 = call $224 with $1600 $259 ($145 is responsible)
        $1609 = call $224 with $1600 $260 ($146 is responsible)
        $1610 = call $1529 with $1609 ($144 is responsible)
        $1611 = [$251: $1610, $242: $1608]
      }
      $1612 = call $1436 with $1534 $1535 ($147 is responsible)
    }
  }
  $1613 = call $1083 with $1528 ($87 is responsible)
  $1614 = call $343 with $1613 $278 $149 ($83 is responsible)
  # Core:controlFlow:recursive:18
  $1615 = { $1616 $1617 (+ responsible $1618) ->
    # Core:controlFlow:recursive:18:0
    $1619 = { $1620 (+ responsible $1621) ->
      $1622 = call $1616 with $1616 $1620 ($84 is responsible)
    }
    $1623 = call $1528 with $1619 $1617 ($85 is responsible)
  }
  $1624 = call $1615 with $1615 $1523 ($86 is responsible)
}
$1625 = Error $234
# Core:iterable:generate:50:5
$1626 = { (responsible $1627) ->
  $1628 = $1625
}
# Core:iterable:88
$1629 = { $1630 $1631 $1632 $1633 (+ responsible $1634) ->
  $1635 = call $629 with $1631 ($151 is responsible)
  $1636 = call $343 with $1635 $305 $123 ($153 is responsible)
  $1637 = call $642 with $1631 ($152 is responsible)
  # Core:iterable:88:11
  $1638 = { $1639 (+ responsible $1640) ->
    $1641 = call $233 with $1639 ($117 is responsible)
    $1642 = call $218 with $254 $1641 ($117 is responsible)
    # Core:iterable:88:11:1:equals:then
    $1643 = { (responsible $1644) ->
      $1645 = call $227 with $1639 $242 ($117 is responsible)
      # Core:iterable:88:11:1:hasKey:then
      $1646 = { (responsible $1647) ->
        $1648 = call $226 with $1639 $242 ($117 is responsible)
        $1649 = ($247, $1648)
      }
      # Core:iterable:88:11:1:hasKey:else
      $1650 = { (responsible $1651) ->
        $1652 = call $232 with $242 ($117 is responsible)
        $1653 = call $232 with $1639 ($117 is responsible)
        $1654 = call $231 with $276 $1652 ($117 is responsible)
        $1655 = call $231 with $1654 $282 ($117 is responsible)
        $1656 = call $231 with $1655 $1653 ($117 is responsible)
        $1657 = call $231 with $1656 $281 ($117 is responsible)
        $1658 = ($248, $1657)
      }
      $1659 = call $220 with $1645 $1646 $1650 ($117 is responsible)
      $1660 = call $224 with $1659 $258 ($117 is responsible)
      $1661 = call $218 with $1660 $247 ($117 is responsible)
      # Core:iterable:88:11:1:isMatch:then
      $1662 = { (responsible $1663) ->
        $1664 = call $224 with $1659 $259 ($117 is responsible)
        $1665 = call $227 with $1639 $251 ($117 is responsible)
        # Core:iterable:88:11:1:hasKey:then
        $1666 = { (responsible $1667) ->
          $1668 = call $226 with $1639 $251 ($117 is responsible)
          $1669 = ($247, $1668)
        }
        # Core:iterable:88:11:1:hasKey:else
        $1670 = { (responsible $1671) ->
          $1672 = call $232 with $251 ($117 is responsible)
          $1673 = call $232 with $1639 ($117 is responsible)
          $1674 = call $231 with $276 $1672 ($117 is responsible)
          $1675 = call $231 with $1674 $282 ($117 is responsible)
          $1676 = call $231 with $1675 $1673 ($117 is responsible)
          $1677 = call $231 with $1676 $281 ($117 is responsible)
          $1678 = ($248, $1677)
        }
        $1679 = call $220 with $1665 $1666 $1670 ($117 is responsible)
        $1680 = call $224 with $1679 $258 ($117 is responsible)
        $1681 = call $218 with $1680 $247 ($117 is responsible)
        # Core:iterable:88:11:1:isMatch:then
        $1682 = { (responsible $1683) ->
          $1684 = call $224 with $1679 $259 ($117 is responsible)
          $1685 = ($247, $1664, $1684)
        }
        # Core:iterable:88:11:1:isMatch:else
        $1686 = { (responsible $1687) ->
          $1688 = $1679
        }
        $1689 = call $220 with $1681 $1682 $1686 ($117 is responsible)
      }
      # Core:iterable:88:11:1:isMatch:else
      $1690 = { (responsible $1691) ->
        $1692 = $1659
      }
      $1693 = call $220 with $1661 $1662 $1690 ($117 is responsible)
    }
    # Core:iterable:88:11:1:equals:else
    $1694 = { (responsible $1695) ->
      $1696 = call $232 with $254 ($117 is responsible)
      $1697 = call $232 with $1641 ($117 is responsible)
      $1698 = call $231 with $271 $1696 ($117 is responsible)
      $1699 = call $231 with $1698 $265 ($117 is responsible)
      $1700 = call $231 with $1699 $1697 ($117 is responsible)
      $1701 = call $231 with $1700 $281 ($117 is responsible)
      $1702 = ($248, $1701)
    }
    $1703 = call $220 with $1642 $1643 $1694 ($117 is responsible)
    $1704 = call $224 with $1703 $258 ($117 is responsible)
    $1705 = call $218 with $1704 $247 ($117 is responsible)
    # Core:iterable:88:11:1:isMatch:else
    $1706 = { (responsible $1707) ->
      $1708 = call $224 with $1703 $259 ($117 is responsible)
      $1709 = panicking because $1708 ($117 is at fault)
    }
    $1710 = call $220 with $1705 $340 $1706 ($117 is responsible)
    $1711 = call $224 with $1703 $259 ($120 is responsible)
    $1712 = call $224 with $1703 $260 ($121 is responsible)
    $1713 = call $1633 with $1632 $1711 ($119 is responsible)
    $1714 = call $1630 with $1630 $1712 $1713 $1633 ($118 is responsible)
  }
  $1715 = call $1436 with $1637 $1638 ($122 is responsible)
  $1716 = call $1454 with $1715 $1632 ($124 is responsible)
}
# Core:iterable:forEach
$1717 = { $1718 $1719 (+ responsible $1720) ->
  $1721 = call $629 with $1718 ($151 is responsible)
  $1722 = call $343 with $1721 $305 $1720 ($133 is responsible)
  $1723 = call $1157 with $1719 ($129 is responsible)
  $1724 = call $343 with $1723 $293 $1720 ($130 is responsible)
  # Core:iterable:forEach:20
  $1725 = { $1726 $1727 (+ responsible $1728) ->
    $1729 = call $1719 with $1727 ($131 is responsible)
    $1730 = $249
  }
  $1731 = call $629 with $1718 ($151 is responsible)
  $1732 = call $343 with $1731 $305 $132 ($128 is responsible)
  $1733 = call $1083 with $1725 ($125 is responsible)
  $1734 = call $343 with $1733 $297 $132 ($126 is responsible)
  $1735 = call $1629 with $1629 $1718 $249 $1725 ($127 is responsible)
}
# Core:iterable:fromList:18
$1736 = { $1737 (+ responsible $1738) ->
  $1739 = call $233 with $1737 ($134 is responsible)
  $1740 = call $218 with $254 $1739 ($134 is responsible)
  # Core:iterable:fromList:18:1:equals:then
  $1741 = { (responsible $1742) ->
    $1743 = call $227 with $1737 $243 ($134 is responsible)
    # Core:iterable:fromList:18:1:hasKey:then
    $1744 = { (responsible $1745) ->
      $1746 = call $226 with $1737 $243 ($134 is responsible)
      $1747 = ($247, $1746)
    }
    # Core:iterable:fromList:18:1:hasKey:else
    $1748 = { (responsible $1749) ->
      $1750 = call $232 with $243 ($134 is responsible)
      $1751 = call $232 with $1737 ($134 is responsible)
      $1752 = call $231 with $276 $1750 ($134 is responsible)
      $1753 = call $231 with $1752 $282 ($134 is responsible)
      $1754 = call $231 with $1753 $1751 ($134 is responsible)
      $1755 = call $231 with $1754 $281 ($134 is responsible)
      $1756 = ($248, $1755)
    }
    $1757 = call $220 with $1743 $1744 $1748 ($134 is responsible)
    $1758 = call $224 with $1757 $258 ($134 is responsible)
    $1759 = call $218 with $1758 $247 ($134 is responsible)
    # Core:iterable:fromList:18:1:isMatch:then
    $1760 = { (responsible $1761) ->
      $1762 = call $224 with $1757 $259 ($134 is responsible)
      $1763 = call $227 with $1737 $240 ($134 is responsible)
      # Core:iterable:fromList:18:1:hasKey:then
      $1764 = { (responsible $1765) ->
        $1766 = call $226 with $1737 $240 ($134 is responsible)
        $1767 = ($247, $1766)
      }
      # Core:iterable:fromList:18:1:hasKey:else
      $1768 = { (responsible $1769) ->
        $1770 = call $232 with $240 ($134 is responsible)
        $1771 = call $232 with $1737 ($134 is responsible)
        $1772 = call $231 with $276 $1770 ($134 is responsible)
        $1773 = call $231 with $1772 $282 ($134 is responsible)
        $1774 = call $231 with $1773 $1771 ($134 is responsible)
        $1775 = call $231 with $1774 $281 ($134 is responsible)
        $1776 = ($248, $1775)
      }
      $1777 = call $220 with $1763 $1764 $1768 ($134 is responsible)
      $1778 = call $224 with $1777 $258 ($134 is responsible)
      $1779 = call $218 with $1778 $247 ($134 is responsible)
      # Core:iterable:fromList:18:1:isMatch:then
      $1780 = { (responsible $1781) ->
        $1782 = call $224 with $1777 $259 ($134 is responsible)
        $1783 = ($247, $1762, $1782)
      }
      # Core:iterable:fromList:18:1:isMatch:else
      $1784 = { (responsible $1785) ->
        $1786 = $1777
      }
      $1787 = call $220 with $1779 $1780 $1784 ($134 is responsible)
    }
    # Core:iterable:fromList:18:1:isMatch:else
    $1788 = { (responsible $1789) ->
      $1790 = $1757
    }
    $1791 = call $220 with $1759 $1760 $1788 ($134 is responsible)
  }
  # Core:iterable:fromList:18:1:equals:else
  $1792 = { (responsible $1793) ->
    $1794 = call $232 with $254 ($134 is responsible)
    $1795 = call $232 with $1739 ($134 is responsible)
    $1796 = call $231 with $271 $1794 ($134 is responsible)
    $1797 = call $231 with $1796 $265 ($134 is responsible)
    $1798 = call $231 with $1797 $1795 ($134 is responsible)
    $1799 = call $231 with $1798 $281 ($134 is responsible)
    $1800 = ($248, $1799)
  }
  $1801 = call $220 with $1740 $1741 $1792 ($134 is responsible)
  $1802 = call $224 with $1801 $258 ($134 is responsible)
  $1803 = call $218 with $1802 $247 ($134 is responsible)
  # Core:iterable:fromList:18:1:isMatch:else
  $1804 = { (responsible $1805) ->
    $1806 = call $224 with $1801 $259 ($134 is responsible)
    $1807 = panicking because $1806 ($134 is at fault)
  }
  $1808 = call $220 with $1803 $340 $1804 ($134 is responsible)
  $1809 = call $224 with $1801 $259 ($140 is responsible)
  $1810 = call $224 with $1801 $260 ($139 is responsible)
  $1811 = call $1501 with $1809 $1810 ($135 is responsible)
  # Core:iterable:fromList:18:15
  $1812 = { (responsible $1813) ->
    $1814 = call $609 with $1809 $1810 ($136 is responsible)
    $1815 = call $233 with $1810 ($46 is responsible)
    $1816 = call $218 with $1815 $241 ($47 is responsible)
    $1817 = call $343 with $1816 $283 $137 ($18 is responsible)
    $1818 = call $221 with $1810 $259 ($17 is responsible)
    $1819 = [$240: $1818, $243: $1809]
    $1820 = [$242: $1814, $252: $1819]
    $1821 = Ok $1820
  }
  $1822 = call $489 with $1811 $1812 $1626 ($138 is responsible)
}
$1823 = ($274, $323, $327, $327, $330, $263, $261, $335, $330, $331, $327, $322, $262, $261, $277, $325, $326, $332, $261, $326, $332, $261, $332, $330, $328, $323, $261, $327, $330, $329, $324, $261, $333, $323, $336, $333, $266, $261, $268, $327, $320, $261, $321, $327, $320, $261, $321, $327, $334, $321, $266)
$1824 = [$240: $258, $243: $1823]
# Examples:iterable:22
$1825 = { $1826 (+ responsible $1827) ->
  # Examples:iterable:22:print
  $1828 = { $1829 (+ responsible $1830) ->
    $1831 = call $233 with $1826 ($46 is responsible)
    $1832 = call $218 with $1831 $254 ($47 is responsible)
    $1833 = call $343 with $1832 $314 $215 ($39 is responsible)
    $1834 = call $227 with $1826 $253 ($36 is responsible)
    $1835 = call $343 with $1834 $315 $215 ($37 is responsible)
    $1836 = call $226 with $1826 $253 ($38 is responsible)
    $1837 = call $1836 with $1829 ($216 is responsible)
  }
  $1838 = call $1522 with $1824 $1736 ($141 is responsible)
  $1839 = call $1717 with $1838 $1828 ($214 is responsible)
}
$1840 = [$246: $1825]
=======
    $458 = { (responsible $459) ->
      $460 = call $234 with $394 ($26 is responsible)
      $461 = call $222 with $248 $460 ($26 is responsible)
      # Builtins::isNonNegative:13:equals:then
      $462 = { (responsible $463) ->
        $464 = call $233 with $394 ($26 is responsible)
        $465 = call $222 with $241 $464 ($26 is responsible)
        # Builtins::isNonNegative:13:equals:else
        $466 = { (responsible $467) ->
          $468 = call $236 with $464 ($26 is responsible)
          $469 = call $232 with $394 ($26 is responsible)
          $470 = call $236 with $469 ($26 is responsible)
          $471 = call $235 with $283 $470 ($26 is responsible)
          $472 = call $235 with $471 $295 ($26 is responsible)
          $473 = ($252, $472)
        }
        $474 = call $224 with $465 $382 $466 ($26 is responsible)
      }
      # Builtins::isNonNegative:13:equals:else
      $475 = { (responsible $476) ->
        $477 = call $236 with $460 ($26 is responsible)
        $478 = call $235 with $277 $477 ($26 is responsible)
        $479 = call $235 with $478 $269 ($26 is responsible)
        $480 = ($252, $479)
      }
      $481 = call $224 with $461 $462 $475 ($26 is responsible)
    }
    $482 = call $458 with no arguments ($26 is responsible)
    $483 = call $228 with $482 $263 ($26 is responsible)
    $484 = call $222 with $483 $251 ($26 is responsible)
    # Builtins::isNonNegative:13:case-1:didNotMatch
    $485 = { (responsible $486) ->
      $487 = call $228 with $482 $264 ($26 is responsible)
      $488 = panicking because $285 ($26 is at fault)
    }
    $489 = call $224 with $484 $385 $485 ($26 is responsible)
  }
  $490 = call $224 with $454 $351 $455 ($26 is responsible)
}
# Builtins::ifElse
$491 = { $492 $493 $494 (+ responsible $495) ->
  $496 = call $237 with $492 ($10 is responsible)
  $497 = call $222 with $260 $496 ($10 is responsible)
  # Builtins::ifElse:1:equals:then
  $498 = { (responsible $499) ->
    $500 = call $234 with $492 ($10 is responsible)
    $501 = call $222 with $262 $500 ($10 is responsible)
    # Builtins::ifElse:1:equals:then
    $502 = { (responsible $503) ->
      $504 = call $233 with $492 ($10 is responsible)
      $505 = call $222 with $241 $504 ($10 is responsible)
      # Builtins::ifElse:1:equals:else
      $506 = { (responsible $507) ->
        $508 = call $236 with $504 ($10 is responsible)
        $509 = call $232 with $492 ($10 is responsible)
        $510 = call $236 with $509 ($10 is responsible)
        $511 = call $235 with $283 $510 ($10 is responsible)
        $512 = call $235 with $511 $295 ($10 is responsible)
        $513 = ($252, $512)
      }
      $514 = call $224 with $505 $382 $506 ($10 is responsible)
    }
    # Builtins::ifElse:1:equals:else
    $515 = { (responsible $516) ->
      $517 = call $236 with $500 ($10 is responsible)
      $518 = call $235 with $279 $517 ($10 is responsible)
      $519 = call $235 with $518 $269 ($10 is responsible)
      $520 = ($252, $519)
    }
    $521 = call $224 with $501 $502 $515 ($10 is responsible)
  }
  # Builtins::ifElse:1:equals:else
  $522 = { (responsible $523) ->
    $524 = call $236 with $496 ($10 is responsible)
    $525 = call $235 with $281 $524 ($10 is responsible)
    $526 = call $235 with $525 $295 ($10 is responsible)
    $527 = ($252, $526)
  }
  $528 = call $224 with $497 $498 $522 ($10 is responsible)
  $529 = call $228 with $528 $263 ($10 is responsible)
  $530 = call $222 with $529 $251 ($10 is responsible)
  # Builtins::ifElse:1:isMatch:then
  $531 = { (responsible $532) ->
    $533 = $528
  }
  # Builtins::ifElse:1:isMatch:else
  $534 = { (responsible $535) ->
    $536 = call $237 with $492 ($10 is responsible)
    $537 = call $222 with $260 $536 ($10 is responsible)
    # Builtins::ifElse:1:equals:then
    $538 = { (responsible $539) ->
      $540 = call $234 with $492 ($10 is responsible)
      $541 = call $222 with $241 $540 ($10 is responsible)
      # Builtins::ifElse:1:equals:then
      $542 = { (responsible $543) ->
        $544 = call $233 with $492 ($10 is responsible)
        $545 = call $222 with $241 $544 ($10 is responsible)
        # Builtins::ifElse:1:equals:else
        $546 = { (responsible $547) ->
          $548 = call $236 with $544 ($10 is responsible)
          $549 = call $232 with $492 ($10 is responsible)
          $550 = call $236 with $549 ($10 is responsible)
          $551 = call $235 with $283 $550 ($10 is responsible)
          $552 = call $235 with $551 $295 ($10 is responsible)
          $553 = ($252, $552)
        }
        $554 = call $224 with $545 $382 $546 ($10 is responsible)
      }
      # Builtins::ifElse:1:equals:else
      $555 = { (responsible $556) ->
        $557 = call $236 with $540 ($10 is responsible)
        $558 = call $235 with $275 $557 ($10 is responsible)
        $559 = call $235 with $558 $269 ($10 is responsible)
        $560 = ($252, $559)
      }
      $561 = call $224 with $541 $542 $555 ($10 is responsible)
    }
    # Builtins::ifElse:1:equals:else
    $562 = { (responsible $563) ->
      $564 = call $236 with $536 ($10 is responsible)
      $565 = call $235 with $281 $564 ($10 is responsible)
      $566 = call $235 with $565 $295 ($10 is responsible)
      $567 = ($252, $566)
    }
    $568 = call $224 with $537 $538 $562 ($10 is responsible)
  }
  $569 = call $224 with $530 $531 $534 ($10 is responsible)
  $570 = call $228 with $569 $263 ($10 is responsible)
  $571 = call $222 with $570 $251 ($10 is responsible)
  # Builtins::ifElse:1:case-0:didNotMatch
  $572 = { (responsible $573) ->
    $574 = call $228 with $569 $264 ($10 is responsible)
    $575 = $241
  }
  $576 = call $224 with $571 $351 $572 ($10 is responsible)
  $577 = call $357 with $576 $300 $495 ($18 is responsible)
  $578 = call $237 with $493 ($48 is responsible)
  $579 = call $222 with $578 $242 ($49 is responsible)
  $580 = call $357 with $579 $333 $495 ($11 is responsible)
  $581 = call $237 with $493 ($48 is responsible)
  $582 = call $222 with $581 $242 ($49 is responsible)
  $583 = call $357 with $582 $303 $12 ($9 is responsible)
  $584 = call $223 with $493 ($8 is responsible)
  $585 = call $222 with $584 $263 ($3 is responsible)
  $586 = call $357 with $585 $332 $495 ($13 is responsible)
  $587 = call $237 with $494 ($48 is responsible)
  $588 = call $222 with $587 $242 ($49 is responsible)
  $589 = call $357 with $588 $302 $495 ($14 is responsible)
  $590 = call $237 with $494 ($48 is responsible)
  $591 = call $222 with $590 $242 ($49 is responsible)
  $592 = call $357 with $591 $303 $15 ($9 is responsible)
  $593 = call $223 with $494 ($8 is responsible)
  $594 = call $222 with $593 $263 ($3 is responsible)
  $595 = call $357 with $594 $301 $495 ($16 is responsible)
  $596 = call $224 with $492 $493 $494 ($17 is responsible)
}
# Builtins::listGet
$597 = { $598 $599 (+ responsible $600) ->
  $601 = call $237 with $598 ($48 is responsible)
  $602 = call $222 with $601 $249 ($49 is responsible)
  $603 = call $357 with $602 $326 $600 ($35 is responsible)
  $604 = call $237 with $599 ($48 is responsible)
  $605 = call $222 with $604 $245 ($49 is responsible)
  $606 = call $357 with $605 $313 $600 ($28 is responsible)
  $607 = call $388 with $599 ($29 is responsible)
  $608 = call $357 with $607 $312 $600 ($30 is responsible)
  $609 = call $229 with $598 ($31 is responsible)
  $610 = call $237 with $599 ($48 is responsible)
  $611 = call $222 with $610 $245 ($49 is responsible)
  $612 = call $357 with $611 $296 $32 ($23 is responsible)
  $613 = call $226 with $599 $609 ($22 is responsible)
  $614 = call $222 with $613 $248 ($3 is responsible)
  $615 = call $357 with $614 $311 $600 ($33 is responsible)
  $616 = call $228 with $598 $599 ($34 is responsible)
}
# Core:function:is0
$617 = { $618 (+ responsible $619) ->
  $620 = call $237 with $618 ($50 is responsible)
  $621 = call $222 with $620 $242 ($3 is responsible)
  # Core:function:is0:11
  $622 = { (responsible $623) ->
    $624 = call $237 with $618 ($48 is responsible)
    $625 = call $222 with $624 $242 ($49 is responsible)
    $626 = call $357 with $625 $303 $90 ($9 is responsible)
    $627 = call $223 with $618 ($8 is responsible)
    $628 = call $222 with $627 $263 ($3 is responsible)
  }
  $629 = call $491 with $621 $622 $385 ($91 is responsible)
}
# Core:function:run
$630 = { $631 (+ responsible $632) ->
  $633 = call $617 with $631 ($97 is responsible)
  $634 = call $357 with $633 $324 $632 ($98 is responsible)
  $635 = call $237 with $631 ($48 is responsible)
  $636 = call $222 with $635 $242 ($49 is responsible)
  $637 = call $357 with $636 $303 $96 ($7 is responsible)
  $638 = call $223 with $631 ($4 is responsible)
  $639 = call $222 with $638 $263 ($3 is responsible)
  $640 = call $357 with $639 $304 $96 ($5 is responsible)
  $641 = call $631 with no arguments ($6 is responsible)
}
# Core:bool:is
$642 = { $643 (+ responsible $644) ->
  $645 = call $237 with $643 ($57 is responsible)
  $646 = call $222 with $260 $645 ($57 is responsible)
  # Core:bool:is:1:equals:then
  $647 = { (responsible $648) ->
    $649 = call $234 with $643 ($57 is responsible)
    $650 = call $222 with $262 $649 ($57 is responsible)
    # Core:bool:is:1:equals:then
    $651 = { (responsible $652) ->
      $653 = call $233 with $643 ($57 is responsible)
      $654 = call $222 with $241 $653 ($57 is responsible)
      # Core:bool:is:1:equals:else
      $655 = { (responsible $656) ->
        $657 = call $236 with $653 ($57 is responsible)
        $658 = call $232 with $643 ($57 is responsible)
        $659 = call $236 with $658 ($57 is responsible)
        $660 = call $235 with $283 $659 ($57 is responsible)
        $661 = call $235 with $660 $295 ($57 is responsible)
        $662 = ($252, $661)
      }
      $663 = call $224 with $654 $382 $655 ($57 is responsible)
    }
    # Core:bool:is:1:equals:else
    $664 = { (responsible $665) ->
      $666 = call $236 with $649 ($57 is responsible)
      $667 = call $235 with $279 $666 ($57 is responsible)
      $668 = call $235 with $667 $269 ($57 is responsible)
      $669 = ($252, $668)
    }
    $670 = call $224 with $650 $651 $664 ($57 is responsible)
  }
  # Core:bool:is:1:equals:else
  $671 = { (responsible $672) ->
    $673 = call $236 with $645 ($57 is responsible)
    $674 = call $235 with $281 $673 ($57 is responsible)
    $675 = call $235 with $674 $295 ($57 is responsible)
    $676 = ($252, $675)
  }
  $677 = call $224 with $646 $647 $671 ($57 is responsible)
  $678 = call $228 with $677 $263 ($57 is responsible)
  $679 = call $222 with $678 $251 ($57 is responsible)
  # Core:bool:is:1:isMatch:then
  $680 = { (responsible $681) ->
    $682 = $677
  }
  # Core:bool:is:1:isMatch:else
  $683 = { (responsible $684) ->
    $685 = call $237 with $643 ($57 is responsible)
    $686 = call $222 with $260 $685 ($57 is responsible)
    # Core:bool:is:1:equals:then
    $687 = { (responsible $688) ->
      $689 = call $234 with $643 ($57 is responsible)
      $690 = call $222 with $241 $689 ($57 is responsible)
      # Core:bool:is:1:equals:then
      $691 = { (responsible $692) ->
        $693 = call $233 with $643 ($57 is responsible)
        $694 = call $222 with $241 $693 ($57 is responsible)
        # Core:bool:is:1:equals:else
        $695 = { (responsible $696) ->
          $697 = call $236 with $693 ($57 is responsible)
          $698 = call $232 with $643 ($57 is responsible)
          $699 = call $236 with $698 ($57 is responsible)
          $700 = call $235 with $283 $699 ($57 is responsible)
          $701 = call $235 with $700 $295 ($57 is responsible)
          $702 = ($252, $701)
        }
        $703 = call $224 with $694 $382 $695 ($57 is responsible)
      }
      # Core:bool:is:1:equals:else
      $704 = { (responsible $705) ->
        $706 = call $236 with $689 ($57 is responsible)
        $707 = call $235 with $275 $706 ($57 is responsible)
        $708 = call $235 with $707 $269 ($57 is responsible)
        $709 = ($252, $708)
      }
      $710 = call $224 with $690 $691 $704 ($57 is responsible)
    }
    # Core:bool:is:1:equals:else
    $711 = { (responsible $712) ->
      $713 = call $236 with $685 ($57 is responsible)
      $714 = call $235 with $281 $713 ($57 is responsible)
      $715 = call $235 with $714 $295 ($57 is responsible)
      $716 = ($252, $715)
    }
    $717 = call $224 with $686 $687 $711 ($57 is responsible)
  }
  $718 = call $224 with $679 $680 $683 ($57 is responsible)
  $719 = call $228 with $718 $263 ($57 is responsible)
  $720 = call $222 with $719 $251 ($57 is responsible)
  # Core:bool:is:1:case-0:didNotMatch
  $721 = { (responsible $722) ->
    $723 = call $228 with $718 $264 ($57 is responsible)
    $724 = $241
  }
  $725 = call $224 with $720 $351 $721 ($57 is responsible)
}
# Core:bool:not
$726 = { $727 (+ responsible $728) ->
  $729 = call $642 with $727 ($74 is responsible)
  $730 = call $357 with $729 $323 $728 ($75 is responsible)
  $731 = call $237 with $727 ($76 is responsible)
  $732 = call $222 with $260 $731 ($76 is responsible)
  # Core:bool:not:6:equals:then
  $733 = { (responsible $734) ->
    $735 = call $234 with $727 ($76 is responsible)
    $736 = call $222 with $262 $735 ($76 is responsible)
    # Core:bool:not:6:equals:then
    $737 = { (responsible $738) ->
      $739 = call $233 with $727 ($76 is responsible)
      $740 = call $222 with $241 $739 ($76 is responsible)
      # Core:bool:not:6:equals:else
      $741 = { (responsible $742) ->
        $743 = call $236 with $739 ($76 is responsible)
        $744 = call $232 with $727 ($76 is responsible)
        $745 = call $236 with $744 ($76 is responsible)
        $746 = call $235 with $283 $745 ($76 is responsible)
        $747 = call $235 with $746 $295 ($76 is responsible)
        $748 = ($252, $747)
      }
      $749 = call $224 with $740 $382 $741 ($76 is responsible)
    }
    # Core:bool:not:6:equals:else
    $750 = { (responsible $751) ->
      $752 = call $236 with $735 ($76 is responsible)
      $753 = call $235 with $279 $752 ($76 is responsible)
      $754 = call $235 with $753 $269 ($76 is responsible)
      $755 = ($252, $754)
    }
    $756 = call $224 with $736 $737 $750 ($76 is responsible)
  }
  # Core:bool:not:6:equals:else
  $757 = { (responsible $758) ->
    $759 = call $236 with $731 ($76 is responsible)
    $760 = call $235 with $281 $759 ($76 is responsible)
    $761 = call $235 with $760 $295 ($76 is responsible)
    $762 = ($252, $761)
  }
  $763 = call $224 with $732 $733 $757 ($76 is responsible)
  $764 = call $228 with $763 $263 ($76 is responsible)
  $765 = call $222 with $764 $251 ($76 is responsible)
  # Core:bool:not:6:case-0:didNotMatch
  $766 = { (responsible $767) ->
    $768 = call $228 with $763 $264 ($76 is responsible)
    $769 = call $237 with $727 ($76 is responsible)
    $770 = call $222 with $260 $769 ($76 is responsible)
    # Core:bool:not:6:equals:then
    $771 = { (responsible $772) ->
      $773 = call $234 with $727 ($76 is responsible)
      $774 = call $222 with $241 $773 ($76 is responsible)
      # Core:bool:not:6:equals:then
      $775 = { (responsible $776) ->
        $777 = call $233 with $727 ($76 is responsible)
        $778 = call $222 with $241 $777 ($76 is responsible)
        # Core:bool:not:6:equals:else
        $779 = { (responsible $780) ->
          $781 = call $236 with $777 ($76 is responsible)
          $782 = call $232 with $727 ($76 is responsible)
          $783 = call $236 with $782 ($76 is responsible)
          $784 = call $235 with $283 $783 ($76 is responsible)
          $785 = call $235 with $784 $295 ($76 is responsible)
          $786 = ($252, $785)
        }
        $787 = call $224 with $778 $382 $779 ($76 is responsible)
      }
      # Core:bool:not:6:equals:else
      $788 = { (responsible $789) ->
        $790 = call $236 with $773 ($76 is responsible)
        $791 = call $235 with $275 $790 ($76 is responsible)
        $792 = call $235 with $791 $269 ($76 is responsible)
        $793 = ($252, $792)
      }
      $794 = call $224 with $774 $775 $788 ($76 is responsible)
    }
    # Core:bool:not:6:equals:else
    $795 = { (responsible $796) ->
      $797 = call $236 with $769 ($76 is responsible)
      $798 = call $235 with $281 $797 ($76 is responsible)
      $799 = call $235 with $798 $295 ($76 is responsible)
      $800 = ($252, $799)
    }
    $801 = call $224 with $770 $771 $795 ($76 is responsible)
    $802 = call $228 with $801 $263 ($76 is responsible)
    $803 = call $222 with $802 $251 ($76 is responsible)
    # Core:bool:not:6:case-1:didNotMatch
    $804 = { (responsible $805) ->
      $806 = call $228 with $801 $264 ($76 is responsible)
      $807 = panicking because $285 ($76 is at fault)
    }
    $808 = call $224 with $803 $351 $804 ($76 is responsible)
  }
  $809 = call $224 with $765 $385 $766 ($76 is responsible)
}
# Core:bool:lazyAnd
$810 = { $811 $812 (+ responsible $813) ->
  $814 = call $642 with $811 ($64 is responsible)
  $815 = call $357 with $814 $316 $813 ($65 is responsible)
  $816 = call $617 with $812 ($58 is responsible)
  $817 = call $357 with $816 $305 $813 ($59 is responsible)
  $818 = call $237 with $811 ($60 is responsible)
  $819 = call $222 with $260 $818 ($60 is responsible)
  # Core:bool:lazyAnd:18:equals:then
  $820 = { (responsible $821) ->
    $822 = call $234 with $811 ($60 is responsible)
    $823 = call $222 with $262 $822 ($60 is responsible)
    # Core:bool:lazyAnd:18:equals:then
    $824 = { (responsible $825) ->
      $826 = call $233 with $811 ($60 is responsible)
      $827 = call $222 with $241 $826 ($60 is responsible)
      # Core:bool:lazyAnd:18:equals:else
      $828 = { (responsible $829) ->
        $830 = call $236 with $826 ($60 is responsible)
        $831 = call $232 with $811 ($60 is responsible)
        $832 = call $236 with $831 ($60 is responsible)
        $833 = call $235 with $283 $832 ($60 is responsible)
        $834 = call $235 with $833 $295 ($60 is responsible)
        $835 = ($252, $834)
      }
      $836 = call $224 with $827 $382 $828 ($60 is responsible)
    }
    # Core:bool:lazyAnd:18:equals:else
    $837 = { (responsible $838) ->
      $839 = call $236 with $822 ($60 is responsible)
      $840 = call $235 with $279 $839 ($60 is responsible)
      $841 = call $235 with $840 $269 ($60 is responsible)
      $842 = ($252, $841)
    }
    $843 = call $224 with $823 $824 $837 ($60 is responsible)
  }
  # Core:bool:lazyAnd:18:equals:else
  $844 = { (responsible $845) ->
    $846 = call $236 with $818 ($60 is responsible)
    $847 = call $235 with $281 $846 ($60 is responsible)
    $848 = call $235 with $847 $295 ($60 is responsible)
    $849 = ($252, $848)
  }
  $850 = call $224 with $819 $820 $844 ($60 is responsible)
  $851 = call $228 with $850 $263 ($60 is responsible)
  $852 = call $222 with $851 $251 ($60 is responsible)
  # Core:bool:lazyAnd:18:case-0:matched
  $853 = { (responsible $854) ->
    $855 = call $630 with $812 ($63 is responsible)
    $856 = $855
    $857 = call $642 with $855 ($61 is responsible)
    $858 = call $357 with $857 $298 $813 ($62 is responsible)
    $859 = $856
  }
  # Core:bool:lazyAnd:18:case-0:didNotMatch
  $860 = { (responsible $861) ->
    $862 = call $228 with $850 $264 ($60 is responsible)
    $863 = call $237 with $811 ($60 is responsible)
    $864 = call $222 with $260 $863 ($60 is responsible)
    # Core:bool:lazyAnd:18:equals:then
    $865 = { (responsible $866) ->
      $867 = call $234 with $811 ($60 is responsible)
      $868 = call $222 with $241 $867 ($60 is responsible)
      # Core:bool:lazyAnd:18:equals:then
      $869 = { (responsible $870) ->
        $871 = call $233 with $811 ($60 is responsible)
        $872 = call $222 with $241 $871 ($60 is responsible)
        # Core:bool:lazyAnd:18:equals:else
        $873 = { (responsible $874) ->
          $875 = call $236 with $871 ($60 is responsible)
          $876 = call $232 with $811 ($60 is responsible)
          $877 = call $236 with $876 ($60 is responsible)
          $878 = call $235 with $283 $877 ($60 is responsible)
          $879 = call $235 with $878 $295 ($60 is responsible)
          $880 = ($252, $879)
        }
        $881 = call $224 with $872 $382 $873 ($60 is responsible)
      }
      # Core:bool:lazyAnd:18:equals:else
      $882 = { (responsible $883) ->
        $884 = call $236 with $867 ($60 is responsible)
        $885 = call $235 with $275 $884 ($60 is responsible)
        $886 = call $235 with $885 $269 ($60 is responsible)
        $887 = ($252, $886)
      }
      $888 = call $224 with $868 $869 $882 ($60 is responsible)
    }
    # Core:bool:lazyAnd:18:equals:else
    $889 = { (responsible $890) ->
      $891 = call $236 with $863 ($60 is responsible)
      $892 = call $235 with $281 $891 ($60 is responsible)
      $893 = call $235 with $892 $295 ($60 is responsible)
      $894 = ($252, $893)
    }
    $895 = call $224 with $864 $865 $889 ($60 is responsible)
    $896 = call $228 with $895 $263 ($60 is responsible)
    $897 = call $222 with $896 $251 ($60 is responsible)
    # Core:bool:lazyAnd:18:case-1:didNotMatch
    $898 = { (responsible $899) ->
      $900 = call $228 with $895 $264 ($60 is responsible)
      $901 = panicking because $285 ($60 is at fault)
    }
    $902 = call $224 with $897 $385 $898 ($60 is responsible)
  }
  $903 = call $224 with $852 $853 $860 ($60 is responsible)
}
# Core:bool:lazyOr
$904 = { $905 $906 (+ responsible $907) ->
  $908 = call $642 with $905 ($72 is responsible)
  $909 = call $357 with $908 $316 $907 ($73 is responsible)
  $910 = call $617 with $906 ($66 is responsible)
  $911 = call $357 with $910 $305 $907 ($67 is responsible)
  $912 = call $237 with $905 ($68 is responsible)
  $913 = call $222 with $260 $912 ($68 is responsible)
  # Core:bool:lazyOr:18:equals:then
  $914 = { (responsible $915) ->
    $916 = call $234 with $905 ($68 is responsible)
    $917 = call $222 with $262 $916 ($68 is responsible)
    # Core:bool:lazyOr:18:equals:then
    $918 = { (responsible $919) ->
      $920 = call $233 with $905 ($68 is responsible)
      $921 = call $222 with $241 $920 ($68 is responsible)
      # Core:bool:lazyOr:18:equals:else
      $922 = { (responsible $923) ->
        $924 = call $236 with $920 ($68 is responsible)
        $925 = call $232 with $905 ($68 is responsible)
        $926 = call $236 with $925 ($68 is responsible)
        $927 = call $235 with $283 $926 ($68 is responsible)
        $928 = call $235 with $927 $295 ($68 is responsible)
        $929 = ($252, $928)
      }
      $930 = call $224 with $921 $382 $922 ($68 is responsible)
    }
    # Core:bool:lazyOr:18:equals:else
    $931 = { (responsible $932) ->
      $933 = call $236 with $916 ($68 is responsible)
      $934 = call $235 with $279 $933 ($68 is responsible)
      $935 = call $235 with $934 $269 ($68 is responsible)
      $936 = ($252, $935)
    }
    $937 = call $224 with $917 $918 $931 ($68 is responsible)
  }
  # Core:bool:lazyOr:18:equals:else
  $938 = { (responsible $939) ->
    $940 = call $236 with $912 ($68 is responsible)
    $941 = call $235 with $281 $940 ($68 is responsible)
    $942 = call $235 with $941 $295 ($68 is responsible)
    $943 = ($252, $942)
  }
  $944 = call $224 with $913 $914 $938 ($68 is responsible)
  $945 = call $228 with $944 $263 ($68 is responsible)
  $946 = call $222 with $945 $251 ($68 is responsible)
  # Core:bool:lazyOr:18:case-0:didNotMatch
  $947 = { (responsible $948) ->
    $949 = call $228 with $944 $264 ($68 is responsible)
    $950 = call $237 with $905 ($68 is responsible)
    $951 = call $222 with $260 $950 ($68 is responsible)
    # Core:bool:lazyOr:18:equals:then
    $952 = { (responsible $953) ->
      $954 = call $234 with $905 ($68 is responsible)
      $955 = call $222 with $241 $954 ($68 is responsible)
      # Core:bool:lazyOr:18:equals:then
      $956 = { (responsible $957) ->
        $958 = call $233 with $905 ($68 is responsible)
        $959 = call $222 with $241 $958 ($68 is responsible)
        # Core:bool:lazyOr:18:equals:else
        $960 = { (responsible $961) ->
          $962 = call $236 with $958 ($68 is responsible)
          $963 = call $232 with $905 ($68 is responsible)
          $964 = call $236 with $963 ($68 is responsible)
          $965 = call $235 with $283 $964 ($68 is responsible)
          $966 = call $235 with $965 $295 ($68 is responsible)
          $967 = ($252, $966)
        }
        $968 = call $224 with $959 $382 $960 ($68 is responsible)
      }
      # Core:bool:lazyOr:18:equals:else
      $969 = { (responsible $970) ->
        $971 = call $236 with $954 ($68 is responsible)
        $972 = call $235 with $275 $971 ($68 is responsible)
        $973 = call $235 with $972 $269 ($68 is responsible)
        $974 = ($252, $973)
      }
      $975 = call $224 with $955 $956 $969 ($68 is responsible)
    }
    # Core:bool:lazyOr:18:equals:else
    $976 = { (responsible $977) ->
      $978 = call $236 with $950 ($68 is responsible)
      $979 = call $235 with $281 $978 ($68 is responsible)
      $980 = call $235 with $979 $295 ($68 is responsible)
      $981 = ($252, $980)
    }
    $982 = call $224 with $951 $952 $976 ($68 is responsible)
    $983 = call $228 with $982 $263 ($68 is responsible)
    $984 = call $222 with $983 $251 ($68 is responsible)
    # Core:bool:lazyOr:18:case-1:matched
    $985 = { (responsible $986) ->
      $987 = call $630 with $906 ($69 is responsible)
      $988 = $987
      $989 = call $642 with $987 ($70 is responsible)
      $990 = call $357 with $989 $298 $907 ($71 is responsible)
      $991 = $988
    }
    # Core:bool:lazyOr:18:case-1:didNotMatch
    $992 = { (responsible $993) ->
      $994 = call $228 with $982 $264 ($68 is responsible)
      $995 = panicking because $285 ($68 is at fault)
    }
    $996 = call $224 with $984 $985 $992 ($68 is responsible)
  }
  $997 = call $224 with $946 $351 $947 ($68 is responsible)
}
# Core:bool:implies
$998 = { $999 $1000 (+ responsible $1001) ->
  $1002 = call $642 with $999 ($53 is responsible)
  $1003 = call $357 with $1002 $316 $1001 ($54 is responsible)
  $1004 = call $642 with $1000 ($55 is responsible)
  $1005 = call $357 with $1004 $317 $1001 ($56 is responsible)
  $1006 = call $726 with $999 ($51 is responsible)
  $1007 = call $642 with $1006 ($78 is responsible)
  $1008 = call $357 with $1007 $316 $52 ($79 is responsible)
  $1009 = call $642 with $1000 ($80 is responsible)
  $1010 = call $357 with $1009 $317 $52 ($81 is responsible)
  # Core:bool:or:12
  $1011 = { (responsible $1012) ->
    $1013 = $1000
  }
  $1014 = call $904 with $1006 $1011 ($77 is responsible)
}
# Core:function:is2
$1015 = { $1016 (+ responsible $1017) ->
  $1018 = call $237 with $1016 ($50 is responsible)
  $1019 = call $222 with $1018 $242 ($3 is responsible)
  # Core:function:is2:11
  $1020 = { (responsible $1021) ->
    $1022 = call $237 with $1016 ($48 is responsible)
    $1023 = call $222 with $1022 $242 ($49 is responsible)
    $1024 = call $357 with $1023 $303 $94 ($9 is responsible)
    $1025 = call $223 with $1016 ($8 is responsible)
    $1026 = call $222 with $1025 $265 ($3 is responsible)
  }
  $1027 = call $491 with $1019 $1020 $385 ($95 is responsible)
}
# Core:int:compareTo
$1028 = { $1029 $1030 (+ responsible $1031) ->
  $1032 = call $237 with $1029 ($50 is responsible)
  $1033 = call $222 with $1032 $245 ($3 is responsible)
  $1034 = call $357 with $1033 $321 $1031 ($100 is responsible)
  $1035 = call $237 with $1030 ($50 is responsible)
  $1036 = call $222 with $1035 $245 ($3 is responsible)
  $1037 = call $357 with $1036 $322 $1031 ($103 is responsible)
  $1038 = call $237 with $1029 ($48 is responsible)
  $1039 = call $222 with $1038 $245 ($49 is responsible)
  $1040 = call $357 with $1039 $296 $99 ($23 is responsible)
  $1041 = call $237 with $1030 ($48 is responsible)
  $1042 = call $222 with $1041 $245 ($49 is responsible)
  $1043 = call $357 with $1042 $297 $99 ($21 is responsible)
  $1044 = call $226 with $1029 $1030 ($22 is responsible)
  $1045 = $1044
  $1046 = call $222 with $1044 $239 ($3 is responsible)
  $1047 = call $222 with $1029 $1030 ($3 is responsible)
  $1048 = call $998 with $1046 $1047 ($101 is responsible)
  $1049 = call $642 with $1048 ($84 is responsible)
  $1050 = call $357 with $1049 $299 $102 ($82 is responsible)
  $1051 = call $357 with $1048 $270 $102 ($83 is responsible)
  $1052 = $1045
}
# Core:int:isLessThan
$1053 = { $1054 $1055 (+ responsible $1056) ->
  $1057 = call $237 with $1054 ($50 is responsible)
  $1058 = call $222 with $1057 $245 ($3 is responsible)
  $1059 = call $357 with $1058 $321 $1056 ($108 is responsible)
  $1060 = call $237 with $1055 ($50 is responsible)
  $1061 = call $222 with $1060 $245 ($3 is responsible)
  $1062 = call $357 with $1061 $322 $1056 ($109 is responsible)
  $1063 = call $1028 with $1054 $1055 ($107 is responsible)
  $1064 = call $222 with $1063 $248 ($3 is responsible)
}
# Core:int:isGreaterThan
$1065 = { $1066 $1067 (+ responsible $1068) ->
  $1069 = call $237 with $1066 ($50 is responsible)
  $1070 = call $222 with $1069 $245 ($3 is responsible)
  $1071 = call $357 with $1070 $321 $1068 ($105 is responsible)
  $1072 = call $237 with $1067 ($50 is responsible)
  $1073 = call $222 with $1072 $245 ($3 is responsible)
  $1074 = call $357 with $1073 $322 $1068 ($106 is responsible)
  $1075 = call $1028 with $1066 $1067 ($104 is responsible)
  $1076 = call $222 with $1075 $243 ($3 is responsible)
}
# Core:int:isNonNegative
$1077 = { $1078 (+ responsible $1079) ->
  $1080 = call $237 with $1078 ($50 is responsible)
  $1081 = call $222 with $1080 $245 ($3 is responsible)
  $1082 = call $357 with $1081 $323 $1079 ($117 is responsible)
  $1083 = call $237 with $1078 ($50 is responsible)
  $1084 = call $222 with $1083 $245 ($3 is responsible)
  $1085 = call $357 with $1084 $323 $118 ($114 is responsible)
  $1086 = call $1053 with $1078 $263 ($115 is responsible)
  $1087 = call $726 with $1086 ($116 is responsible)
}
$1088 = ($252, $282)
# Core:function:is1
$1089 = { $1090 (+ responsible $1091) ->
  $1092 = call $237 with $1090 ($50 is responsible)
  $1093 = call $222 with $1092 $242 ($3 is responsible)
  # Core:function:is1:11
  $1094 = { (responsible $1095) ->
    $1096 = call $237 with $1090 ($48 is responsible)
    $1097 = call $222 with $1096 $242 ($49 is responsible)
    $1098 = call $357 with $1097 $303 $92 ($9 is responsible)
    $1099 = call $223 with $1090 ($8 is responsible)
    $1100 = call $222 with $1099 $264 ($3 is responsible)
  }
  $1101 = call $491 with $1093 $1094 $385 ($93 is responsible)
}
# Core:int:isLessThanOrEqualTo
$1102 = { $1103 $1104 (+ responsible $1105) ->
  $1106 = call $237 with $1103 ($50 is responsible)
  $1107 = call $222 with $1106 $245 ($3 is responsible)
  $1108 = call $357 with $1107 $321 $1105 ($112 is responsible)
  $1109 = call $237 with $1104 ($50 is responsible)
  $1110 = call $222 with $1109 $245 ($3 is responsible)
  $1111 = call $357 with $1110 $322 $1105 ($113 is responsible)
  $1112 = call $1065 with $1103 $1104 ($110 is responsible)
  $1113 = call $726 with $1112 ($111 is responsible)
}
# Core:result:is
$1114 = { $1115 (+ responsible $1116) ->
  $1117 = call $237 with $1115 ($177 is responsible)
  $1118 = call $222 with $260 $1117 ($177 is responsible)
  # Core:result:is:1:equals:then
  $1119 = { (responsible $1120) ->
    $1121 = call $234 with $1115 ($177 is responsible)
    $1122 = call $222 with $254 $1121 ($177 is responsible)
    # Core:result:is:1:equals:then
    $1123 = { (responsible $1124) ->
      $1125 = call $233 with $1115 ($177 is responsible)
      $1126 = call $222 with $262 $1125 ($177 is responsible)
      # Core:result:is:1:equals:then
      $1127 = { (responsible $1128) ->
        $1129 = call $232 with $1115 ($177 is responsible)
        $1130 = ($251, $1129)
      }
      # Core:result:is:1:equals:else
      $1131 = { (responsible $1132) ->
        $1133 = call $236 with $1125 ($177 is responsible)
        $1134 = $1088
      }
      $1135 = call $224 with $1126 $1127 $1131 ($177 is responsible)
    }
    # Core:result:is:1:equals:else
    $1136 = { (responsible $1137) ->
      $1138 = call $236 with $1121 ($177 is responsible)
      $1139 = call $235 with $278 $1138 ($177 is responsible)
      $1140 = call $235 with $1139 $269 ($177 is responsible)
      $1141 = ($252, $1140)
    }
    $1142 = call $224 with $1122 $1123 $1136 ($177 is responsible)
  }
  # Core:result:is:1:equals:else
  $1143 = { (responsible $1144) ->
    $1145 = call $236 with $1117 ($177 is responsible)
    $1146 = call $235 with $281 $1145 ($177 is responsible)
    $1147 = call $235 with $1146 $295 ($177 is responsible)
    $1148 = ($252, $1147)
  }
  $1149 = call $224 with $1118 $1119 $1143 ($177 is responsible)
  $1150 = call $228 with $1149 $263 ($177 is responsible)
  $1151 = call $222 with $1150 $251 ($177 is responsible)
  # Core:result:is:1:isMatch:then
  $1152 = { (responsible $1153) ->
    $1154 = $1149
  }
  # Core:result:is:1:isMatch:else
  $1155 = { (responsible $1156) ->
    $1157 = call $237 with $1115 ($177 is responsible)
    $1158 = call $222 with $260 $1157 ($177 is responsible)
    # Core:result:is:1:equals:then
    $1159 = { (responsible $1160) ->
      $1161 = call $234 with $1115 ($177 is responsible)
      $1162 = call $222 with $240 $1161 ($177 is responsible)
      # Core:result:is:1:equals:then
      $1163 = { (responsible $1164) ->
        $1165 = call $233 with $1115 ($177 is responsible)
        $1166 = call $222 with $262 $1165 ($177 is responsible)
        # Core:result:is:1:equals:then
        $1167 = { (responsible $1168) ->
          $1169 = call $232 with $1115 ($177 is responsible)
          $1170 = ($251, $1169)
        }
        # Core:result:is:1:equals:else
        $1171 = { (responsible $1172) ->
          $1173 = call $236 with $1165 ($177 is responsible)
          $1174 = $1088
        }
        $1175 = call $224 with $1166 $1167 $1171 ($177 is responsible)
      }
      # Core:result:is:1:equals:else
      $1176 = { (responsible $1177) ->
        $1178 = call $236 with $1161 ($177 is responsible)
        $1179 = call $235 with $274 $1178 ($177 is responsible)
        $1180 = call $235 with $1179 $269 ($177 is responsible)
        $1181 = ($252, $1180)
      }
      $1182 = call $224 with $1162 $1163 $1176 ($177 is responsible)
    }
    # Core:result:is:1:equals:else
    $1183 = { (responsible $1184) ->
      $1185 = call $236 with $1157 ($177 is responsible)
      $1186 = call $235 with $281 $1185 ($177 is responsible)
      $1187 = call $235 with $1186 $295 ($177 is responsible)
      $1188 = ($252, $1187)
    }
    $1189 = call $224 with $1158 $1159 $1183 ($177 is responsible)
  }
  $1190 = call $224 with $1151 $1152 $1155 ($177 is responsible)
  $1191 = call $228 with $1190 $263 ($177 is responsible)
  $1192 = call $222 with $1191 $251 ($177 is responsible)
  # Core:result:is:1:case-0:matched
  $1193 = { (responsible $1194) ->
    $1195 = call $228 with $1190 $264 ($178 is responsible)
    $1196 = $262
  }
  # Core:result:is:1:case-0:didNotMatch
  $1197 = { (responsible $1198) ->
    $1199 = call $228 with $1190 $264 ($177 is responsible)
    $1200 = $241
  }
  $1201 = call $224 with $1192 $1193 $1197 ($177 is responsible)
}
# Core:result:unwrap
$1202 = { $1203 (+ responsible $1204) ->
  $1205 = call $1114 with $1203 ($205 is responsible)
  $1206 = call $357 with $1205 $320 $1204 ($206 is responsible)
  $1207 = call $1114 with $1203 ($180 is responsible)
  $1208 = call $357 with $1207 $320 $207 ($181 is responsible)
  $1209 = call $237 with $1203 ($48 is responsible)
  $1210 = call $222 with $1209 $260 ($49 is responsible)
  $1211 = call $357 with $1210 $330 $179 ($47 is responsible)
  $1212 = call $234 with $1203 ($46 is responsible)
  $1213 = call $222 with $1212 $254 ($3 is responsible)
  $1214 = call $357 with $1213 $325 $1204 ($208 is responsible)
  $1215 = call $237 with $1203 ($48 is responsible)
  $1216 = call $222 with $1215 $260 ($49 is responsible)
  $1217 = call $357 with $1216 $330 $204 ($45 is responsible)
  $1218 = call $233 with $1203 ($42 is responsible)
  $1219 = call $357 with $1218 $331 $204 ($43 is responsible)
  $1220 = call $232 with $1203 ($44 is responsible)
}
# Core:result:mapOrElse
$1221 = { $1222 $1223 $1224 (+ responsible $1225) ->
  $1226 = call $1114 with $1222 ($195 is responsible)
  $1227 = call $357 with $1226 $320 $1225 ($203 is responsible)
  $1228 = call $1089 with $1223 ($193 is responsible)
  $1229 = call $357 with $1228 $309 $1225 ($194 is responsible)
  $1230 = call $1089 with $1224 ($196 is responsible)
  $1231 = call $357 with $1230 $307 $1225 ($197 is responsible)
  $1232 = call $237 with $1222 ($198 is responsible)
  $1233 = call $222 with $260 $1232 ($198 is responsible)
  # Core:result:mapOrElse:30:equals:then
  $1234 = { (responsible $1235) ->
    $1236 = call $234 with $1222 ($198 is responsible)
    $1237 = call $222 with $254 $1236 ($198 is responsible)
    # Core:result:mapOrElse:30:equals:then
    $1238 = { (responsible $1239) ->
      $1240 = call $233 with $1222 ($198 is responsible)
      $1241 = call $222 with $262 $1240 ($198 is responsible)
      # Core:result:mapOrElse:30:equals:then
      $1242 = { (responsible $1243) ->
        $1244 = call $232 with $1222 ($198 is responsible)
        $1245 = ($251, $1244)
      }
      # Core:result:mapOrElse:30:equals:else
      $1246 = { (responsible $1247) ->
        $1248 = call $236 with $1240 ($198 is responsible)
        $1249 = $1088
      }
      $1250 = call $224 with $1241 $1242 $1246 ($198 is responsible)
    }
    # Core:result:mapOrElse:30:equals:else
    $1251 = { (responsible $1252) ->
      $1253 = call $236 with $1236 ($198 is responsible)
      $1254 = call $235 with $278 $1253 ($198 is responsible)
      $1255 = call $235 with $1254 $269 ($198 is responsible)
      $1256 = ($252, $1255)
    }
    $1257 = call $224 with $1237 $1238 $1251 ($198 is responsible)
  }
  # Core:result:mapOrElse:30:equals:else
  $1258 = { (responsible $1259) ->
    $1260 = call $236 with $1232 ($198 is responsible)
    $1261 = call $235 with $281 $1260 ($198 is responsible)
    $1262 = call $235 with $1261 $295 ($198 is responsible)
    $1263 = ($252, $1262)
  }
  $1264 = call $224 with $1233 $1234 $1258 ($198 is responsible)
  $1265 = call $228 with $1264 $263 ($198 is responsible)
  $1266 = call $222 with $1265 $251 ($198 is responsible)
  # Core:result:mapOrElse:30:case-0:matched
  $1267 = { (responsible $1268) ->
    $1269 = call $228 with $1264 $264 ($201 is responsible)
    $1270 = call $1223 with $1269 ($199 is responsible)
  }
  # Core:result:mapOrElse:30:case-0:didNotMatch
  $1271 = { (responsible $1272) ->
    $1273 = call $228 with $1264 $264 ($198 is responsible)
    $1274 = call $237 with $1222 ($198 is responsible)
    $1275 = call $222 with $260 $1274 ($198 is responsible)
    # Core:result:mapOrElse:30:equals:then
    $1276 = { (responsible $1277) ->
      $1278 = call $234 with $1222 ($198 is responsible)
      $1279 = call $222 with $240 $1278 ($198 is responsible)
      # Core:result:mapOrElse:30:equals:then
      $1280 = { (responsible $1281) ->
        $1282 = call $233 with $1222 ($198 is responsible)
        $1283 = call $222 with $262 $1282 ($198 is responsible)
        # Core:result:mapOrElse:30:equals:then
        $1284 = { (responsible $1285) ->
          $1286 = call $232 with $1222 ($198 is responsible)
          $1287 = ($251, $1286)
        }
        # Core:result:mapOrElse:30:equals:else
        $1288 = { (responsible $1289) ->
          $1290 = call $236 with $1282 ($198 is responsible)
          $1291 = $1088
        }
        $1292 = call $224 with $1283 $1284 $1288 ($198 is responsible)
      }
      # Core:result:mapOrElse:30:equals:else
      $1293 = { (responsible $1294) ->
        $1295 = call $236 with $1278 ($198 is responsible)
        $1296 = call $235 with $274 $1295 ($198 is responsible)
        $1297 = call $235 with $1296 $269 ($198 is responsible)
        $1298 = ($252, $1297)
      }
      $1299 = call $224 with $1279 $1280 $1293 ($198 is responsible)
    }
    # Core:result:mapOrElse:30:equals:else
    $1300 = { (responsible $1301) ->
      $1302 = call $236 with $1274 ($198 is responsible)
      $1303 = call $235 with $281 $1302 ($198 is responsible)
      $1304 = call $235 with $1303 $295 ($198 is responsible)
      $1305 = ($252, $1304)
    }
    $1306 = call $224 with $1275 $1276 $1300 ($198 is responsible)
    $1307 = call $228 with $1306 $263 ($198 is responsible)
    $1308 = call $222 with $1307 $251 ($198 is responsible)
    # Core:result:mapOrElse:30:case-1:matched
    $1309 = { (responsible $1310) ->
      $1311 = call $228 with $1306 $264 ($202 is responsible)
      $1312 = call $1224 with $1311 ($200 is responsible)
    }
    # Core:result:mapOrElse:30:case-1:didNotMatch
    $1313 = { (responsible $1314) ->
      $1315 = call $228 with $1306 $264 ($198 is responsible)
      $1316 = panicking because $285 ($198 is at fault)
    }
    $1317 = call $224 with $1308 $1309 $1313 ($198 is responsible)
  }
  $1318 = call $224 with $1266 $1267 $1271 ($198 is responsible)
}
# Core:result:flatMap
$1319 = { $1320 $1321 (+ responsible $1322) ->
  $1323 = call $1114 with $1320 ($174 is responsible)
  $1324 = call $357 with $1323 $320 $1322 ($176 is responsible)
  $1325 = call $1089 with $1321 ($171 is responsible)
  $1326 = call $357 with $1325 $309 $1322 ($172 is responsible)
  # Core:result:flatMap:19
  $1327 = { $1328 (+ responsible $1329) ->
    $1330 = call $1321 with $1328 ($173 is responsible)
  }
  $1331 = call $1114 with $1320 ($190 is responsible)
  $1332 = call $357 with $1331 $320 $175 ($192 is responsible)
  $1333 = call $1089 with $1327 ($188 is responsible)
  $1334 = call $357 with $1333 $309 $175 ($189 is responsible)
  # Core:result:mapOr:20
  $1335 = { $1336 (+ responsible $1337) ->
    $1338 = $1320
  }
  $1339 = call $1221 with $1320 $1327 $1335 ($191 is responsible)
}
# Core:result:map
$1340 = { $1341 $1342 (+ responsible $1343) ->
  $1344 = call $1114 with $1341 ($185 is responsible)
  $1345 = call $357 with $1344 $320 $1343 ($187 is responsible)
  $1346 = call $1089 with $1342 ($182 is responsible)
  $1347 = call $357 with $1346 $309 $1343 ($183 is responsible)
  # Core:result:map:19
  $1348 = { $1349 (+ responsible $1350) ->
    $1351 = call $1342 with $1349 ($184 is responsible)
    $1352 = Ok $1351
  }
  $1353 = call $1319 with $1341 $1348 ($186 is responsible)
}
# Core:result:unwrapOrElse:7
$1354 = { $1355 (+ responsible $1356) ->
  $1357 = $1355
}
# Core:result:unwrapOr
$1358 = { $1359 $1360 (+ responsible $1361) ->
  $1362 = call $1114 with $1359 ($209 is responsible)
  $1363 = call $357 with $1362 $320 $1361 ($210 is responsible)
  # Core:result:unwrapOr:7
  $1364 = { (responsible $1365) ->
    $1366 = $1360
  }
  $1367 = call $1114 with $1359 ($212 is responsible)
  $1368 = call $357 with $1367 $320 $211 ($213 is responsible)
  # Core:result:unwrapOrElse:8
  $1369 = { $1370 (+ responsible $1371) ->
    $1372 = call $630 with $1364 ($214 is responsible)
  }
  $1373 = call $1221 with $1359 $1354 $1369 ($215 is responsible)
}
# Core:list:isEmpty
$1374 = { $1375 (+ responsible $1376) ->
  $1377 = call $237 with $1375 ($50 is responsible)
  $1378 = call $222 with $1377 $249 ($3 is responsible)
  $1379 = call $357 with $1378 $319 $1376 ($156 is responsible)
  $1380 = call $237 with $1375 ($48 is responsible)
  $1381 = call $222 with $1380 $249 ($49 is responsible)
  $1382 = call $357 with $1381 $326 $157 ($37 is responsible)
  $1383 = call $229 with $1375 ($36 is responsible)
  $1384 = call $222 with $1383 $263 ($3 is responsible)
}
$1385 = Error $272
# Core:list:lastIndex:9
$1386 = { (responsible $1387) ->
  $1388 = $1385
}
# Core:list:lastIndex
$1389 = { $1390 (+ responsible $1391) ->
  $1392 = call $237 with $1390 ($50 is responsible)
  $1393 = call $222 with $1392 $249 ($3 is responsible)
  $1394 = call $357 with $1393 $319 $1391 ($169 is responsible)
  $1395 = call $1374 with $1390 ($170 is responsible)
  # Core:list:lastIndex:10
  $1396 = { (responsible $1397) ->
    $1398 = call $237 with $1390 ($48 is responsible)
    $1399 = call $222 with $1398 $249 ($49 is responsible)
    $1400 = call $357 with $1399 $326 $167 ($37 is responsible)
    $1401 = call $229 with $1390 ($36 is responsible)
    $1402 = call $227 with $1401 $264 ($24 is responsible)
    $1403 = Ok $1402
  }
  $1404 = call $491 with $1395 $1386 $1396 ($168 is responsible)
}
# Core:list:isValidIndex
$1405 = { $1406 $1407 (+ responsible $1408) ->
  $1409 = call $237 with $1406 ($50 is responsible)
  $1410 = call $222 with $1409 $249 ($3 is responsible)
  $1411 = call $357 with $1410 $319 $1408 ($166 is responsible)
  $1412 = call $237 with $1407 ($50 is responsible)
  $1413 = call $222 with $1412 $245 ($3 is responsible)
  $1414 = call $357 with $1413 $315 $1408 ($158 is responsible)
  $1415 = call $1374 with $1406 ($159 is responsible)
  # Core:list:isValidIndex:22
  $1416 = { (responsible $1417) ->
    $1418 = call $1077 with $1407 ($160 is responsible)
  }
  $1419 = call $491 with $1415 $385 $1416 ($161 is responsible)
  # Core:list:isValidIndex:32
  $1420 = { (responsible $1421) ->
    $1422 = call $1389 with $1406 ($162 is responsible)
    $1423 = call $1202 with $1422 ($163 is responsible)
    $1424 = call $1102 with $1407 $1423 ($164 is responsible)
  }
  $1425 = call $810 with $1419 $1420 ($165 is responsible)
}
# Core:iterable:generateWithState
$1426 = { $1427 $1428 (+ responsible $1429) ->
  $1430 = call $1089 with $1428 ($152 is responsible)
  $1431 = call $357 with $1430 $308 $1429 ($144 is responsible)
  # Core:iterable:generateWithState:14
  $1432 = { $1433 $1434 (+ responsible $1435) ->
    # Core:iterable:generateWithState:14:0
    $1436 = { (responsible $1437) ->
      $1438 = call $1428 with $1434 ($150 is responsible)
      # Core:iterable:generateWithState:14:0:11
      $1439 = { $1440 (+ responsible $1441) ->
        $1442 = call $237 with $1440 ($145 is responsible)
        $1443 = call $222 with $259 $1442 ($145 is responsible)
        # Core:iterable:generateWithState:14:0:11:1:equals:then
        $1444 = { (responsible $1445) ->
          $1446 = call $231 with $1440 $246 ($145 is responsible)
          # Core:iterable:generateWithState:14:0:11:1:hasKey:then
          $1447 = { (responsible $1448) ->
            $1449 = call $230 with $1440 $246 ($145 is responsible)
            $1450 = ($251, $1449)
          }
          # Core:iterable:generateWithState:14:0:11:1:hasKey:else
          $1451 = { (responsible $1452) ->
            $1453 = call $236 with $1440 ($145 is responsible)
            $1454 = call $235 with $287 $1453 ($145 is responsible)
            $1455 = call $235 with $1454 $295 ($145 is responsible)
            $1456 = ($252, $1455)
          }
          $1457 = call $224 with $1446 $1447 $1451 ($145 is responsible)
          $1458 = call $228 with $1457 $263 ($145 is responsible)
          $1459 = call $222 with $1458 $251 ($145 is responsible)
          # Core:iterable:generateWithState:14:0:11:1:isMatch:then
          $1460 = { (responsible $1461) ->
            $1462 = call $228 with $1457 $264 ($145 is responsible)
            $1463 = call $231 with $1440 $257 ($145 is responsible)
            # Core:iterable:generateWithState:14:0:11:1:hasKey:then
            $1464 = { (responsible $1465) ->
              $1466 = call $230 with $1440 $257 ($145 is responsible)
              $1467 = ($251, $1466)
            }
            # Core:iterable:generateWithState:14:0:11:1:hasKey:else
            $1468 = { (responsible $1469) ->
              $1470 = call $236 with $1440 ($145 is responsible)
              $1471 = call $235 with $290 $1470 ($145 is responsible)
              $1472 = call $235 with $1471 $295 ($145 is responsible)
              $1473 = ($252, $1472)
            }
            $1474 = call $224 with $1463 $1464 $1468 ($145 is responsible)
            $1475 = call $228 with $1474 $263 ($145 is responsible)
            $1476 = call $222 with $1475 $251 ($145 is responsible)
            # Core:iterable:generateWithState:14:0:11:1:isMatch:then
            $1477 = { (responsible $1478) ->
              $1479 = call $228 with $1474 $264 ($145 is responsible)
              $1480 = ($251, $1462, $1479)
            }
            # Core:iterable:generateWithState:14:0:11:1:isMatch:else
            $1481 = { (responsible $1482) ->
              $1483 = $1474
            }
            $1484 = call $224 with $1476 $1477 $1481 ($145 is responsible)
          }
          # Core:iterable:generateWithState:14:0:11:1:isMatch:else
          $1485 = { (responsible $1486) ->
            $1487 = $1457
          }
          $1488 = call $224 with $1459 $1460 $1485 ($145 is responsible)
        }
        # Core:iterable:generateWithState:14:0:11:1:equals:else
        $1489 = { (responsible $1490) ->
          $1491 = call $236 with $1442 ($145 is responsible)
          $1492 = call $235 with $280 $1491 ($145 is responsible)
          $1493 = call $235 with $1492 $295 ($145 is responsible)
          $1494 = ($252, $1493)
        }
        $1495 = call $224 with $1443 $1444 $1489 ($145 is responsible)
        $1496 = call $228 with $1495 $263 ($145 is responsible)
        $1497 = call $222 with $1496 $251 ($145 is responsible)
        # Core:iterable:generateWithState:14:0:11:1:isMatch:else
        $1498 = { (responsible $1499) ->
          $1500 = call $228 with $1495 $264 ($145 is responsible)
          $1501 = panicking because $1500 ($145 is at fault)
        }
        $1502 = call $224 with $1497 $354 $1498 ($145 is responsible)
        $1503 = call $228 with $1495 $264 ($147 is responsible)
        $1504 = call $228 with $1495 $265 ($148 is responsible)
        $1505 = call $1433 with $1504 ($146 is responsible)
        $1506 = [$255: $1505, $246: $1503]
      }
      $1507 = call $1340 with $1438 $1439 ($149 is responsible)
    }
  }
  $1508 = call $1015 with $1432 ($89 is responsible)
  $1509 = call $357 with $1508 $292 $151 ($85 is responsible)
  # Core:controlFlow:recursive:18
  $1510 = { $1511 $1512 (+ responsible $1513) ->
    # Core:controlFlow:recursive:18:0
    $1514 = { $1515 (+ responsible $1516) ->
      $1517 = call $1511 with $1511 $1515 ($86 is responsible)
    }
    $1518 = call $1432 with $1514 $1512 ($87 is responsible)
  }
  $1519 = call $1510 with $1510 $1427 ($88 is responsible)
}
$1520 = Error $238
# Core:iterable:generate:50:5
$1521 = { (responsible $1522) ->
  $1523 = $1520
}
# Core:iterable:88
$1524 = { $1525 $1526 $1527 $1528 (+ responsible $1529) ->
  $1530 = call $617 with $1526 ($153 is responsible)
  $1531 = call $357 with $1530 $318 $125 ($155 is responsible)
  $1532 = call $630 with $1526 ($154 is responsible)
  # Core:iterable:88:11
  $1533 = { $1534 (+ responsible $1535) ->
    $1536 = call $237 with $1534 ($119 is responsible)
    $1537 = call $222 with $259 $1536 ($119 is responsible)
    # Core:iterable:88:11:1:equals:then
    $1538 = { (responsible $1539) ->
      $1540 = call $231 with $1534 $246 ($119 is responsible)
      # Core:iterable:88:11:1:hasKey:then
      $1541 = { (responsible $1542) ->
        $1543 = call $230 with $1534 $246 ($119 is responsible)
        $1544 = ($251, $1543)
      }
      # Core:iterable:88:11:1:hasKey:else
      $1545 = { (responsible $1546) ->
        $1547 = call $236 with $1534 ($119 is responsible)
        $1548 = call $235 with $287 $1547 ($119 is responsible)
        $1549 = call $235 with $1548 $295 ($119 is responsible)
        $1550 = ($252, $1549)
      }
      $1551 = call $224 with $1540 $1541 $1545 ($119 is responsible)
      $1552 = call $228 with $1551 $263 ($119 is responsible)
      $1553 = call $222 with $1552 $251 ($119 is responsible)
      # Core:iterable:88:11:1:isMatch:then
      $1554 = { (responsible $1555) ->
        $1556 = call $228 with $1551 $264 ($119 is responsible)
        $1557 = call $231 with $1534 $255 ($119 is responsible)
        # Core:iterable:88:11:1:hasKey:then
        $1558 = { (responsible $1559) ->
          $1560 = call $230 with $1534 $255 ($119 is responsible)
          $1561 = ($251, $1560)
        }
        # Core:iterable:88:11:1:hasKey:else
        $1562 = { (responsible $1563) ->
          $1564 = call $236 with $1534 ($119 is responsible)
          $1565 = call $235 with $289 $1564 ($119 is responsible)
          $1566 = call $235 with $1565 $295 ($119 is responsible)
          $1567 = ($252, $1566)
        }
        $1568 = call $224 with $1557 $1558 $1562 ($119 is responsible)
        $1569 = call $228 with $1568 $263 ($119 is responsible)
        $1570 = call $222 with $1569 $251 ($119 is responsible)
        # Core:iterable:88:11:1:isMatch:then
        $1571 = { (responsible $1572) ->
          $1573 = call $228 with $1568 $264 ($119 is responsible)
          $1574 = ($251, $1556, $1573)
        }
        # Core:iterable:88:11:1:isMatch:else
        $1575 = { (responsible $1576) ->
          $1577 = $1568
        }
        $1578 = call $224 with $1570 $1571 $1575 ($119 is responsible)
      }
      # Core:iterable:88:11:1:isMatch:else
      $1579 = { (responsible $1580) ->
        $1581 = $1551
      }
      $1582 = call $224 with $1553 $1554 $1579 ($119 is responsible)
    }
    # Core:iterable:88:11:1:equals:else
    $1583 = { (responsible $1584) ->
      $1585 = call $236 with $1536 ($119 is responsible)
      $1586 = call $235 with $280 $1585 ($119 is responsible)
      $1587 = call $235 with $1586 $295 ($119 is responsible)
      $1588 = ($252, $1587)
    }
    $1589 = call $224 with $1537 $1538 $1583 ($119 is responsible)
    $1590 = call $228 with $1589 $263 ($119 is responsible)
    $1591 = call $222 with $1590 $251 ($119 is responsible)
    # Core:iterable:88:11:1:isMatch:else
    $1592 = { (responsible $1593) ->
      $1594 = call $228 with $1589 $264 ($119 is responsible)
      $1595 = panicking because $1594 ($119 is at fault)
    }
    $1596 = call $224 with $1591 $354 $1592 ($119 is responsible)
    $1597 = call $228 with $1589 $264 ($122 is responsible)
    $1598 = call $228 with $1589 $265 ($123 is responsible)
    $1599 = call $1528 with $1527 $1597 ($121 is responsible)
    $1600 = call $1525 with $1525 $1598 $1599 $1528 ($120 is responsible)
  }
  $1601 = call $1340 with $1532 $1533 ($124 is responsible)
  $1602 = call $1358 with $1601 $1527 ($126 is responsible)
}
# Core:iterable:forEach
$1603 = { $1604 $1605 (+ responsible $1606) ->
  $1607 = call $617 with $1604 ($153 is responsible)
  $1608 = call $357 with $1607 $318 $1606 ($135 is responsible)
  $1609 = call $1089 with $1605 ($131 is responsible)
  $1610 = call $357 with $1609 $306 $1606 ($132 is responsible)
  # Core:iterable:forEach:20
  $1611 = { $1612 $1613 (+ responsible $1614) ->
    $1615 = call $1605 with $1613 ($133 is responsible)
    $1616 = $253
  }
  $1617 = call $617 with $1604 ($153 is responsible)
  $1618 = call $357 with $1617 $318 $134 ($130 is responsible)
  $1619 = call $1015 with $1611 ($127 is responsible)
  $1620 = call $357 with $1619 $310 $134 ($128 is responsible)
  $1621 = call $1524 with $1524 $1604 $253 $1611 ($129 is responsible)
}
# Core:iterable:fromList:18
$1622 = { $1623 (+ responsible $1624) ->
  $1625 = call $237 with $1623 ($136 is responsible)
  $1626 = call $222 with $259 $1625 ($136 is responsible)
  # Core:iterable:fromList:18:1:equals:then
  $1627 = { (responsible $1628) ->
    $1629 = call $231 with $1623 $247 ($136 is responsible)
    # Core:iterable:fromList:18:1:hasKey:then
    $1630 = { (responsible $1631) ->
      $1632 = call $230 with $1623 $247 ($136 is responsible)
      $1633 = ($251, $1632)
    }
    # Core:iterable:fromList:18:1:hasKey:else
    $1634 = { (responsible $1635) ->
      $1636 = call $236 with $1623 ($136 is responsible)
      $1637 = call $235 with $288 $1636 ($136 is responsible)
      $1638 = call $235 with $1637 $295 ($136 is responsible)
      $1639 = ($252, $1638)
    }
    $1640 = call $224 with $1629 $1630 $1634 ($136 is responsible)
    $1641 = call $228 with $1640 $263 ($136 is responsible)
    $1642 = call $222 with $1641 $251 ($136 is responsible)
    # Core:iterable:fromList:18:1:isMatch:then
    $1643 = { (responsible $1644) ->
      $1645 = call $228 with $1640 $264 ($136 is responsible)
      $1646 = call $231 with $1623 $244 ($136 is responsible)
      # Core:iterable:fromList:18:1:hasKey:then
      $1647 = { (responsible $1648) ->
        $1649 = call $230 with $1623 $244 ($136 is responsible)
        $1650 = ($251, $1649)
      }
      # Core:iterable:fromList:18:1:hasKey:else
      $1651 = { (responsible $1652) ->
        $1653 = call $236 with $1623 ($136 is responsible)
        $1654 = call $235 with $286 $1653 ($136 is responsible)
        $1655 = call $235 with $1654 $295 ($136 is responsible)
        $1656 = ($252, $1655)
      }
      $1657 = call $224 with $1646 $1647 $1651 ($136 is responsible)
      $1658 = call $228 with $1657 $263 ($136 is responsible)
      $1659 = call $222 with $1658 $251 ($136 is responsible)
      # Core:iterable:fromList:18:1:isMatch:then
      $1660 = { (responsible $1661) ->
        $1662 = call $228 with $1657 $264 ($136 is responsible)
        $1663 = ($251, $1645, $1662)
      }
      # Core:iterable:fromList:18:1:isMatch:else
      $1664 = { (responsible $1665) ->
        $1666 = $1657
      }
      $1667 = call $224 with $1659 $1660 $1664 ($136 is responsible)
    }
    # Core:iterable:fromList:18:1:isMatch:else
    $1668 = { (responsible $1669) ->
      $1670 = $1640
    }
    $1671 = call $224 with $1642 $1643 $1668 ($136 is responsible)
  }
  # Core:iterable:fromList:18:1:equals:else
  $1672 = { (responsible $1673) ->
    $1674 = call $236 with $1625 ($136 is responsible)
    $1675 = call $235 with $280 $1674 ($136 is responsible)
    $1676 = call $235 with $1675 $295 ($136 is responsible)
    $1677 = ($252, $1676)
  }
  $1678 = call $224 with $1626 $1627 $1672 ($136 is responsible)
  $1679 = call $228 with $1678 $263 ($136 is responsible)
  $1680 = call $222 with $1679 $251 ($136 is responsible)
  # Core:iterable:fromList:18:1:isMatch:else
  $1681 = { (responsible $1682) ->
    $1683 = call $228 with $1678 $264 ($136 is responsible)
    $1684 = panicking because $1683 ($136 is at fault)
  }
  $1685 = call $224 with $1680 $354 $1681 ($136 is responsible)
  $1686 = call $228 with $1678 $264 ($142 is responsible)
  $1687 = call $228 with $1678 $265 ($141 is responsible)
  $1688 = call $1405 with $1686 $1687 ($137 is responsible)
  # Core:iterable:fromList:18:15
  $1689 = { (responsible $1690) ->
    $1691 = call $597 with $1686 $1687 ($138 is responsible)
    $1692 = call $237 with $1687 ($48 is responsible)
    $1693 = call $222 with $1692 $245 ($49 is responsible)
    $1694 = call $357 with $1693 $296 $139 ($20 is responsible)
    $1695 = call $225 with $1687 $264 ($19 is responsible)
    $1696 = [$244: $1695, $247: $1686]
    $1697 = [$246: $1691, $257: $1696]
    $1698 = Ok $1697
  }
  $1699 = call $491 with $1688 $1689 $1521 ($140 is responsible)
}
$1700 = ($284, $337, $341, $341, $344, $268, $266, $349, $344, $345, $341, $336, $267, $266, $291, $339, $340, $346, $266, $340, $346, $266, $346, $344, $342, $337, $266, $341, $344, $343, $338, $266, $347, $337, $350, $347, $269, $266, $271, $341, $334, $266, $335, $341, $334, $266, $335, $341, $348, $335, $269)
$1701 = [$244: $263, $247: $1700]
# Examples:iterable:22
$1702 = { $1703 (+ responsible $1704) ->
  # Examples:iterable:22:0
  $1705 = { $1706 (+ responsible $1707) ->
    $1708 = call $237 with $1703 ($48 is responsible)
    $1709 = call $222 with $1708 $259 ($49 is responsible)
    $1710 = call $357 with $1709 $328 $216 ($41 is responsible)
    $1711 = call $231 with $1703 $258 ($38 is responsible)
    $1712 = call $357 with $1711 $329 $216 ($39 is responsible)
    $1713 = call $230 with $1703 $258 ($40 is responsible)
    $1714 = call $237 with $1713 ($48 is responsible)
    $1715 = call $222 with $1714 $256 ($49 is responsible)
    $1716 = call $357 with $1715 $327 $217 ($2 is responsible)
    $1717 = call $221 with $1713 $1706 ($1 is responsible)
  }
  $1718 = call $1426 with $1701 $1622 ($143 is responsible)
  # Examples:iterable:22:38
  $1719 = { $1720 (+ responsible $1721) ->
    $1722 = call $1705 with $1720 ($218 is responsible)
  }
  $1723 = call $1603 with $1718 $1719 ($219 is responsible)
}
$1724 = [$250: $1702]
>>>>>>> 81fc3a64
<|MERGE_RESOLUTION|>--- conflicted
+++ resolved
@@ -6,7 +6,6 @@
 # • Include tracing of calls? No
 # • Include tracing of evaluated expressions? No
 
-<<<<<<< HEAD
 $1 = Builtins::equals:6
 $2 = Builtins::functionRun:11
 $3 = Builtins::functionRun:16
@@ -270,3583 +269,1590 @@
 $261 = " "
 $262 = "!"
 $263 = ","
-$264 = ", got "
-$265 = ", got `"
-$266 = "."
-$267 = "A check didn't succeed."
-$268 = "B"
-$269 = "Can't get the last index of an empty list."
-$270 = "Expected "
-$271 = "Expected a "
-$272 = "Expected tag to have a value, but it doesn't have any."
-$273 = "Expected tag to not have a value, but it has one: `"
-$274 = "H"
-$275 = "No case matched the given expression."
-$276 = "Struct doesn't contain key `"
-$277 = "T"
-$278 = "The `body` should take the recursive function and the argument."
-$279 = "The `condition` must be either `True` or `False`."
-$280 = "The `reason` must be a text."
-$281 = "`."
-$282 = "`: `"
-$283 = "`a | typeIs Int` was not satisfied"
-$284 = "`b | typeIs Int` was not satisfied"
-$285 = "`b` didn't return a bool."
-$286 = "`bool.is condition` was not satisfied"
-$287 = "`conditionIsBool` was not satisfied"
-$288 = "`else | getArgumentCount | equals 0` was not satisfied"
-$289 = "`else | typeIs Function` was not satisfied"
-$290 = "`function | typeIs Function` was not satisfied"
-$291 = "`function | ✨.getArgumentCount | equals 0` was not satisfied"
-$292 = "`function.is0 b` was not satisfied"
-$293 = "`function.is1 action` was not satisfied"
-$294 = "`function.is1 errorMapper` was not satisfied"
-$295 = "`function.is1 mapper` was not satisfied"
-$296 = "`function.is1 okMapper` was not satisfied"
-$297 = "`function.is2 combine` was not satisfied"
-$298 = "`index | intCompareTo (list | ✨.listLength) | equals Less` was not satisfied"
-$299 = "`index | isNonNegative` was not satisfied"
-$300 = "`index | typeIs Int` was not satisfied"
-$301 = "`int | typeIs Int` was not satisfied"
-$302 = "`int.is index` was not satisfied"
-$303 = "`is a` was not satisfied"
-$304 = "`is b` was not satisfied"
-$305 = "`is iterable` was not satisfied"
-$306 = "`is list` was not satisfied"
-$307 = "`is result` was not satisfied"
-$308 = "`is valueA` was not satisfied"
-$309 = "`is valueB` was not satisfied"
-$310 = "`is value` was not satisfied"
-$311 = "`is0 body` was not satisfied"
-$312 = "`isOk result` was not satisfied"
-$313 = "`list | typeIs List` was not satisfied"
-$314 = "`struct | typeIs Struct` was not satisfied"
-$315 = "`struct | ✨.structHasKey key` was not satisfied"
-$316 = "`tag | typeIs Tag` was not satisfied"
-$317 = "`tag | ✨.tagHasValue` was not satisfied"
-$318 = "`then | getArgumentCount | equals 0` was not satisfied"
-$319 = "`then | typeIs Function` was not satisfied"
-$320 = "a"
-$321 = "b"
-$322 = "d"
-$323 = "e"
-$324 = "g"
-$325 = "h"
-$326 = "i"
-$327 = "l"
-$328 = "m"
-$329 = "n"
-$330 = "o"
-$331 = "r"
-$332 = "s"
-$333 = "t"
-$334 = "u"
-$335 = "w"
-$336 = "x"
+$264 = "."
+$265 = "A check didn't succeed."
+$266 = "B"
+$267 = "Can't get the last index of an empty list."
+$268 = "Expected Equal, got "
+$269 = "Expected Error, got "
+$270 = "Expected False, got "
+$271 = "Expected Greater, got "
+$272 = "Expected Less, got "
+$273 = "Expected Ok, got "
+$274 = "Expected True, got "
+$275 = "Expected a Struct, got `"
+$276 = "Expected a Tag, got `"
+$277 = "Expected tag to have a value, but it doesn't have any."
+$278 = "Expected tag to not have a value, but it has one: `"
+$279 = "H"
+$280 = "No case matched the given expression."
+$281 = "Struct doesn't contain key `Index`: `"
+$282 = "Struct doesn't contain key `Item`: `"
+$283 = "Struct doesn't contain key `L`: `"
+$284 = "Struct doesn't contain key `Rest`: `"
+$285 = "Struct doesn't contain key `State`: `"
+$286 = "T"
+$287 = "The `body` should take the recursive function and the argument."
+$288 = "The `condition` must be either `True` or `False`."
+$289 = "The `reason` must be a text."
+$290 = "`."
+$291 = "`a | typeIs Int` was not satisfied"
+$292 = "`b | typeIs Int` was not satisfied"
+$293 = "`b` didn't return a bool."
+$294 = "`bool.is condition` was not satisfied"
+$295 = "`conditionIsBool` was not satisfied"
+$296 = "`else | getArgumentCount | equals 0` was not satisfied"
+$297 = "`else | typeIs Function` was not satisfied"
+$298 = "`function | typeIs Function` was not satisfied"
+$299 = "`function | ✨.getArgumentCount | equals 0` was not satisfied"
+$300 = "`function.is0 b` was not satisfied"
+$301 = "`function.is1 action` was not satisfied"
+$302 = "`function.is1 errorMapper` was not satisfied"
+$303 = "`function.is1 mapper` was not satisfied"
+$304 = "`function.is1 okMapper` was not satisfied"
+$305 = "`function.is2 combine` was not satisfied"
+$306 = "`index | intCompareTo (list | ✨.listLength) | equals Less` was not satisfied"
+$307 = "`index | isNonNegative` was not satisfied"
+$308 = "`index | typeIs Int` was not satisfied"
+$309 = "`int | typeIs Int` was not satisfied"
+$310 = "`int.is index` was not satisfied"
+$311 = "`is a` was not satisfied"
+$312 = "`is b` was not satisfied"
+$313 = "`is iterable` was not satisfied"
+$314 = "`is list` was not satisfied"
+$315 = "`is result` was not satisfied"
+$316 = "`is valueA` was not satisfied"
+$317 = "`is valueB` was not satisfied"
+$318 = "`is value` was not satisfied"
+$319 = "`is0 body` was not satisfied"
+$320 = "`isOk result` was not satisfied"
+$321 = "`list | typeIs List` was not satisfied"
+$322 = "`struct | typeIs Struct` was not satisfied"
+$323 = "`struct | ✨.structHasKey key` was not satisfied"
+$324 = "`tag | typeIs Tag` was not satisfied"
+$325 = "`tag | ✨.tagHasValue` was not satisfied"
+$326 = "`then | getArgumentCount | equals 0` was not satisfied"
+$327 = "`then | typeIs Function` was not satisfied"
+$328 = "a"
+$329 = "b"
+$330 = "d"
+$331 = "e"
+$332 = "g"
+$333 = "h"
+$334 = "i"
+$335 = "l"
+$336 = "m"
+$337 = "n"
+$338 = "o"
+$339 = "r"
+$340 = "s"
+$341 = "t"
+$342 = "u"
+$343 = "w"
+$344 = "x"
 # anonymous:$generated::needs:isConditionTrue:then
-$337 = { (responsible $338) ->
-  $339 = $257
+$345 = { (responsible $346) ->
+  $347 = $257
 }
 # anonymous:$generated::needs:isConditionBool:then
-$340 = { (responsible $341) ->
-  $342 = $249
+$348 = { (responsible $349) ->
+  $350 = $249
 }
 # anonymous:$generated::needs
-$343 = { $344 $345 $346 (+ responsible $347) ->
-  $348 = call $218 with $344 $257 ($217 is responsible)
+$351 = { $352 $353 $354 (+ responsible $355) ->
+  $356 = call $218 with $352 $257 ($217 is responsible)
   # anonymous:$generated::needs:isConditionTrue:else
-  $349 = { (responsible $350) ->
-    $351 = call $218 with $344 $237 ($217 is responsible)
-  }
-  $352 = call $220 with $348 $337 $349 ($217 is responsible)
+  $357 = { (responsible $358) ->
+    $359 = call $218 with $352 $237 ($217 is responsible)
+  }
+  $360 = call $220 with $356 $345 $357 ($217 is responsible)
   # anonymous:$generated::needs:isConditionBool:else
-  $353 = { (responsible $354) ->
-    $355 = panicking because $279 ($347 is at fault)
-  }
-  $356 = call $220 with $352 $340 $353 ($217 is responsible)
-  $357 = call $233 with $345 ($347 is responsible)
-  $358 = call $218 with $357 $256 ($347 is responsible)
+  $361 = { (responsible $362) ->
+    $363 = panicking because $288 ($355 is at fault)
+  }
+  $364 = call $220 with $360 $348 $361 ($217 is responsible)
+  $365 = call $233 with $353 ($355 is responsible)
+  $366 = call $218 with $365 $256 ($355 is responsible)
   # anonymous:$generated::needs:isReasonText:else
-  $359 = { (responsible $360) ->
-    $361 = panicking because $280 ($347 is at fault)
-  }
-  $362 = call $220 with $358 $340 $359 ($217 is responsible)
+  $367 = { (responsible $368) ->
+    $369 = panicking because $289 ($355 is at fault)
+  }
+  $370 = call $220 with $366 $348 $367 ($217 is responsible)
   # anonymous:$generated::needs:condition:else
-  $363 = { (responsible $364) ->
-    $365 = panicking because $345 ($346 is at fault)
-  }
-  $366 = call $220 with $344 $340 $363 ($217 is responsible)
-}
-$367 = ($247)
+  $371 = { (responsible $372) ->
+    $373 = panicking because $353 ($354 is at fault)
+  }
+  $374 = call $220 with $352 $348 $371 ($217 is responsible)
+}
+$375 = ($247)
 # Builtins::not:1:equals:then
-$368 = { (responsible $369) ->
-  $370 = $367
+$376 = { (responsible $377) ->
+  $378 = $375
 }
 # Builtins::not:1:case-0:matched
-$371 = { (responsible $372) ->
-  $373 = $237
+$379 = { (responsible $380) ->
+  $381 = $237
 }
 # Builtins::isNonNegative
-$374 = { $375 (+ responsible $376) ->
-  $377 = call $233 with $375 ($46 is responsible)
-  $378 = call $218 with $377 $241 ($47 is responsible)
-  $379 = call $343 with $378 $301 $376 ($25 is responsible)
-  $380 = call $222 with $375 $258 ($23 is responsible)
+$382 = { $383 (+ responsible $384) ->
+  $385 = call $233 with $383 ($46 is responsible)
+  $386 = call $218 with $385 $241 ($47 is responsible)
+  $387 = call $351 with $386 $309 $384 ($25 is responsible)
+  $388 = call $222 with $383 $258 ($23 is responsible)
   # Builtins::isNonNegative:13:equals:then
-  $381 = { (responsible $382) ->
-    $383 = call $230 with $380 ($24 is responsible)
-    $384 = call $218 with $239 $383 ($24 is responsible)
+  $389 = { (responsible $390) ->
+    $391 = call $230 with $388 ($24 is responsible)
+    $392 = call $218 with $239 $391 ($24 is responsible)
     # Builtins::isNonNegative:13:equals:then
-    $385 = { (responsible $386) ->
-      $387 = call $229 with $380 ($24 is responsible)
-      $388 = call $218 with $237 $387 ($24 is responsible)
+    $393 = { (responsible $394) ->
+      $395 = call $229 with $388 ($24 is responsible)
+      $396 = call $218 with $237 $395 ($24 is responsible)
       # Builtins::isNonNegative:13:equals:else
-      $389 = { (responsible $390) ->
-        $391 = call $232 with $237 ($24 is responsible)
-        $392 = call $232 with $387 ($24 is responsible)
-        $393 = call $228 with $380 ($24 is responsible)
-        $394 = call $232 with $393 ($24 is responsible)
-        $395 = call $231 with $273 $394 ($24 is responsible)
-        $396 = call $231 with $395 $281 ($24 is responsible)
-        $397 = ($248, $396)
-      }
-      $398 = call $220 with $388 $368 $389 ($24 is responsible)
+      $397 = { (responsible $398) ->
+        $399 = call $232 with $395 ($24 is responsible)
+        $400 = call $228 with $388 ($24 is responsible)
+        $401 = call $232 with $400 ($24 is responsible)
+        $402 = call $231 with $278 $401 ($24 is responsible)
+        $403 = call $231 with $402 $290 ($24 is responsible)
+        $404 = ($248, $403)
+      }
+      $405 = call $220 with $396 $376 $397 ($24 is responsible)
     }
     # Builtins::isNonNegative:13:equals:else
-    $399 = { (responsible $400) ->
-      $401 = call $232 with $239 ($24 is responsible)
-      $402 = call $232 with $383 ($24 is responsible)
-      $403 = call $231 with $270 $401 ($24 is responsible)
-      $404 = call $231 with $403 $264 ($24 is responsible)
-      $405 = call $231 with $404 $402 ($24 is responsible)
-      $406 = call $231 with $405 $266 ($24 is responsible)
-      $407 = ($248, $406)
-    }
-    $408 = call $220 with $384 $385 $399 ($24 is responsible)
-  }
-  $409 = call $381 with no arguments ($24 is responsible)
-  $410 = call $224 with $409 $258 ($24 is responsible)
-  $411 = call $218 with $410 $247 ($24 is responsible)
+    $406 = { (responsible $407) ->
+      $408 = call $232 with $391 ($24 is responsible)
+      $409 = call $231 with $271 $408 ($24 is responsible)
+      $410 = call $231 with $409 $264 ($24 is responsible)
+      $411 = ($248, $410)
+    }
+    $412 = call $220 with $392 $393 $406 ($24 is responsible)
+  }
+  $413 = call $389 with no arguments ($24 is responsible)
+  $414 = call $224 with $413 $258 ($24 is responsible)
+  $415 = call $218 with $414 $247 ($24 is responsible)
   # Builtins::isNonNegative:13:isMatch:then
-  $412 = { (responsible $413) ->
-    $414 = $409
+  $416 = { (responsible $417) ->
+    $418 = $413
   }
   # Builtins::isNonNegative:13:isMatch:else
-  $415 = { (responsible $416) ->
+  $419 = { (responsible $420) ->
     # Builtins::isNonNegative:13:equals:then
-    $417 = { (responsible $418) ->
-      $419 = call $230 with $380 ($24 is responsible)
-      $420 = call $218 with $235 $419 ($24 is responsible)
+    $421 = { (responsible $422) ->
+      $423 = call $230 with $388 ($24 is responsible)
+      $424 = call $218 with $235 $423 ($24 is responsible)
       # Builtins::isNonNegative:13:equals:then
-      $421 = { (responsible $422) ->
-        $423 = call $229 with $380 ($24 is responsible)
-        $424 = call $218 with $237 $423 ($24 is responsible)
+      $425 = { (responsible $426) ->
+        $427 = call $229 with $388 ($24 is responsible)
+        $428 = call $218 with $237 $427 ($24 is responsible)
         # Builtins::isNonNegative:13:equals:else
-        $425 = { (responsible $426) ->
-          $427 = call $232 with $237 ($24 is responsible)
-          $428 = call $232 with $423 ($24 is responsible)
-          $429 = call $228 with $380 ($24 is responsible)
-          $430 = call $232 with $429 ($24 is responsible)
-          $431 = call $231 with $273 $430 ($24 is responsible)
-          $432 = call $231 with $431 $281 ($24 is responsible)
-          $433 = ($248, $432)
+        $429 = { (responsible $430) ->
+          $431 = call $232 with $427 ($24 is responsible)
+          $432 = call $228 with $388 ($24 is responsible)
+          $433 = call $232 with $432 ($24 is responsible)
+          $434 = call $231 with $278 $433 ($24 is responsible)
+          $435 = call $231 with $434 $290 ($24 is responsible)
+          $436 = ($248, $435)
         }
-        $434 = call $220 with $424 $368 $425 ($24 is responsible)
+        $437 = call $220 with $428 $376 $429 ($24 is responsible)
       }
       # Builtins::isNonNegative:13:equals:else
-      $435 = { (responsible $436) ->
-        $437 = call $232 with $235 ($24 is responsible)
-        $438 = call $232 with $419 ($24 is responsible)
-        $439 = call $231 with $270 $437 ($24 is responsible)
-        $440 = call $231 with $439 $264 ($24 is responsible)
-        $441 = call $231 with $440 $438 ($24 is responsible)
-        $442 = call $231 with $441 $266 ($24 is responsible)
+      $438 = { (responsible $439) ->
+        $440 = call $232 with $423 ($24 is responsible)
+        $441 = call $231 with $268 $440 ($24 is responsible)
+        $442 = call $231 with $441 $264 ($24 is responsible)
         $443 = ($248, $442)
       }
-      $444 = call $220 with $420 $421 $435 ($24 is responsible)
-    }
-    $445 = call $417 with no arguments ($24 is responsible)
-  }
-  $446 = call $220 with $411 $412 $415 ($24 is responsible)
+      $444 = call $220 with $424 $425 $438 ($24 is responsible)
+    }
+    $445 = call $421 with no arguments ($24 is responsible)
+  }
+  $446 = call $220 with $415 $416 $419 ($24 is responsible)
   $447 = call $224 with $446 $258 ($24 is responsible)
   $448 = call $218 with $447 $247 ($24 is responsible)
-=======
-$1 = Builtins::channelSend:12
-$2 = Builtins::channelSend:5
-$3 = Builtins::equals:6
-$4 = Builtins::functionRun:11
-$5 = Builtins::functionRun:16
-$6 = Builtins::functionRun:22
-$7 = Builtins::functionRun:5
-$8 = Builtins::getArgumentCount:11
-$9 = Builtins::getArgumentCount:5
-$10 = Builtins::ifElse:1
-$11 = Builtins::ifElse:12
-$12 = Builtins::ifElse:15
-$13 = Builtins::ifElse:20
-$14 = Builtins::ifElse:26
-$15 = Builtins::ifElse:29
-$16 = Builtins::ifElse:34
-$17 = Builtins::ifElse:42
-$18 = Builtins::ifElse:6
-$19 = Builtins::intAdd:18
-$20 = Builtins::intAdd:5
-$21 = Builtins::intCompareTo:11
-$22 = Builtins::intCompareTo:18
-$23 = Builtins::intCompareTo:5
-$24 = Builtins::intSubtract:18
-$25 = Builtins::isNonNegative:12
-$26 = Builtins::isNonNegative:13
-$27 = Builtins::isNonNegative:5
-$28 = Builtins::listGet:11
-$29 = Builtins::listGet:14
-$30 = Builtins::listGet:16
-$31 = Builtins::listGet:24
-$32 = Builtins::listGet:25
-$33 = Builtins::listGet:30
-$34 = Builtins::listGet:37
-$35 = Builtins::listGet:5
-$36 = Builtins::listLength:11
-$37 = Builtins::listLength:5
-$38 = Builtins::structGet:12
-$39 = Builtins::structGet:14
-$40 = Builtins::structGet:21
-$41 = Builtins::structGet:5
-$42 = Builtins::tagGetValue:11
-$43 = Builtins::tagGetValue:13
-$44 = Builtins::tagGetValue:19
-$45 = Builtins::tagGetValue:5
-$46 = Builtins::tagWithoutValue:11
-$47 = Builtins::tagWithoutValue:5
-$48 = Builtins::typeIs:19
-$49 = Builtins::typeIs:25
-$50 = Builtins::typeOf:5
-$51 = Core:bool:implies:12
-$52 = Core:bool:implies:15
-$53 = Core:bool:implies:2
-$54 = Core:bool:implies:4
-$55 = Core:bool:implies:7
-$56 = Core:bool:implies:9
-$57 = Core:bool:is:1
-$58 = Core:bool:lazyAnd:14
-$59 = Core:bool:lazyAnd:16
-$60 = Core:bool:lazyAnd:18
-$61 = Core:bool:lazyAnd:18:14
-$62 = Core:bool:lazyAnd:18:22
-$63 = Core:bool:lazyAnd:18:9
-$64 = Core:bool:lazyAnd:2
-$65 = Core:bool:lazyAnd:4
-$66 = Core:bool:lazyOr:14
-$67 = Core:bool:lazyOr:16
-$68 = Core:bool:lazyOr:18
-$69 = Core:bool:lazyOr:18:10
-$70 = Core:bool:lazyOr:18:15
-$71 = Core:bool:lazyOr:18:23
-$72 = Core:bool:lazyOr:2
-$73 = Core:bool:lazyOr:4
-$74 = Core:bool:not:2
-$75 = Core:bool:not:4
-$76 = Core:bool:not:6
-$77 = Core:bool:or:13
-$78 = Core:bool:or:2
-$79 = Core:bool:or:4
-$80 = Core:bool:or:7
-$81 = Core:bool:or:9
-$82 = Core:check:check:11
-$83 = Core:check:check:20
-$84 = Core:check:check:9
-$85 = Core:controlFlow:recursive:17
-$86 = Core:controlFlow:recursive:18:0:3
-$87 = Core:controlFlow:recursive:18:6
-$88 = Core:controlFlow:recursive:24
-$89 = Core:controlFlow:recursive:9
-$90 = Core:function:is0:11:3
-$91 = Core:function:is0:13
-$92 = Core:function:is1:11:3
-$93 = Core:function:is1:13
-$94 = Core:function:is2:11:3
-$95 = Core:function:is2:13
-$96 = Core:function:run:14
-$97 = Core:function:run:2
-$98 = Core:function:run:4
-$99 = Core:int:compareTo:20
-$100 = Core:int:compareTo:4
-$101 = Core:int:compareTo:40
-$102 = Core:int:compareTo:41
-$103 = Core:int:compareTo:9
-$104 = Core:int:isGreaterThan:13
-$105 = Core:int:isGreaterThan:4
-$106 = Core:int:isGreaterThan:9
-$107 = Core:int:isLessThan:13
-$108 = Core:int:isLessThan:4
-$109 = Core:int:isLessThan:9
-$110 = Core:int:isLessThanOrEqualTo:13
-$111 = Core:int:isLessThanOrEqualTo:22
-$112 = Core:int:isLessThanOrEqualTo:4
-$113 = Core:int:isLessThanOrEqualTo:9
-$114 = Core:int:isNegative:4
-$115 = Core:int:isNegative:8
-$116 = Core:int:isNonNegative:16
-$117 = Core:int:isNonNegative:4
-$118 = Core:int:isNonNegative:7
-$119 = Core:iterable:88:11:1
-$120 = Core:iterable:88:11:14
-$121 = Core:iterable:88:11:6
-$122 = Core:iterable:88:11:item
-$123 = Core:iterable:88:11:rest
-$124 = Core:iterable:88:12
-$125 = Core:iterable:88:2
-$126 = Core:iterable:88:22
-$127 = Core:iterable:foldLeft:14
-$128 = Core:iterable:foldLeft:16
-$129 = Core:iterable:foldLeft:22
-$130 = Core:iterable:foldLeft:4
-$131 = Core:iterable:forEach:14
-$132 = Core:iterable:forEach:16
-$133 = Core:iterable:forEach:20:2
-$134 = Core:iterable:forEach:21
-$135 = Core:iterable:forEach:4
-$136 = Core:iterable:fromList:18:1
-$137 = Core:iterable:fromList:18:14
-$138 = Core:iterable:fromList:18:15:12
-$139 = Core:iterable:fromList:18:15:27
-$140 = Core:iterable:fromList:18:17
-$141 = Core:iterable:fromList:18:index
-$142 = Core:iterable:fromList:18:l
-$143 = Core:iterable:fromList:19
-$144 = Core:iterable:generateWithState:11
-$145 = Core:iterable:generateWithState:14:0:11:1
-$146 = Core:iterable:generateWithState:14:0:11:8
-$147 = Core:iterable:generateWithState:14:0:11:item
-$148 = Core:iterable:generateWithState:14:0:11:state
-$149 = Core:iterable:generateWithState:14:0:12
-$150 = Core:iterable:generateWithState:14:0:2
-$151 = Core:iterable:generateWithState:15
-$152 = Core:iterable:generateWithState:9
-$153 = Core:iterable:is:9
-$154 = Core:iterable:next:14
-$155 = Core:iterable:next:4
-$156 = Core:list:isEmpty:4
-$157 = Core:list:isEmpty:8
-$158 = Core:list:isValidIndex:16
-$159 = Core:list:isValidIndex:20
-$160 = Core:list:isValidIndex:22:9
-$161 = Core:list:isValidIndex:23
-$162 = Core:list:isValidIndex:32:11
-$163 = Core:list:isValidIndex:32:20
-$164 = Core:list:isValidIndex:32:21
-$165 = Core:list:isValidIndex:33
-$166 = Core:list:isValidIndex:4
-$167 = Core:list:lastIndex:10:3
-$168 = Core:list:lastIndex:11
-$169 = Core:list:lastIndex:4
-$170 = Core:list:lastIndex:8
-$171 = Core:result:flatMap:14
-$172 = Core:result:flatMap:16
-$173 = Core:result:flatMap:19:2
-$174 = Core:result:flatMap:2
-$175 = Core:result:flatMap:21
-$176 = Core:result:flatMap:4
-$177 = Core:result:is:1
-$178 = Core:result:is:1:_
-$179 = Core:result:isOk:14
-$180 = Core:result:isOk:2
-$181 = Core:result:isOk:4
-$182 = Core:result:map:14
-$183 = Core:result:map:16
-$184 = Core:result:map:19:3
-$185 = Core:result:map:2
-$186 = Core:result:map:20
-$187 = Core:result:map:4
-$188 = Core:result:mapOr:14
-$189 = Core:result:mapOr:16
-$190 = Core:result:mapOr:2
-$191 = Core:result:mapOr:21
-$192 = Core:result:mapOr:4
-$193 = Core:result:mapOrElse:14
-$194 = Core:result:mapOrElse:16
-$195 = Core:result:mapOrElse:2
-$196 = Core:result:mapOrElse:26
-$197 = Core:result:mapOrElse:28
-$198 = Core:result:mapOrElse:30
-$199 = Core:result:mapOrElse:30:2
-$200 = Core:result:mapOrElse:30:5
-$201 = Core:result:mapOrElse:30:value
-$202 = Core:result:mapOrElse:30:value#1
-$203 = Core:result:mapOrElse:4
-$204 = Core:result:unwrap:19
-$205 = Core:result:unwrap:2
-$206 = Core:result:unwrap:4
-$207 = Core:result:unwrap:7
-$208 = Core:result:unwrap:9
-$209 = Core:result:unwrapOr:2
-$210 = Core:result:unwrapOr:4
-$211 = Core:result:unwrapOr:8
-$212 = Core:result:unwrapOrElse:2
-$213 = Core:result:unwrapOrElse:4
-$214 = Core:result:unwrapOrElse:8:9
-$215 = Core:result:unwrapOrElse:9
-$216 = Examples:iterable:22:0:15
-$217 = Examples:iterable:22:0:17
-$218 = Examples:iterable:22:38:2
-$219 = Examples:iterable:22:39
-$220 = anonymous:$generated::needs
-$221 = builtinChannelSend
-$222 = builtinEquals
-$223 = builtinGetArgumentCount
-$224 = builtinIfElse
-$225 = builtinIntAdd
-$226 = builtinIntCompareTo
-$227 = builtinIntSubtract
-$228 = builtinListGet
-$229 = builtinListLength
-$230 = builtinStructGet
-$231 = builtinStructHasKey
-$232 = builtinTagGetValue
-$233 = builtinTagHasValue
-$234 = builtinTagWithoutValue
-$235 = builtinTextConcatenate
-$236 = builtinToDebugText
-$237 = builtinTypeOf
-$238 = Empty
-$239 = Equal
-$240 = Error
-$241 = False
-$242 = Function
-$243 = Greater
-$244 = Index
-$245 = Int
-$246 = Item
-$247 = L
-$248 = Less
-$249 = List
-$250 = Main
-$251 = Match
-$252 = NoMatch
-$253 = Nothing
-$254 = Ok
-$255 = Rest
-$256 = SendPort
-$257 = State
-$258 = Stdout
-$259 = Struct
-$260 = Tag
-$261 = Text
-$262 = True
-$263 = 0
-$264 = 1
-$265 = 2
-$266 = " "
-$267 = "!"
-$268 = ","
-$269 = "."
-$270 = "A check didn't succeed."
-$271 = "B"
-$272 = "Can't get the last index of an empty list."
-$273 = "Expected Equal, got "
-$274 = "Expected Error, got "
-$275 = "Expected False, got "
-$276 = "Expected Greater, got "
-$277 = "Expected Less, got "
-$278 = "Expected Ok, got "
-$279 = "Expected True, got "
-$280 = "Expected a Struct, got `"
-$281 = "Expected a Tag, got `"
-$282 = "Expected tag to have a value, but it doesn't have any."
-$283 = "Expected tag to not have a value, but it has one: `"
-$284 = "H"
-$285 = "No case matched the given expression."
-$286 = "Struct doesn't contain key `Index`: `"
-$287 = "Struct doesn't contain key `Item`: `"
-$288 = "Struct doesn't contain key `L`: `"
-$289 = "Struct doesn't contain key `Rest`: `"
-$290 = "Struct doesn't contain key `State`: `"
-$291 = "T"
-$292 = "The `body` should take the recursive function and the argument."
-$293 = "The `condition` must be either `True` or `False`."
-$294 = "The `reason` must be a text."
-$295 = "`."
-$296 = "`a | typeIs Int` was not satisfied"
-$297 = "`b | typeIs Int` was not satisfied"
-$298 = "`b` didn't return a bool."
-$299 = "`bool.is condition` was not satisfied"
-$300 = "`conditionIsBool` was not satisfied"
-$301 = "`else | getArgumentCount | equals 0` was not satisfied"
-$302 = "`else | typeIs Function` was not satisfied"
-$303 = "`function | typeIs Function` was not satisfied"
-$304 = "`function | ✨.getArgumentCount | equals 0` was not satisfied"
-$305 = "`function.is0 b` was not satisfied"
-$306 = "`function.is1 action` was not satisfied"
-$307 = "`function.is1 errorMapper` was not satisfied"
-$308 = "`function.is1 mapper` was not satisfied"
-$309 = "`function.is1 okMapper` was not satisfied"
-$310 = "`function.is2 combine` was not satisfied"
-$311 = "`index | intCompareTo (list | ✨.listLength) | equals Less` was not satisfied"
-$312 = "`index | isNonNegative` was not satisfied"
-$313 = "`index | typeIs Int` was not satisfied"
-$314 = "`int | typeIs Int` was not satisfied"
-$315 = "`int.is index` was not satisfied"
-$316 = "`is a` was not satisfied"
-$317 = "`is b` was not satisfied"
-$318 = "`is iterable` was not satisfied"
-$319 = "`is list` was not satisfied"
-$320 = "`is result` was not satisfied"
-$321 = "`is valueA` was not satisfied"
-$322 = "`is valueB` was not satisfied"
-$323 = "`is value` was not satisfied"
-$324 = "`is0 body` was not satisfied"
-$325 = "`isOk result` was not satisfied"
-$326 = "`list | typeIs List` was not satisfied"
-$327 = "`sendPort | typeIs SendPort` was not satisfied"
-$328 = "`struct | typeIs Struct` was not satisfied"
-$329 = "`struct | ✨.structHasKey key` was not satisfied"
-$330 = "`tag | typeIs Tag` was not satisfied"
-$331 = "`tag | ✨.tagHasValue` was not satisfied"
-$332 = "`then | getArgumentCount | equals 0` was not satisfied"
-$333 = "`then | typeIs Function` was not satisfied"
-$334 = "a"
-$335 = "b"
-$336 = "d"
-$337 = "e"
-$338 = "g"
-$339 = "h"
-$340 = "i"
-$341 = "l"
-$342 = "m"
-$343 = "n"
-$344 = "o"
-$345 = "r"
-$346 = "s"
-$347 = "t"
-$348 = "u"
-$349 = "w"
-$350 = "x"
-# anonymous:$generated::needs:isConditionTrue:then
-$351 = { (responsible $352) ->
-  $353 = $262
-}
-# anonymous:$generated::needs:isConditionBool:then
-$354 = { (responsible $355) ->
-  $356 = $253
-}
-# anonymous:$generated::needs
-$357 = { $358 $359 $360 (+ responsible $361) ->
-  $362 = call $222 with $358 $262 ($220 is responsible)
-  # anonymous:$generated::needs:isConditionTrue:else
-  $363 = { (responsible $364) ->
-    $365 = call $222 with $358 $241 ($220 is responsible)
-  }
-  $366 = call $224 with $362 $351 $363 ($220 is responsible)
-  # anonymous:$generated::needs:isConditionBool:else
-  $367 = { (responsible $368) ->
-    $369 = panicking because $293 ($361 is at fault)
-  }
-  $370 = call $224 with $366 $354 $367 ($220 is responsible)
-  $371 = call $237 with $359 ($361 is responsible)
-  $372 = call $222 with $371 $261 ($361 is responsible)
-  # anonymous:$generated::needs:isReasonText:else
-  $373 = { (responsible $374) ->
-    $375 = panicking because $294 ($361 is at fault)
-  }
-  $376 = call $224 with $372 $354 $373 ($220 is responsible)
-  # anonymous:$generated::needs:condition:else
-  $377 = { (responsible $378) ->
-    $379 = panicking because $359 ($360 is at fault)
-  }
-  $380 = call $224 with $358 $354 $377 ($220 is responsible)
-}
-$381 = ($251)
-# Builtins::not:1:equals:then
-$382 = { (responsible $383) ->
-  $384 = $381
-}
-# Builtins::not:1:case-0:matched
-$385 = { (responsible $386) ->
-  $387 = $241
-}
-# Builtins::isNonNegative
-$388 = { $389 (+ responsible $390) ->
-  $391 = call $237 with $389 ($48 is responsible)
-  $392 = call $222 with $391 $245 ($49 is responsible)
-  $393 = call $357 with $392 $314 $390 ($27 is responsible)
-  $394 = call $226 with $389 $263 ($25 is responsible)
-  # Builtins::isNonNegative:13:equals:then
-  $395 = { (responsible $396) ->
-    $397 = call $234 with $394 ($26 is responsible)
-    $398 = call $222 with $243 $397 ($26 is responsible)
-    # Builtins::isNonNegative:13:equals:then
-    $399 = { (responsible $400) ->
-      $401 = call $233 with $394 ($26 is responsible)
-      $402 = call $222 with $241 $401 ($26 is responsible)
-      # Builtins::isNonNegative:13:equals:else
-      $403 = { (responsible $404) ->
-        $405 = call $236 with $401 ($26 is responsible)
-        $406 = call $232 with $394 ($26 is responsible)
-        $407 = call $236 with $406 ($26 is responsible)
-        $408 = call $235 with $283 $407 ($26 is responsible)
-        $409 = call $235 with $408 $295 ($26 is responsible)
-        $410 = ($252, $409)
-      }
-      $411 = call $224 with $402 $382 $403 ($26 is responsible)
-    }
-    # Builtins::isNonNegative:13:equals:else
-    $412 = { (responsible $413) ->
-      $414 = call $236 with $397 ($26 is responsible)
-      $415 = call $235 with $276 $414 ($26 is responsible)
-      $416 = call $235 with $415 $269 ($26 is responsible)
-      $417 = ($252, $416)
-    }
-    $418 = call $224 with $398 $399 $412 ($26 is responsible)
-  }
-  $419 = call $395 with no arguments ($26 is responsible)
-  $420 = call $228 with $419 $263 ($26 is responsible)
-  $421 = call $222 with $420 $251 ($26 is responsible)
-  # Builtins::isNonNegative:13:isMatch:then
-  $422 = { (responsible $423) ->
-    $424 = $419
-  }
-  # Builtins::isNonNegative:13:isMatch:else
-  $425 = { (responsible $426) ->
-    # Builtins::isNonNegative:13:equals:then
-    $427 = { (responsible $428) ->
-      $429 = call $234 with $394 ($26 is responsible)
-      $430 = call $222 with $239 $429 ($26 is responsible)
-      # Builtins::isNonNegative:13:equals:then
-      $431 = { (responsible $432) ->
-        $433 = call $233 with $394 ($26 is responsible)
-        $434 = call $222 with $241 $433 ($26 is responsible)
-        # Builtins::isNonNegative:13:equals:else
-        $435 = { (responsible $436) ->
-          $437 = call $236 with $433 ($26 is responsible)
-          $438 = call $232 with $394 ($26 is responsible)
-          $439 = call $236 with $438 ($26 is responsible)
-          $440 = call $235 with $283 $439 ($26 is responsible)
-          $441 = call $235 with $440 $295 ($26 is responsible)
-          $442 = ($252, $441)
-        }
-        $443 = call $224 with $434 $382 $435 ($26 is responsible)
-      }
-      # Builtins::isNonNegative:13:equals:else
-      $444 = { (responsible $445) ->
-        $446 = call $236 with $429 ($26 is responsible)
-        $447 = call $235 with $273 $446 ($26 is responsible)
-        $448 = call $235 with $447 $269 ($26 is responsible)
-        $449 = ($252, $448)
-      }
-      $450 = call $224 with $430 $431 $444 ($26 is responsible)
-    }
-    $451 = call $427 with no arguments ($26 is responsible)
-  }
-  $452 = call $224 with $421 $422 $425 ($26 is responsible)
-  $453 = call $228 with $452 $263 ($26 is responsible)
-  $454 = call $222 with $453 $251 ($26 is responsible)
->>>>>>> 81fc3a64
   # Builtins::isNonNegative:13:case-0:didNotMatch
   $449 = { (responsible $450) ->
     $451 = call $224 with $446 $259 ($24 is responsible)
     # Builtins::isNonNegative:13:equals:then
-<<<<<<< HEAD
     $452 = { (responsible $453) ->
-      $454 = call $230 with $380 ($24 is responsible)
+      $454 = call $230 with $388 ($24 is responsible)
       $455 = call $218 with $244 $454 ($24 is responsible)
       # Builtins::isNonNegative:13:equals:then
       $456 = { (responsible $457) ->
-        $458 = call $229 with $380 ($24 is responsible)
+        $458 = call $229 with $388 ($24 is responsible)
         $459 = call $218 with $237 $458 ($24 is responsible)
         # Builtins::isNonNegative:13:equals:else
         $460 = { (responsible $461) ->
-          $462 = call $232 with $237 ($24 is responsible)
-          $463 = call $232 with $458 ($24 is responsible)
-          $464 = call $228 with $380 ($24 is responsible)
-          $465 = call $232 with $464 ($24 is responsible)
-          $466 = call $231 with $273 $465 ($24 is responsible)
-          $467 = call $231 with $466 $281 ($24 is responsible)
-          $468 = ($248, $467)
+          $462 = call $232 with $458 ($24 is responsible)
+          $463 = call $228 with $388 ($24 is responsible)
+          $464 = call $232 with $463 ($24 is responsible)
+          $465 = call $231 with $278 $464 ($24 is responsible)
+          $466 = call $231 with $465 $290 ($24 is responsible)
+          $467 = ($248, $466)
         }
-        $469 = call $220 with $459 $368 $460 ($24 is responsible)
+        $468 = call $220 with $459 $376 $460 ($24 is responsible)
       }
       # Builtins::isNonNegative:13:equals:else
-      $470 = { (responsible $471) ->
-        $472 = call $232 with $244 ($24 is responsible)
-        $473 = call $232 with $454 ($24 is responsible)
-        $474 = call $231 with $270 $472 ($24 is responsible)
-        $475 = call $231 with $474 $264 ($24 is responsible)
-        $476 = call $231 with $475 $473 ($24 is responsible)
-        $477 = call $231 with $476 $266 ($24 is responsible)
-        $478 = ($248, $477)
-      }
-      $479 = call $220 with $455 $456 $470 ($24 is responsible)
-    }
-    $480 = call $452 with no arguments ($24 is responsible)
-    $481 = call $224 with $480 $258 ($24 is responsible)
-    $482 = call $218 with $481 $247 ($24 is responsible)
+      $469 = { (responsible $470) ->
+        $471 = call $232 with $454 ($24 is responsible)
+        $472 = call $231 with $272 $471 ($24 is responsible)
+        $473 = call $231 with $472 $264 ($24 is responsible)
+        $474 = ($248, $473)
+      }
+      $475 = call $220 with $455 $456 $469 ($24 is responsible)
+    }
+    $476 = call $452 with no arguments ($24 is responsible)
+    $477 = call $224 with $476 $258 ($24 is responsible)
+    $478 = call $218 with $477 $247 ($24 is responsible)
     # Builtins::isNonNegative:13:case-1:didNotMatch
-    $483 = { (responsible $484) ->
-      $485 = call $224 with $480 $259 ($24 is responsible)
-      $486 = panicking because $275 ($24 is at fault)
-    }
-    $487 = call $220 with $482 $371 $483 ($24 is responsible)
-  }
-  $488 = call $220 with $448 $337 $449 ($24 is responsible)
+    $479 = { (responsible $480) ->
+      $481 = call $224 with $476 $259 ($24 is responsible)
+      $482 = panicking because $280 ($24 is at fault)
+    }
+    $483 = call $220 with $478 $379 $479 ($24 is responsible)
+  }
+  $484 = call $220 with $448 $345 $449 ($24 is responsible)
 }
 # Builtins::ifElse
-$489 = { $490 $491 $492 (+ responsible $493) ->
-  $494 = call $233 with $490 ($8 is responsible)
-  $495 = call $218 with $255 $494 ($8 is responsible)
+$485 = { $486 $487 $488 (+ responsible $489) ->
+  $490 = call $233 with $486 ($8 is responsible)
+  $491 = call $218 with $255 $490 ($8 is responsible)
   # Builtins::ifElse:1:equals:then
-  $496 = { (responsible $497) ->
-    $498 = call $230 with $490 ($8 is responsible)
-    $499 = call $218 with $257 $498 ($8 is responsible)
+  $492 = { (responsible $493) ->
+    $494 = call $230 with $486 ($8 is responsible)
+    $495 = call $218 with $257 $494 ($8 is responsible)
     # Builtins::ifElse:1:equals:then
-    $500 = { (responsible $501) ->
-      $502 = call $229 with $490 ($8 is responsible)
-      $503 = call $218 with $237 $502 ($8 is responsible)
+    $496 = { (responsible $497) ->
+      $498 = call $229 with $486 ($8 is responsible)
+      $499 = call $218 with $237 $498 ($8 is responsible)
       # Builtins::ifElse:1:equals:else
-      $504 = { (responsible $505) ->
-        $506 = call $232 with $237 ($8 is responsible)
-        $507 = call $232 with $502 ($8 is responsible)
-        $508 = call $228 with $490 ($8 is responsible)
-        $509 = call $232 with $508 ($8 is responsible)
-        $510 = call $231 with $273 $509 ($8 is responsible)
-        $511 = call $231 with $510 $281 ($8 is responsible)
-        $512 = ($248, $511)
-      }
-      $513 = call $220 with $503 $368 $504 ($8 is responsible)
+      $500 = { (responsible $501) ->
+        $502 = call $232 with $498 ($8 is responsible)
+        $503 = call $228 with $486 ($8 is responsible)
+        $504 = call $232 with $503 ($8 is responsible)
+        $505 = call $231 with $278 $504 ($8 is responsible)
+        $506 = call $231 with $505 $290 ($8 is responsible)
+        $507 = ($248, $506)
+      }
+      $508 = call $220 with $499 $376 $500 ($8 is responsible)
     }
     # Builtins::ifElse:1:equals:else
-    $514 = { (responsible $515) ->
-      $516 = call $232 with $257 ($8 is responsible)
-      $517 = call $232 with $498 ($8 is responsible)
-      $518 = call $231 with $270 $516 ($8 is responsible)
-      $519 = call $231 with $518 $264 ($8 is responsible)
-      $520 = call $231 with $519 $517 ($8 is responsible)
-      $521 = call $231 with $520 $266 ($8 is responsible)
-      $522 = ($248, $521)
-    }
-    $523 = call $220 with $499 $500 $514 ($8 is responsible)
+    $509 = { (responsible $510) ->
+      $511 = call $232 with $494 ($8 is responsible)
+      $512 = call $231 with $274 $511 ($8 is responsible)
+      $513 = call $231 with $512 $264 ($8 is responsible)
+      $514 = ($248, $513)
+    }
+    $515 = call $220 with $495 $496 $509 ($8 is responsible)
   }
   # Builtins::ifElse:1:equals:else
-  $524 = { (responsible $525) ->
-    $526 = call $232 with $255 ($8 is responsible)
-    $527 = call $232 with $494 ($8 is responsible)
-    $528 = call $231 with $271 $526 ($8 is responsible)
-    $529 = call $231 with $528 $265 ($8 is responsible)
-    $530 = call $231 with $529 $527 ($8 is responsible)
-    $531 = call $231 with $530 $281 ($8 is responsible)
-    $532 = ($248, $531)
-  }
-  $533 = call $220 with $495 $496 $524 ($8 is responsible)
-  $534 = call $224 with $533 $258 ($8 is responsible)
-  $535 = call $218 with $534 $247 ($8 is responsible)
+  $516 = { (responsible $517) ->
+    $518 = call $232 with $490 ($8 is responsible)
+    $519 = call $231 with $276 $518 ($8 is responsible)
+    $520 = call $231 with $519 $290 ($8 is responsible)
+    $521 = ($248, $520)
+  }
+  $522 = call $220 with $491 $492 $516 ($8 is responsible)
+  $523 = call $224 with $522 $258 ($8 is responsible)
+  $524 = call $218 with $523 $247 ($8 is responsible)
   # Builtins::ifElse:1:isMatch:then
-  $536 = { (responsible $537) ->
-    $538 = $533
+  $525 = { (responsible $526) ->
+    $527 = $522
   }
   # Builtins::ifElse:1:isMatch:else
-  $539 = { (responsible $540) ->
-    $541 = call $233 with $490 ($8 is responsible)
-    $542 = call $218 with $255 $541 ($8 is responsible)
+  $528 = { (responsible $529) ->
+    $530 = call $233 with $486 ($8 is responsible)
+    $531 = call $218 with $255 $530 ($8 is responsible)
     # Builtins::ifElse:1:equals:then
-    $543 = { (responsible $544) ->
-      $545 = call $230 with $490 ($8 is responsible)
-      $546 = call $218 with $237 $545 ($8 is responsible)
+    $532 = { (responsible $533) ->
+      $534 = call $230 with $486 ($8 is responsible)
+      $535 = call $218 with $237 $534 ($8 is responsible)
       # Builtins::ifElse:1:equals:then
-      $547 = { (responsible $548) ->
-        $549 = call $229 with $490 ($8 is responsible)
-        $550 = call $218 with $237 $549 ($8 is responsible)
+      $536 = { (responsible $537) ->
+        $538 = call $229 with $486 ($8 is responsible)
+        $539 = call $218 with $237 $538 ($8 is responsible)
         # Builtins::ifElse:1:equals:else
-        $551 = { (responsible $552) ->
-          $553 = call $232 with $237 ($8 is responsible)
-          $554 = call $232 with $549 ($8 is responsible)
-          $555 = call $228 with $490 ($8 is responsible)
-          $556 = call $232 with $555 ($8 is responsible)
-          $557 = call $231 with $273 $556 ($8 is responsible)
-          $558 = call $231 with $557 $281 ($8 is responsible)
-          $559 = ($248, $558)
+        $540 = { (responsible $541) ->
+          $542 = call $232 with $538 ($8 is responsible)
+          $543 = call $228 with $486 ($8 is responsible)
+          $544 = call $232 with $543 ($8 is responsible)
+          $545 = call $231 with $278 $544 ($8 is responsible)
+          $546 = call $231 with $545 $290 ($8 is responsible)
+          $547 = ($248, $546)
         }
-        $560 = call $220 with $550 $368 $551 ($8 is responsible)
+        $548 = call $220 with $539 $376 $540 ($8 is responsible)
       }
       # Builtins::ifElse:1:equals:else
-      $561 = { (responsible $562) ->
-        $563 = call $232 with $237 ($8 is responsible)
-        $564 = call $232 with $545 ($8 is responsible)
-        $565 = call $231 with $270 $563 ($8 is responsible)
-        $566 = call $231 with $565 $264 ($8 is responsible)
-        $567 = call $231 with $566 $564 ($8 is responsible)
-        $568 = call $231 with $567 $266 ($8 is responsible)
-        $569 = ($248, $568)
-      }
-      $570 = call $220 with $546 $547 $561 ($8 is responsible)
+      $549 = { (responsible $550) ->
+        $551 = call $232 with $534 ($8 is responsible)
+        $552 = call $231 with $270 $551 ($8 is responsible)
+        $553 = call $231 with $552 $264 ($8 is responsible)
+        $554 = ($248, $553)
+      }
+      $555 = call $220 with $535 $536 $549 ($8 is responsible)
     }
     # Builtins::ifElse:1:equals:else
-    $571 = { (responsible $572) ->
-      $573 = call $232 with $255 ($8 is responsible)
-      $574 = call $232 with $541 ($8 is responsible)
-      $575 = call $231 with $271 $573 ($8 is responsible)
-      $576 = call $231 with $575 $265 ($8 is responsible)
-      $577 = call $231 with $576 $574 ($8 is responsible)
-      $578 = call $231 with $577 $281 ($8 is responsible)
-      $579 = ($248, $578)
-    }
-    $580 = call $220 with $542 $543 $571 ($8 is responsible)
-  }
-  $581 = call $220 with $535 $536 $539 ($8 is responsible)
-  $582 = call $224 with $581 $258 ($8 is responsible)
-  $583 = call $218 with $582 $247 ($8 is responsible)
+    $556 = { (responsible $557) ->
+      $558 = call $232 with $530 ($8 is responsible)
+      $559 = call $231 with $276 $558 ($8 is responsible)
+      $560 = call $231 with $559 $290 ($8 is responsible)
+      $561 = ($248, $560)
+    }
+    $562 = call $220 with $531 $532 $556 ($8 is responsible)
+  }
+  $563 = call $220 with $524 $525 $528 ($8 is responsible)
+  $564 = call $224 with $563 $258 ($8 is responsible)
+  $565 = call $218 with $564 $247 ($8 is responsible)
   # Builtins::ifElse:1:case-0:didNotMatch
-  $584 = { (responsible $585) ->
-    $586 = call $224 with $581 $259 ($8 is responsible)
-    $587 = $237
-  }
-  $588 = call $220 with $583 $337 $584 ($8 is responsible)
-  $589 = call $343 with $588 $287 $493 ($16 is responsible)
-  $590 = call $233 with $491 ($46 is responsible)
-  $591 = call $218 with $590 $238 ($47 is responsible)
-  $592 = call $343 with $591 $319 $493 ($9 is responsible)
-  $593 = call $233 with $491 ($46 is responsible)
-  $594 = call $218 with $593 $238 ($47 is responsible)
-  $595 = call $343 with $594 $290 $10 ($7 is responsible)
-  $596 = call $219 with $491 ($6 is responsible)
-  $597 = call $218 with $596 $258 ($1 is responsible)
-  $598 = call $343 with $597 $318 $493 ($11 is responsible)
-  $599 = call $233 with $492 ($46 is responsible)
-  $600 = call $218 with $599 $238 ($47 is responsible)
-  $601 = call $343 with $600 $289 $493 ($12 is responsible)
-  $602 = call $233 with $492 ($46 is responsible)
-  $603 = call $218 with $602 $238 ($47 is responsible)
-  $604 = call $343 with $603 $290 $13 ($7 is responsible)
-  $605 = call $219 with $492 ($6 is responsible)
-  $606 = call $218 with $605 $258 ($1 is responsible)
-  $607 = call $343 with $606 $288 $493 ($14 is responsible)
-  $608 = call $220 with $490 $491 $492 ($15 is responsible)
+  $566 = { (responsible $567) ->
+    $568 = call $224 with $563 $259 ($8 is responsible)
+    $569 = $237
+  }
+  $570 = call $220 with $565 $345 $566 ($8 is responsible)
+  $571 = call $351 with $570 $295 $489 ($16 is responsible)
+  $572 = call $233 with $487 ($46 is responsible)
+  $573 = call $218 with $572 $238 ($47 is responsible)
+  $574 = call $351 with $573 $327 $489 ($9 is responsible)
+  $575 = call $233 with $487 ($46 is responsible)
+  $576 = call $218 with $575 $238 ($47 is responsible)
+  $577 = call $351 with $576 $298 $10 ($7 is responsible)
+  $578 = call $219 with $487 ($6 is responsible)
+  $579 = call $218 with $578 $258 ($1 is responsible)
+  $580 = call $351 with $579 $326 $489 ($11 is responsible)
+  $581 = call $233 with $488 ($46 is responsible)
+  $582 = call $218 with $581 $238 ($47 is responsible)
+  $583 = call $351 with $582 $297 $489 ($12 is responsible)
+  $584 = call $233 with $488 ($46 is responsible)
+  $585 = call $218 with $584 $238 ($47 is responsible)
+  $586 = call $351 with $585 $298 $13 ($7 is responsible)
+  $587 = call $219 with $488 ($6 is responsible)
+  $588 = call $218 with $587 $258 ($1 is responsible)
+  $589 = call $351 with $588 $296 $489 ($14 is responsible)
+  $590 = call $220 with $486 $487 $488 ($15 is responsible)
 }
 # Builtins::listGet
-$609 = { $610 $611 (+ responsible $612) ->
-  $613 = call $233 with $610 ($46 is responsible)
-  $614 = call $218 with $613 $245 ($47 is responsible)
-  $615 = call $343 with $614 $313 $612 ($33 is responsible)
-  $616 = call $233 with $611 ($46 is responsible)
-  $617 = call $218 with $616 $241 ($47 is responsible)
-  $618 = call $343 with $617 $300 $612 ($26 is responsible)
-  $619 = call $374 with $611 ($27 is responsible)
-  $620 = call $343 with $619 $299 $612 ($28 is responsible)
-  $621 = call $225 with $610 ($29 is responsible)
-  $622 = call $233 with $611 ($46 is responsible)
-  $623 = call $218 with $622 $241 ($47 is responsible)
-  $624 = call $343 with $623 $283 $30 ($21 is responsible)
-  $625 = call $222 with $611 $621 ($20 is responsible)
-  $626 = call $218 with $625 $244 ($1 is responsible)
-  $627 = call $343 with $626 $298 $612 ($31 is responsible)
-  $628 = call $224 with $610 $611 ($32 is responsible)
+$591 = { $592 $593 (+ responsible $594) ->
+  $595 = call $233 with $592 ($46 is responsible)
+  $596 = call $218 with $595 $245 ($47 is responsible)
+  $597 = call $351 with $596 $321 $594 ($33 is responsible)
+  $598 = call $233 with $593 ($46 is responsible)
+  $599 = call $218 with $598 $241 ($47 is responsible)
+  $600 = call $351 with $599 $308 $594 ($26 is responsible)
+  $601 = call $382 with $593 ($27 is responsible)
+  $602 = call $351 with $601 $307 $594 ($28 is responsible)
+  $603 = call $225 with $592 ($29 is responsible)
+  $604 = call $233 with $593 ($46 is responsible)
+  $605 = call $218 with $604 $241 ($47 is responsible)
+  $606 = call $351 with $605 $291 $30 ($21 is responsible)
+  $607 = call $222 with $593 $603 ($20 is responsible)
+  $608 = call $218 with $607 $244 ($1 is responsible)
+  $609 = call $351 with $608 $306 $594 ($31 is responsible)
+  $610 = call $224 with $592 $593 ($32 is responsible)
 }
 # Core:function:is0
-$629 = { $630 (+ responsible $631) ->
-  $632 = call $233 with $630 ($48 is responsible)
-  $633 = call $218 with $632 $238 ($1 is responsible)
+$611 = { $612 (+ responsible $613) ->
+  $614 = call $233 with $612 ($48 is responsible)
+  $615 = call $218 with $614 $238 ($1 is responsible)
   # Core:function:is0:11
-  $634 = { (responsible $635) ->
-    $636 = call $233 with $630 ($46 is responsible)
-    $637 = call $218 with $636 $238 ($47 is responsible)
-    $638 = call $343 with $637 $290 $88 ($7 is responsible)
-    $639 = call $219 with $630 ($6 is responsible)
-    $640 = call $218 with $639 $258 ($1 is responsible)
-  }
-  $641 = call $489 with $633 $634 $371 ($89 is responsible)
+  $616 = { (responsible $617) ->
+    $618 = call $233 with $612 ($46 is responsible)
+    $619 = call $218 with $618 $238 ($47 is responsible)
+    $620 = call $351 with $619 $298 $88 ($7 is responsible)
+    $621 = call $219 with $612 ($6 is responsible)
+    $622 = call $218 with $621 $258 ($1 is responsible)
+  }
+  $623 = call $485 with $615 $616 $379 ($89 is responsible)
 }
 # Core:function:run
-$642 = { $643 (+ responsible $644) ->
-  $645 = call $629 with $643 ($95 is responsible)
-  $646 = call $343 with $645 $311 $644 ($96 is responsible)
-  $647 = call $233 with $643 ($46 is responsible)
-  $648 = call $218 with $647 $238 ($47 is responsible)
-  $649 = call $343 with $648 $290 $94 ($5 is responsible)
-  $650 = call $219 with $643 ($2 is responsible)
-  $651 = call $218 with $650 $258 ($1 is responsible)
-  $652 = call $343 with $651 $291 $94 ($3 is responsible)
-  $653 = call $643 with no arguments ($4 is responsible)
+$624 = { $625 (+ responsible $626) ->
+  $627 = call $611 with $625 ($95 is responsible)
+  $628 = call $351 with $627 $319 $626 ($96 is responsible)
+  $629 = call $233 with $625 ($46 is responsible)
+  $630 = call $218 with $629 $238 ($47 is responsible)
+  $631 = call $351 with $630 $298 $94 ($5 is responsible)
+  $632 = call $219 with $625 ($2 is responsible)
+  $633 = call $218 with $632 $258 ($1 is responsible)
+  $634 = call $351 with $633 $299 $94 ($3 is responsible)
+  $635 = call $625 with no arguments ($4 is responsible)
 }
 # Core:bool:is
-$654 = { $655 (+ responsible $656) ->
-  $657 = call $233 with $655 ($55 is responsible)
-  $658 = call $218 with $255 $657 ($55 is responsible)
+$636 = { $637 (+ responsible $638) ->
+  $639 = call $233 with $637 ($55 is responsible)
+  $640 = call $218 with $255 $639 ($55 is responsible)
   # Core:bool:is:1:equals:then
-  $659 = { (responsible $660) ->
-    $661 = call $230 with $655 ($55 is responsible)
-    $662 = call $218 with $257 $661 ($55 is responsible)
+  $641 = { (responsible $642) ->
+    $643 = call $230 with $637 ($55 is responsible)
+    $644 = call $218 with $257 $643 ($55 is responsible)
     # Core:bool:is:1:equals:then
-    $663 = { (responsible $664) ->
-      $665 = call $229 with $655 ($55 is responsible)
-      $666 = call $218 with $237 $665 ($55 is responsible)
+    $645 = { (responsible $646) ->
+      $647 = call $229 with $637 ($55 is responsible)
+      $648 = call $218 with $237 $647 ($55 is responsible)
       # Core:bool:is:1:equals:else
-      $667 = { (responsible $668) ->
-        $669 = call $232 with $237 ($55 is responsible)
-        $670 = call $232 with $665 ($55 is responsible)
-        $671 = call $228 with $655 ($55 is responsible)
-        $672 = call $232 with $671 ($55 is responsible)
-        $673 = call $231 with $273 $672 ($55 is responsible)
-        $674 = call $231 with $673 $281 ($55 is responsible)
-        $675 = ($248, $674)
-      }
-      $676 = call $220 with $666 $368 $667 ($55 is responsible)
+      $649 = { (responsible $650) ->
+        $651 = call $232 with $647 ($55 is responsible)
+        $652 = call $228 with $637 ($55 is responsible)
+        $653 = call $232 with $652 ($55 is responsible)
+        $654 = call $231 with $278 $653 ($55 is responsible)
+        $655 = call $231 with $654 $290 ($55 is responsible)
+        $656 = ($248, $655)
+      }
+      $657 = call $220 with $648 $376 $649 ($55 is responsible)
     }
     # Core:bool:is:1:equals:else
-    $677 = { (responsible $678) ->
-      $679 = call $232 with $257 ($55 is responsible)
-      $680 = call $232 with $661 ($55 is responsible)
-      $681 = call $231 with $270 $679 ($55 is responsible)
-      $682 = call $231 with $681 $264 ($55 is responsible)
-      $683 = call $231 with $682 $680 ($55 is responsible)
-      $684 = call $231 with $683 $266 ($55 is responsible)
-      $685 = ($248, $684)
-    }
-    $686 = call $220 with $662 $663 $677 ($55 is responsible)
+    $658 = { (responsible $659) ->
+      $660 = call $232 with $643 ($55 is responsible)
+      $661 = call $231 with $274 $660 ($55 is responsible)
+      $662 = call $231 with $661 $264 ($55 is responsible)
+      $663 = ($248, $662)
+    }
+    $664 = call $220 with $644 $645 $658 ($55 is responsible)
   }
   # Core:bool:is:1:equals:else
-  $687 = { (responsible $688) ->
-    $689 = call $232 with $255 ($55 is responsible)
-    $690 = call $232 with $657 ($55 is responsible)
-    $691 = call $231 with $271 $689 ($55 is responsible)
-    $692 = call $231 with $691 $265 ($55 is responsible)
-    $693 = call $231 with $692 $690 ($55 is responsible)
-    $694 = call $231 with $693 $281 ($55 is responsible)
-    $695 = ($248, $694)
-  }
-  $696 = call $220 with $658 $659 $687 ($55 is responsible)
-  $697 = call $224 with $696 $258 ($55 is responsible)
-  $698 = call $218 with $697 $247 ($55 is responsible)
+  $665 = { (responsible $666) ->
+    $667 = call $232 with $639 ($55 is responsible)
+    $668 = call $231 with $276 $667 ($55 is responsible)
+    $669 = call $231 with $668 $290 ($55 is responsible)
+    $670 = ($248, $669)
+  }
+  $671 = call $220 with $640 $641 $665 ($55 is responsible)
+  $672 = call $224 with $671 $258 ($55 is responsible)
+  $673 = call $218 with $672 $247 ($55 is responsible)
   # Core:bool:is:1:isMatch:then
-  $699 = { (responsible $700) ->
-    $701 = $696
+  $674 = { (responsible $675) ->
+    $676 = $671
   }
   # Core:bool:is:1:isMatch:else
-  $702 = { (responsible $703) ->
-    $704 = call $233 with $655 ($55 is responsible)
-    $705 = call $218 with $255 $704 ($55 is responsible)
+  $677 = { (responsible $678) ->
+    $679 = call $233 with $637 ($55 is responsible)
+    $680 = call $218 with $255 $679 ($55 is responsible)
     # Core:bool:is:1:equals:then
-    $706 = { (responsible $707) ->
-      $708 = call $230 with $655 ($55 is responsible)
-      $709 = call $218 with $237 $708 ($55 is responsible)
+    $681 = { (responsible $682) ->
+      $683 = call $230 with $637 ($55 is responsible)
+      $684 = call $218 with $237 $683 ($55 is responsible)
       # Core:bool:is:1:equals:then
-      $710 = { (responsible $711) ->
-        $712 = call $229 with $655 ($55 is responsible)
-        $713 = call $218 with $237 $712 ($55 is responsible)
+      $685 = { (responsible $686) ->
+        $687 = call $229 with $637 ($55 is responsible)
+        $688 = call $218 with $237 $687 ($55 is responsible)
         # Core:bool:is:1:equals:else
-        $714 = { (responsible $715) ->
-          $716 = call $232 with $237 ($55 is responsible)
-          $717 = call $232 with $712 ($55 is responsible)
-          $718 = call $228 with $655 ($55 is responsible)
-          $719 = call $232 with $718 ($55 is responsible)
-          $720 = call $231 with $273 $719 ($55 is responsible)
-          $721 = call $231 with $720 $281 ($55 is responsible)
-          $722 = ($248, $721)
+        $689 = { (responsible $690) ->
+          $691 = call $232 with $687 ($55 is responsible)
+          $692 = call $228 with $637 ($55 is responsible)
+          $693 = call $232 with $692 ($55 is responsible)
+          $694 = call $231 with $278 $693 ($55 is responsible)
+          $695 = call $231 with $694 $290 ($55 is responsible)
+          $696 = ($248, $695)
         }
-        $723 = call $220 with $713 $368 $714 ($55 is responsible)
+        $697 = call $220 with $688 $376 $689 ($55 is responsible)
       }
       # Core:bool:is:1:equals:else
-      $724 = { (responsible $725) ->
-        $726 = call $232 with $237 ($55 is responsible)
-        $727 = call $232 with $708 ($55 is responsible)
-        $728 = call $231 with $270 $726 ($55 is responsible)
-        $729 = call $231 with $728 $264 ($55 is responsible)
-        $730 = call $231 with $729 $727 ($55 is responsible)
-        $731 = call $231 with $730 $266 ($55 is responsible)
-        $732 = ($248, $731)
-      }
-      $733 = call $220 with $709 $710 $724 ($55 is responsible)
+      $698 = { (responsible $699) ->
+        $700 = call $232 with $683 ($55 is responsible)
+        $701 = call $231 with $270 $700 ($55 is responsible)
+        $702 = call $231 with $701 $264 ($55 is responsible)
+        $703 = ($248, $702)
+      }
+      $704 = call $220 with $684 $685 $698 ($55 is responsible)
     }
     # Core:bool:is:1:equals:else
-    $734 = { (responsible $735) ->
-      $736 = call $232 with $255 ($55 is responsible)
-      $737 = call $232 with $704 ($55 is responsible)
-      $738 = call $231 with $271 $736 ($55 is responsible)
-      $739 = call $231 with $738 $265 ($55 is responsible)
-      $740 = call $231 with $739 $737 ($55 is responsible)
-      $741 = call $231 with $740 $281 ($55 is responsible)
-      $742 = ($248, $741)
-    }
-    $743 = call $220 with $705 $706 $734 ($55 is responsible)
-  }
-  $744 = call $220 with $698 $699 $702 ($55 is responsible)
-  $745 = call $224 with $744 $258 ($55 is responsible)
-  $746 = call $218 with $745 $247 ($55 is responsible)
+    $705 = { (responsible $706) ->
+      $707 = call $232 with $679 ($55 is responsible)
+      $708 = call $231 with $276 $707 ($55 is responsible)
+      $709 = call $231 with $708 $290 ($55 is responsible)
+      $710 = ($248, $709)
+    }
+    $711 = call $220 with $680 $681 $705 ($55 is responsible)
+  }
+  $712 = call $220 with $673 $674 $677 ($55 is responsible)
+  $713 = call $224 with $712 $258 ($55 is responsible)
+  $714 = call $218 with $713 $247 ($55 is responsible)
   # Core:bool:is:1:case-0:didNotMatch
-  $747 = { (responsible $748) ->
-    $749 = call $224 with $744 $259 ($55 is responsible)
-    $750 = $237
-  }
-  $751 = call $220 with $746 $337 $747 ($55 is responsible)
+  $715 = { (responsible $716) ->
+    $717 = call $224 with $712 $259 ($55 is responsible)
+    $718 = $237
+  }
+  $719 = call $220 with $714 $345 $715 ($55 is responsible)
 }
 # Core:bool:not
-$752 = { $753 (+ responsible $754) ->
-  $755 = call $654 with $753 ($72 is responsible)
-  $756 = call $343 with $755 $310 $754 ($73 is responsible)
-  $757 = call $233 with $753 ($74 is responsible)
-  $758 = call $218 with $255 $757 ($74 is responsible)
+$720 = { $721 (+ responsible $722) ->
+  $723 = call $636 with $721 ($72 is responsible)
+  $724 = call $351 with $723 $318 $722 ($73 is responsible)
+  $725 = call $233 with $721 ($74 is responsible)
+  $726 = call $218 with $255 $725 ($74 is responsible)
   # Core:bool:not:6:equals:then
-  $759 = { (responsible $760) ->
-    $761 = call $230 with $753 ($74 is responsible)
-    $762 = call $218 with $257 $761 ($74 is responsible)
+  $727 = { (responsible $728) ->
+    $729 = call $230 with $721 ($74 is responsible)
+    $730 = call $218 with $257 $729 ($74 is responsible)
     # Core:bool:not:6:equals:then
-    $763 = { (responsible $764) ->
-      $765 = call $229 with $753 ($74 is responsible)
-      $766 = call $218 with $237 $765 ($74 is responsible)
+    $731 = { (responsible $732) ->
+      $733 = call $229 with $721 ($74 is responsible)
+      $734 = call $218 with $237 $733 ($74 is responsible)
       # Core:bool:not:6:equals:else
-      $767 = { (responsible $768) ->
-        $769 = call $232 with $237 ($74 is responsible)
-        $770 = call $232 with $765 ($74 is responsible)
-        $771 = call $228 with $753 ($74 is responsible)
-        $772 = call $232 with $771 ($74 is responsible)
-        $773 = call $231 with $273 $772 ($74 is responsible)
-        $774 = call $231 with $773 $281 ($74 is responsible)
-        $775 = ($248, $774)
-      }
-      $776 = call $220 with $766 $368 $767 ($74 is responsible)
+      $735 = { (responsible $736) ->
+        $737 = call $232 with $733 ($74 is responsible)
+        $738 = call $228 with $721 ($74 is responsible)
+        $739 = call $232 with $738 ($74 is responsible)
+        $740 = call $231 with $278 $739 ($74 is responsible)
+        $741 = call $231 with $740 $290 ($74 is responsible)
+        $742 = ($248, $741)
+      }
+      $743 = call $220 with $734 $376 $735 ($74 is responsible)
     }
     # Core:bool:not:6:equals:else
-    $777 = { (responsible $778) ->
-      $779 = call $232 with $257 ($74 is responsible)
-      $780 = call $232 with $761 ($74 is responsible)
-      $781 = call $231 with $270 $779 ($74 is responsible)
-      $782 = call $231 with $781 $264 ($74 is responsible)
-      $783 = call $231 with $782 $780 ($74 is responsible)
-      $784 = call $231 with $783 $266 ($74 is responsible)
-      $785 = ($248, $784)
-    }
-    $786 = call $220 with $762 $763 $777 ($74 is responsible)
+    $744 = { (responsible $745) ->
+      $746 = call $232 with $729 ($74 is responsible)
+      $747 = call $231 with $274 $746 ($74 is responsible)
+      $748 = call $231 with $747 $264 ($74 is responsible)
+      $749 = ($248, $748)
+    }
+    $750 = call $220 with $730 $731 $744 ($74 is responsible)
   }
   # Core:bool:not:6:equals:else
-  $787 = { (responsible $788) ->
-    $789 = call $232 with $255 ($74 is responsible)
-    $790 = call $232 with $757 ($74 is responsible)
-    $791 = call $231 with $271 $789 ($74 is responsible)
-    $792 = call $231 with $791 $265 ($74 is responsible)
-    $793 = call $231 with $792 $790 ($74 is responsible)
-    $794 = call $231 with $793 $281 ($74 is responsible)
-    $795 = ($248, $794)
-  }
-  $796 = call $220 with $758 $759 $787 ($74 is responsible)
-  $797 = call $224 with $796 $258 ($74 is responsible)
-  $798 = call $218 with $797 $247 ($74 is responsible)
+  $751 = { (responsible $752) ->
+    $753 = call $232 with $725 ($74 is responsible)
+    $754 = call $231 with $276 $753 ($74 is responsible)
+    $755 = call $231 with $754 $290 ($74 is responsible)
+    $756 = ($248, $755)
+  }
+  $757 = call $220 with $726 $727 $751 ($74 is responsible)
+  $758 = call $224 with $757 $258 ($74 is responsible)
+  $759 = call $218 with $758 $247 ($74 is responsible)
   # Core:bool:not:6:case-0:didNotMatch
-  $799 = { (responsible $800) ->
-    $801 = call $224 with $796 $259 ($74 is responsible)
-    $802 = call $233 with $753 ($74 is responsible)
-    $803 = call $218 with $255 $802 ($74 is responsible)
+  $760 = { (responsible $761) ->
+    $762 = call $224 with $757 $259 ($74 is responsible)
+    $763 = call $233 with $721 ($74 is responsible)
+    $764 = call $218 with $255 $763 ($74 is responsible)
     # Core:bool:not:6:equals:then
-    $804 = { (responsible $805) ->
-      $806 = call $230 with $753 ($74 is responsible)
-      $807 = call $218 with $237 $806 ($74 is responsible)
+    $765 = { (responsible $766) ->
+      $767 = call $230 with $721 ($74 is responsible)
+      $768 = call $218 with $237 $767 ($74 is responsible)
       # Core:bool:not:6:equals:then
-      $808 = { (responsible $809) ->
-        $810 = call $229 with $753 ($74 is responsible)
-        $811 = call $218 with $237 $810 ($74 is responsible)
+      $769 = { (responsible $770) ->
+        $771 = call $229 with $721 ($74 is responsible)
+        $772 = call $218 with $237 $771 ($74 is responsible)
         # Core:bool:not:6:equals:else
-        $812 = { (responsible $813) ->
-          $814 = call $232 with $237 ($74 is responsible)
-          $815 = call $232 with $810 ($74 is responsible)
-          $816 = call $228 with $753 ($74 is responsible)
-          $817 = call $232 with $816 ($74 is responsible)
-          $818 = call $231 with $273 $817 ($74 is responsible)
-          $819 = call $231 with $818 $281 ($74 is responsible)
-          $820 = ($248, $819)
+        $773 = { (responsible $774) ->
+          $775 = call $232 with $771 ($74 is responsible)
+          $776 = call $228 with $721 ($74 is responsible)
+          $777 = call $232 with $776 ($74 is responsible)
+          $778 = call $231 with $278 $777 ($74 is responsible)
+          $779 = call $231 with $778 $290 ($74 is responsible)
+          $780 = ($248, $779)
         }
-        $821 = call $220 with $811 $368 $812 ($74 is responsible)
+        $781 = call $220 with $772 $376 $773 ($74 is responsible)
       }
       # Core:bool:not:6:equals:else
+      $782 = { (responsible $783) ->
+        $784 = call $232 with $767 ($74 is responsible)
+        $785 = call $231 with $270 $784 ($74 is responsible)
+        $786 = call $231 with $785 $264 ($74 is responsible)
+        $787 = ($248, $786)
+      }
+      $788 = call $220 with $768 $769 $782 ($74 is responsible)
+    }
+    # Core:bool:not:6:equals:else
+    $789 = { (responsible $790) ->
+      $791 = call $232 with $763 ($74 is responsible)
+      $792 = call $231 with $276 $791 ($74 is responsible)
+      $793 = call $231 with $792 $290 ($74 is responsible)
+      $794 = ($248, $793)
+    }
+    $795 = call $220 with $764 $765 $789 ($74 is responsible)
+    $796 = call $224 with $795 $258 ($74 is responsible)
+    $797 = call $218 with $796 $247 ($74 is responsible)
+    # Core:bool:not:6:case-1:didNotMatch
+    $798 = { (responsible $799) ->
+      $800 = call $224 with $795 $259 ($74 is responsible)
+      $801 = panicking because $280 ($74 is at fault)
+    }
+    $802 = call $220 with $797 $345 $798 ($74 is responsible)
+  }
+  $803 = call $220 with $759 $379 $760 ($74 is responsible)
+}
+# Core:bool:lazyAnd
+$804 = { $805 $806 (+ responsible $807) ->
+  $808 = call $636 with $805 ($62 is responsible)
+  $809 = call $351 with $808 $311 $807 ($63 is responsible)
+  $810 = call $611 with $806 ($56 is responsible)
+  $811 = call $351 with $810 $300 $807 ($57 is responsible)
+  $812 = call $233 with $805 ($58 is responsible)
+  $813 = call $218 with $255 $812 ($58 is responsible)
+  # Core:bool:lazyAnd:18:equals:then
+  $814 = { (responsible $815) ->
+    $816 = call $230 with $805 ($58 is responsible)
+    $817 = call $218 with $257 $816 ($58 is responsible)
+    # Core:bool:lazyAnd:18:equals:then
+    $818 = { (responsible $819) ->
+      $820 = call $229 with $805 ($58 is responsible)
+      $821 = call $218 with $237 $820 ($58 is responsible)
+      # Core:bool:lazyAnd:18:equals:else
       $822 = { (responsible $823) ->
-        $824 = call $232 with $237 ($74 is responsible)
-        $825 = call $232 with $806 ($74 is responsible)
-        $826 = call $231 with $270 $824 ($74 is responsible)
-        $827 = call $231 with $826 $264 ($74 is responsible)
-        $828 = call $231 with $827 $825 ($74 is responsible)
-        $829 = call $231 with $828 $266 ($74 is responsible)
-        $830 = ($248, $829)
-      }
-      $831 = call $220 with $807 $808 $822 ($74 is responsible)
-    }
-    # Core:bool:not:6:equals:else
-    $832 = { (responsible $833) ->
-      $834 = call $232 with $255 ($74 is responsible)
-      $835 = call $232 with $802 ($74 is responsible)
-      $836 = call $231 with $271 $834 ($74 is responsible)
-      $837 = call $231 with $836 $265 ($74 is responsible)
-      $838 = call $231 with $837 $835 ($74 is responsible)
-      $839 = call $231 with $838 $281 ($74 is responsible)
-      $840 = ($248, $839)
-    }
-    $841 = call $220 with $803 $804 $832 ($74 is responsible)
-    $842 = call $224 with $841 $258 ($74 is responsible)
-    $843 = call $218 with $842 $247 ($74 is responsible)
-    # Core:bool:not:6:case-1:didNotMatch
-    $844 = { (responsible $845) ->
-      $846 = call $224 with $841 $259 ($74 is responsible)
-      $847 = panicking because $275 ($74 is at fault)
-    }
-    $848 = call $220 with $843 $337 $844 ($74 is responsible)
-  }
-  $849 = call $220 with $798 $371 $799 ($74 is responsible)
-}
-# Core:bool:lazyAnd
-$850 = { $851 $852 (+ responsible $853) ->
-  $854 = call $654 with $851 ($62 is responsible)
-  $855 = call $343 with $854 $303 $853 ($63 is responsible)
-  $856 = call $629 with $852 ($56 is responsible)
-  $857 = call $343 with $856 $292 $853 ($57 is responsible)
-  $858 = call $233 with $851 ($58 is responsible)
-  $859 = call $218 with $255 $858 ($58 is responsible)
-  # Core:bool:lazyAnd:18:equals:then
-  $860 = { (responsible $861) ->
-    $862 = call $230 with $851 ($58 is responsible)
-    $863 = call $218 with $257 $862 ($58 is responsible)
+        $824 = call $232 with $820 ($58 is responsible)
+        $825 = call $228 with $805 ($58 is responsible)
+        $826 = call $232 with $825 ($58 is responsible)
+        $827 = call $231 with $278 $826 ($58 is responsible)
+        $828 = call $231 with $827 $290 ($58 is responsible)
+        $829 = ($248, $828)
+      }
+      $830 = call $220 with $821 $376 $822 ($58 is responsible)
+    }
+    # Core:bool:lazyAnd:18:equals:else
+    $831 = { (responsible $832) ->
+      $833 = call $232 with $816 ($58 is responsible)
+      $834 = call $231 with $274 $833 ($58 is responsible)
+      $835 = call $231 with $834 $264 ($58 is responsible)
+      $836 = ($248, $835)
+    }
+    $837 = call $220 with $817 $818 $831 ($58 is responsible)
+  }
+  # Core:bool:lazyAnd:18:equals:else
+  $838 = { (responsible $839) ->
+    $840 = call $232 with $812 ($58 is responsible)
+    $841 = call $231 with $276 $840 ($58 is responsible)
+    $842 = call $231 with $841 $290 ($58 is responsible)
+    $843 = ($248, $842)
+  }
+  $844 = call $220 with $813 $814 $838 ($58 is responsible)
+  $845 = call $224 with $844 $258 ($58 is responsible)
+  $846 = call $218 with $845 $247 ($58 is responsible)
+  # Core:bool:lazyAnd:18:case-0:matched
+  $847 = { (responsible $848) ->
+    $849 = call $624 with $806 ($61 is responsible)
+    $850 = $849
+    $851 = call $636 with $849 ($59 is responsible)
+    $852 = call $351 with $851 $293 $807 ($60 is responsible)
+    $853 = $850
+  }
+  # Core:bool:lazyAnd:18:case-0:didNotMatch
+  $854 = { (responsible $855) ->
+    $856 = call $224 with $844 $259 ($58 is responsible)
+    $857 = call $233 with $805 ($58 is responsible)
+    $858 = call $218 with $255 $857 ($58 is responsible)
     # Core:bool:lazyAnd:18:equals:then
-    $864 = { (responsible $865) ->
-      $866 = call $229 with $851 ($58 is responsible)
-      $867 = call $218 with $237 $866 ($58 is responsible)
+    $859 = { (responsible $860) ->
+      $861 = call $230 with $805 ($58 is responsible)
+      $862 = call $218 with $237 $861 ($58 is responsible)
+      # Core:bool:lazyAnd:18:equals:then
+      $863 = { (responsible $864) ->
+        $865 = call $229 with $805 ($58 is responsible)
+        $866 = call $218 with $237 $865 ($58 is responsible)
+        # Core:bool:lazyAnd:18:equals:else
+        $867 = { (responsible $868) ->
+          $869 = call $232 with $865 ($58 is responsible)
+          $870 = call $228 with $805 ($58 is responsible)
+          $871 = call $232 with $870 ($58 is responsible)
+          $872 = call $231 with $278 $871 ($58 is responsible)
+          $873 = call $231 with $872 $290 ($58 is responsible)
+          $874 = ($248, $873)
+        }
+        $875 = call $220 with $866 $376 $867 ($58 is responsible)
+      }
       # Core:bool:lazyAnd:18:equals:else
-      $868 = { (responsible $869) ->
-        $870 = call $232 with $237 ($58 is responsible)
-        $871 = call $232 with $866 ($58 is responsible)
-        $872 = call $228 with $851 ($58 is responsible)
-        $873 = call $232 with $872 ($58 is responsible)
-        $874 = call $231 with $273 $873 ($58 is responsible)
-        $875 = call $231 with $874 $281 ($58 is responsible)
-        $876 = ($248, $875)
-      }
-      $877 = call $220 with $867 $368 $868 ($58 is responsible)
+      $876 = { (responsible $877) ->
+        $878 = call $232 with $861 ($58 is responsible)
+        $879 = call $231 with $270 $878 ($58 is responsible)
+        $880 = call $231 with $879 $264 ($58 is responsible)
+        $881 = ($248, $880)
+      }
+      $882 = call $220 with $862 $863 $876 ($58 is responsible)
     }
     # Core:bool:lazyAnd:18:equals:else
-    $878 = { (responsible $879) ->
-      $880 = call $232 with $257 ($58 is responsible)
-      $881 = call $232 with $862 ($58 is responsible)
-      $882 = call $231 with $270 $880 ($58 is responsible)
-      $883 = call $231 with $882 $264 ($58 is responsible)
-      $884 = call $231 with $883 $881 ($58 is responsible)
-      $885 = call $231 with $884 $266 ($58 is responsible)
-      $886 = ($248, $885)
-    }
-    $887 = call $220 with $863 $864 $878 ($58 is responsible)
-  }
-  # Core:bool:lazyAnd:18:equals:else
-  $888 = { (responsible $889) ->
-    $890 = call $232 with $255 ($58 is responsible)
-    $891 = call $232 with $858 ($58 is responsible)
-    $892 = call $231 with $271 $890 ($58 is responsible)
-    $893 = call $231 with $892 $265 ($58 is responsible)
-    $894 = call $231 with $893 $891 ($58 is responsible)
-    $895 = call $231 with $894 $281 ($58 is responsible)
-    $896 = ($248, $895)
-  }
-  $897 = call $220 with $859 $860 $888 ($58 is responsible)
-  $898 = call $224 with $897 $258 ($58 is responsible)
-  $899 = call $218 with $898 $247 ($58 is responsible)
-  # Core:bool:lazyAnd:18:case-0:matched
-  $900 = { (responsible $901) ->
-    $902 = call $642 with $852 ($61 is responsible)
-    $903 = $902
-    $904 = call $654 with $902 ($59 is responsible)
-    $905 = call $343 with $904 $285 $853 ($60 is responsible)
-    $906 = $903
-  }
-  # Core:bool:lazyAnd:18:case-0:didNotMatch
-  $907 = { (responsible $908) ->
-    $909 = call $224 with $897 $259 ($58 is responsible)
-    $910 = call $233 with $851 ($58 is responsible)
-    $911 = call $218 with $255 $910 ($58 is responsible)
-    # Core:bool:lazyAnd:18:equals:then
+    $883 = { (responsible $884) ->
+      $885 = call $232 with $857 ($58 is responsible)
+      $886 = call $231 with $276 $885 ($58 is responsible)
+      $887 = call $231 with $886 $290 ($58 is responsible)
+      $888 = ($248, $887)
+    }
+    $889 = call $220 with $858 $859 $883 ($58 is responsible)
+    $890 = call $224 with $889 $258 ($58 is responsible)
+    $891 = call $218 with $890 $247 ($58 is responsible)
+    # Core:bool:lazyAnd:18:case-1:didNotMatch
+    $892 = { (responsible $893) ->
+      $894 = call $224 with $889 $259 ($58 is responsible)
+      $895 = panicking because $280 ($58 is at fault)
+    }
+    $896 = call $220 with $891 $379 $892 ($58 is responsible)
+  }
+  $897 = call $220 with $846 $847 $854 ($58 is responsible)
+}
+# Core:bool:lazyOr
+$898 = { $899 $900 (+ responsible $901) ->
+  $902 = call $636 with $899 ($70 is responsible)
+  $903 = call $351 with $902 $311 $901 ($71 is responsible)
+  $904 = call $611 with $900 ($64 is responsible)
+  $905 = call $351 with $904 $300 $901 ($65 is responsible)
+  $906 = call $233 with $899 ($66 is responsible)
+  $907 = call $218 with $255 $906 ($66 is responsible)
+  # Core:bool:lazyOr:18:equals:then
+  $908 = { (responsible $909) ->
+    $910 = call $230 with $899 ($66 is responsible)
+    $911 = call $218 with $257 $910 ($66 is responsible)
+    # Core:bool:lazyOr:18:equals:then
     $912 = { (responsible $913) ->
-      $914 = call $230 with $851 ($58 is responsible)
-      $915 = call $218 with $237 $914 ($58 is responsible)
-      # Core:bool:lazyAnd:18:equals:then
+      $914 = call $229 with $899 ($66 is responsible)
+      $915 = call $218 with $237 $914 ($66 is responsible)
+      # Core:bool:lazyOr:18:equals:else
       $916 = { (responsible $917) ->
-        $918 = call $229 with $851 ($58 is responsible)
-        $919 = call $218 with $237 $918 ($58 is responsible)
-        # Core:bool:lazyAnd:18:equals:else
-        $920 = { (responsible $921) ->
-          $922 = call $232 with $237 ($58 is responsible)
-          $923 = call $232 with $918 ($58 is responsible)
-          $924 = call $228 with $851 ($58 is responsible)
-          $925 = call $232 with $924 ($58 is responsible)
-          $926 = call $231 with $273 $925 ($58 is responsible)
-          $927 = call $231 with $926 $281 ($58 is responsible)
-          $928 = ($248, $927)
+        $918 = call $232 with $914 ($66 is responsible)
+        $919 = call $228 with $899 ($66 is responsible)
+        $920 = call $232 with $919 ($66 is responsible)
+        $921 = call $231 with $278 $920 ($66 is responsible)
+        $922 = call $231 with $921 $290 ($66 is responsible)
+        $923 = ($248, $922)
+      }
+      $924 = call $220 with $915 $376 $916 ($66 is responsible)
+    }
+    # Core:bool:lazyOr:18:equals:else
+    $925 = { (responsible $926) ->
+      $927 = call $232 with $910 ($66 is responsible)
+      $928 = call $231 with $274 $927 ($66 is responsible)
+      $929 = call $231 with $928 $264 ($66 is responsible)
+      $930 = ($248, $929)
+    }
+    $931 = call $220 with $911 $912 $925 ($66 is responsible)
+  }
+  # Core:bool:lazyOr:18:equals:else
+  $932 = { (responsible $933) ->
+    $934 = call $232 with $906 ($66 is responsible)
+    $935 = call $231 with $276 $934 ($66 is responsible)
+    $936 = call $231 with $935 $290 ($66 is responsible)
+    $937 = ($248, $936)
+  }
+  $938 = call $220 with $907 $908 $932 ($66 is responsible)
+  $939 = call $224 with $938 $258 ($66 is responsible)
+  $940 = call $218 with $939 $247 ($66 is responsible)
+  # Core:bool:lazyOr:18:case-0:didNotMatch
+  $941 = { (responsible $942) ->
+    $943 = call $224 with $938 $259 ($66 is responsible)
+    $944 = call $233 with $899 ($66 is responsible)
+    $945 = call $218 with $255 $944 ($66 is responsible)
+    # Core:bool:lazyOr:18:equals:then
+    $946 = { (responsible $947) ->
+      $948 = call $230 with $899 ($66 is responsible)
+      $949 = call $218 with $237 $948 ($66 is responsible)
+      # Core:bool:lazyOr:18:equals:then
+      $950 = { (responsible $951) ->
+        $952 = call $229 with $899 ($66 is responsible)
+        $953 = call $218 with $237 $952 ($66 is responsible)
+        # Core:bool:lazyOr:18:equals:else
+        $954 = { (responsible $955) ->
+          $956 = call $232 with $952 ($66 is responsible)
+          $957 = call $228 with $899 ($66 is responsible)
+          $958 = call $232 with $957 ($66 is responsible)
+          $959 = call $231 with $278 $958 ($66 is responsible)
+          $960 = call $231 with $959 $290 ($66 is responsible)
+          $961 = ($248, $960)
         }
-        $929 = call $220 with $919 $368 $920 ($58 is responsible)
-      }
-      # Core:bool:lazyAnd:18:equals:else
-      $930 = { (responsible $931) ->
-        $932 = call $232 with $237 ($58 is responsible)
-        $933 = call $232 with $914 ($58 is responsible)
-        $934 = call $231 with $270 $932 ($58 is responsible)
-        $935 = call $231 with $934 $264 ($58 is responsible)
-        $936 = call $231 with $935 $933 ($58 is responsible)
-        $937 = call $231 with $936 $266 ($58 is responsible)
-        $938 = ($248, $937)
-      }
-      $939 = call $220 with $915 $916 $930 ($58 is responsible)
-    }
-    # Core:bool:lazyAnd:18:equals:else
-    $940 = { (responsible $941) ->
-      $942 = call $232 with $255 ($58 is responsible)
-      $943 = call $232 with $910 ($58 is responsible)
-      $944 = call $231 with $271 $942 ($58 is responsible)
-      $945 = call $231 with $944 $265 ($58 is responsible)
-      $946 = call $231 with $945 $943 ($58 is responsible)
-      $947 = call $231 with $946 $281 ($58 is responsible)
-      $948 = ($248, $947)
-    }
-    $949 = call $220 with $911 $912 $940 ($58 is responsible)
-    $950 = call $224 with $949 $258 ($58 is responsible)
-    $951 = call $218 with $950 $247 ($58 is responsible)
-    # Core:bool:lazyAnd:18:case-1:didNotMatch
-    $952 = { (responsible $953) ->
-      $954 = call $224 with $949 $259 ($58 is responsible)
-      $955 = panicking because $275 ($58 is at fault)
-    }
-    $956 = call $220 with $951 $371 $952 ($58 is responsible)
-  }
-  $957 = call $220 with $899 $900 $907 ($58 is responsible)
-}
-# Core:bool:lazyOr
-$958 = { $959 $960 (+ responsible $961) ->
-  $962 = call $654 with $959 ($70 is responsible)
-  $963 = call $343 with $962 $303 $961 ($71 is responsible)
-  $964 = call $629 with $960 ($64 is responsible)
-  $965 = call $343 with $964 $292 $961 ($65 is responsible)
-  $966 = call $233 with $959 ($66 is responsible)
-  $967 = call $218 with $255 $966 ($66 is responsible)
-  # Core:bool:lazyOr:18:equals:then
-  $968 = { (responsible $969) ->
-    $970 = call $230 with $959 ($66 is responsible)
-    $971 = call $218 with $257 $970 ($66 is responsible)
-    # Core:bool:lazyOr:18:equals:then
-    $972 = { (responsible $973) ->
-      $974 = call $229 with $959 ($66 is responsible)
-      $975 = call $218 with $237 $974 ($66 is responsible)
+        $962 = call $220 with $953 $376 $954 ($66 is responsible)
+      }
       # Core:bool:lazyOr:18:equals:else
-      $976 = { (responsible $977) ->
-        $978 = call $232 with $237 ($66 is responsible)
-        $979 = call $232 with $974 ($66 is responsible)
-        $980 = call $228 with $959 ($66 is responsible)
-        $981 = call $232 with $980 ($66 is responsible)
-        $982 = call $231 with $273 $981 ($66 is responsible)
-        $983 = call $231 with $982 $281 ($66 is responsible)
-        $984 = ($248, $983)
-      }
-      $985 = call $220 with $975 $368 $976 ($66 is responsible)
+      $963 = { (responsible $964) ->
+        $965 = call $232 with $948 ($66 is responsible)
+        $966 = call $231 with $270 $965 ($66 is responsible)
+        $967 = call $231 with $966 $264 ($66 is responsible)
+        $968 = ($248, $967)
+      }
+      $969 = call $220 with $949 $950 $963 ($66 is responsible)
     }
     # Core:bool:lazyOr:18:equals:else
+    $970 = { (responsible $971) ->
+      $972 = call $232 with $944 ($66 is responsible)
+      $973 = call $231 with $276 $972 ($66 is responsible)
+      $974 = call $231 with $973 $290 ($66 is responsible)
+      $975 = ($248, $974)
+    }
+    $976 = call $220 with $945 $946 $970 ($66 is responsible)
+    $977 = call $224 with $976 $258 ($66 is responsible)
+    $978 = call $218 with $977 $247 ($66 is responsible)
+    # Core:bool:lazyOr:18:case-1:matched
+    $979 = { (responsible $980) ->
+      $981 = call $624 with $900 ($67 is responsible)
+      $982 = $981
+      $983 = call $636 with $981 ($68 is responsible)
+      $984 = call $351 with $983 $293 $901 ($69 is responsible)
+      $985 = $982
+    }
+    # Core:bool:lazyOr:18:case-1:didNotMatch
     $986 = { (responsible $987) ->
-      $988 = call $232 with $257 ($66 is responsible)
-      $989 = call $232 with $970 ($66 is responsible)
-      $990 = call $231 with $270 $988 ($66 is responsible)
-      $991 = call $231 with $990 $264 ($66 is responsible)
-      $992 = call $231 with $991 $989 ($66 is responsible)
-      $993 = call $231 with $992 $266 ($66 is responsible)
-      $994 = ($248, $993)
-    }
-    $995 = call $220 with $971 $972 $986 ($66 is responsible)
-  }
-  # Core:bool:lazyOr:18:equals:else
-  $996 = { (responsible $997) ->
-    $998 = call $232 with $255 ($66 is responsible)
-    $999 = call $232 with $966 ($66 is responsible)
-    $1000 = call $231 with $271 $998 ($66 is responsible)
-    $1001 = call $231 with $1000 $265 ($66 is responsible)
-    $1002 = call $231 with $1001 $999 ($66 is responsible)
-    $1003 = call $231 with $1002 $281 ($66 is responsible)
-    $1004 = ($248, $1003)
-  }
-  $1005 = call $220 with $967 $968 $996 ($66 is responsible)
-  $1006 = call $224 with $1005 $258 ($66 is responsible)
-  $1007 = call $218 with $1006 $247 ($66 is responsible)
-  # Core:bool:lazyOr:18:case-0:didNotMatch
-  $1008 = { (responsible $1009) ->
-    $1010 = call $224 with $1005 $259 ($66 is responsible)
-    $1011 = call $233 with $959 ($66 is responsible)
-    $1012 = call $218 with $255 $1011 ($66 is responsible)
-    # Core:bool:lazyOr:18:equals:then
-    $1013 = { (responsible $1014) ->
-      $1015 = call $230 with $959 ($66 is responsible)
-      $1016 = call $218 with $237 $1015 ($66 is responsible)
-      # Core:bool:lazyOr:18:equals:then
-      $1017 = { (responsible $1018) ->
-        $1019 = call $229 with $959 ($66 is responsible)
-        $1020 = call $218 with $237 $1019 ($66 is responsible)
-        # Core:bool:lazyOr:18:equals:else
-        $1021 = { (responsible $1022) ->
-          $1023 = call $232 with $237 ($66 is responsible)
-          $1024 = call $232 with $1019 ($66 is responsible)
-          $1025 = call $228 with $959 ($66 is responsible)
-          $1026 = call $232 with $1025 ($66 is responsible)
-          $1027 = call $231 with $273 $1026 ($66 is responsible)
-          $1028 = call $231 with $1027 $281 ($66 is responsible)
-          $1029 = ($248, $1028)
-        }
-        $1030 = call $220 with $1020 $368 $1021 ($66 is responsible)
-      }
-      # Core:bool:lazyOr:18:equals:else
-      $1031 = { (responsible $1032) ->
-        $1033 = call $232 with $237 ($66 is responsible)
-        $1034 = call $232 with $1015 ($66 is responsible)
-        $1035 = call $231 with $270 $1033 ($66 is responsible)
-        $1036 = call $231 with $1035 $264 ($66 is responsible)
-        $1037 = call $231 with $1036 $1034 ($66 is responsible)
-        $1038 = call $231 with $1037 $266 ($66 is responsible)
-        $1039 = ($248, $1038)
-      }
-      $1040 = call $220 with $1016 $1017 $1031 ($66 is responsible)
-    }
-    # Core:bool:lazyOr:18:equals:else
-    $1041 = { (responsible $1042) ->
-      $1043 = call $232 with $255 ($66 is responsible)
-      $1044 = call $232 with $1011 ($66 is responsible)
-      $1045 = call $231 with $271 $1043 ($66 is responsible)
-      $1046 = call $231 with $1045 $265 ($66 is responsible)
-      $1047 = call $231 with $1046 $1044 ($66 is responsible)
-      $1048 = call $231 with $1047 $281 ($66 is responsible)
-      $1049 = ($248, $1048)
-    }
-    $1050 = call $220 with $1012 $1013 $1041 ($66 is responsible)
-    $1051 = call $224 with $1050 $258 ($66 is responsible)
-    $1052 = call $218 with $1051 $247 ($66 is responsible)
-    # Core:bool:lazyOr:18:case-1:matched
-    $1053 = { (responsible $1054) ->
-      $1055 = call $642 with $960 ($67 is responsible)
-      $1056 = $1055
-      $1057 = call $654 with $1055 ($68 is responsible)
-      $1058 = call $343 with $1057 $285 $961 ($69 is responsible)
-      $1059 = $1056
-    }
-    # Core:bool:lazyOr:18:case-1:didNotMatch
-    $1060 = { (responsible $1061) ->
-      $1062 = call $224 with $1050 $259 ($66 is responsible)
-      $1063 = panicking because $275 ($66 is at fault)
-    }
-    $1064 = call $220 with $1052 $1053 $1060 ($66 is responsible)
-  }
-  $1065 = call $220 with $1007 $337 $1008 ($66 is responsible)
+      $988 = call $224 with $976 $259 ($66 is responsible)
+      $989 = panicking because $280 ($66 is at fault)
+    }
+    $990 = call $220 with $978 $979 $986 ($66 is responsible)
+  }
+  $991 = call $220 with $940 $345 $941 ($66 is responsible)
 }
 # Core:bool:implies
-$1066 = { $1067 $1068 (+ responsible $1069) ->
-  $1070 = call $654 with $1067 ($51 is responsible)
-  $1071 = call $343 with $1070 $303 $1069 ($52 is responsible)
-  $1072 = call $654 with $1068 ($53 is responsible)
-  $1073 = call $343 with $1072 $304 $1069 ($54 is responsible)
-  $1074 = call $752 with $1067 ($49 is responsible)
-  $1075 = call $654 with $1074 ($76 is responsible)
-  $1076 = call $343 with $1075 $303 $50 ($77 is responsible)
-  $1077 = call $654 with $1068 ($78 is responsible)
-  $1078 = call $343 with $1077 $304 $50 ($79 is responsible)
+$992 = { $993 $994 (+ responsible $995) ->
+  $996 = call $636 with $993 ($51 is responsible)
+  $997 = call $351 with $996 $311 $995 ($52 is responsible)
+  $998 = call $636 with $994 ($53 is responsible)
+  $999 = call $351 with $998 $312 $995 ($54 is responsible)
+  $1000 = call $720 with $993 ($49 is responsible)
+  $1001 = call $636 with $1000 ($76 is responsible)
+  $1002 = call $351 with $1001 $311 $50 ($77 is responsible)
+  $1003 = call $636 with $994 ($78 is responsible)
+  $1004 = call $351 with $1003 $312 $50 ($79 is responsible)
   # Core:bool:or:12
-  $1079 = { (responsible $1080) ->
-    $1081 = $1068
-  }
-  $1082 = call $958 with $1074 $1079 ($75 is responsible)
+  $1005 = { (responsible $1006) ->
+    $1007 = $994
+  }
+  $1008 = call $898 with $1000 $1005 ($75 is responsible)
 }
 # Core:function:is2
+$1009 = { $1010 (+ responsible $1011) ->
+  $1012 = call $233 with $1010 ($48 is responsible)
+  $1013 = call $218 with $1012 $238 ($1 is responsible)
+  # Core:function:is2:11
+  $1014 = { (responsible $1015) ->
+    $1016 = call $233 with $1010 ($46 is responsible)
+    $1017 = call $218 with $1016 $238 ($47 is responsible)
+    $1018 = call $351 with $1017 $298 $92 ($7 is responsible)
+    $1019 = call $219 with $1010 ($6 is responsible)
+    $1020 = call $218 with $1019 $260 ($1 is responsible)
+  }
+  $1021 = call $485 with $1013 $1014 $379 ($93 is responsible)
+}
+# Core:int:compareTo
+$1022 = { $1023 $1024 (+ responsible $1025) ->
+  $1026 = call $233 with $1023 ($48 is responsible)
+  $1027 = call $218 with $1026 $241 ($1 is responsible)
+  $1028 = call $351 with $1027 $316 $1025 ($98 is responsible)
+  $1029 = call $233 with $1024 ($48 is responsible)
+  $1030 = call $218 with $1029 $241 ($1 is responsible)
+  $1031 = call $351 with $1030 $317 $1025 ($101 is responsible)
+  $1032 = call $233 with $1023 ($46 is responsible)
+  $1033 = call $218 with $1032 $241 ($47 is responsible)
+  $1034 = call $351 with $1033 $291 $97 ($21 is responsible)
+  $1035 = call $233 with $1024 ($46 is responsible)
+  $1036 = call $218 with $1035 $241 ($47 is responsible)
+  $1037 = call $351 with $1036 $292 $97 ($19 is responsible)
+  $1038 = call $222 with $1023 $1024 ($20 is responsible)
+  $1039 = $1038
+  $1040 = call $218 with $1038 $235 ($1 is responsible)
+  $1041 = call $218 with $1023 $1024 ($1 is responsible)
+  $1042 = call $992 with $1040 $1041 ($99 is responsible)
+  $1043 = call $636 with $1042 ($82 is responsible)
+  $1044 = call $351 with $1043 $294 $100 ($80 is responsible)
+  $1045 = call $351 with $1042 $265 $100 ($81 is responsible)
+  $1046 = $1039
+}
+# Core:int:isLessThan
+$1047 = { $1048 $1049 (+ responsible $1050) ->
+  $1051 = call $233 with $1048 ($48 is responsible)
+  $1052 = call $218 with $1051 $241 ($1 is responsible)
+  $1053 = call $351 with $1052 $316 $1050 ($106 is responsible)
+  $1054 = call $233 with $1049 ($48 is responsible)
+  $1055 = call $218 with $1054 $241 ($1 is responsible)
+  $1056 = call $351 with $1055 $317 $1050 ($107 is responsible)
+  $1057 = call $1022 with $1048 $1049 ($105 is responsible)
+  $1058 = call $218 with $1057 $244 ($1 is responsible)
+}
+# Core:int:isGreaterThan
+$1059 = { $1060 $1061 (+ responsible $1062) ->
+  $1063 = call $233 with $1060 ($48 is responsible)
+  $1064 = call $218 with $1063 $241 ($1 is responsible)
+  $1065 = call $351 with $1064 $316 $1062 ($103 is responsible)
+  $1066 = call $233 with $1061 ($48 is responsible)
+  $1067 = call $218 with $1066 $241 ($1 is responsible)
+  $1068 = call $351 with $1067 $317 $1062 ($104 is responsible)
+  $1069 = call $1022 with $1060 $1061 ($102 is responsible)
+  $1070 = call $218 with $1069 $239 ($1 is responsible)
+}
+# Core:int:isNonNegative
+$1071 = { $1072 (+ responsible $1073) ->
+  $1074 = call $233 with $1072 ($48 is responsible)
+  $1075 = call $218 with $1074 $241 ($1 is responsible)
+  $1076 = call $351 with $1075 $318 $1073 ($115 is responsible)
+  $1077 = call $233 with $1072 ($48 is responsible)
+  $1078 = call $218 with $1077 $241 ($1 is responsible)
+  $1079 = call $351 with $1078 $318 $116 ($112 is responsible)
+  $1080 = call $1047 with $1072 $258 ($113 is responsible)
+  $1081 = call $720 with $1080 ($114 is responsible)
+}
+$1082 = ($248, $277)
+# Core:function:is1
 $1083 = { $1084 (+ responsible $1085) ->
   $1086 = call $233 with $1084 ($48 is responsible)
   $1087 = call $218 with $1086 $238 ($1 is responsible)
-  # Core:function:is2:11
+  # Core:function:is1:11
   $1088 = { (responsible $1089) ->
     $1090 = call $233 with $1084 ($46 is responsible)
     $1091 = call $218 with $1090 $238 ($47 is responsible)
-    $1092 = call $343 with $1091 $290 $92 ($7 is responsible)
+    $1092 = call $351 with $1091 $298 $90 ($7 is responsible)
     $1093 = call $219 with $1084 ($6 is responsible)
-    $1094 = call $218 with $1093 $260 ($1 is responsible)
-  }
-  $1095 = call $489 with $1087 $1088 $371 ($93 is responsible)
-}
-# Core:int:compareTo
+    $1094 = call $218 with $1093 $259 ($1 is responsible)
+  }
+  $1095 = call $485 with $1087 $1088 $379 ($91 is responsible)
+}
+# Core:int:isLessThanOrEqualTo
 $1096 = { $1097 $1098 (+ responsible $1099) ->
   $1100 = call $233 with $1097 ($48 is responsible)
   $1101 = call $218 with $1100 $241 ($1 is responsible)
-  $1102 = call $343 with $1101 $308 $1099 ($98 is responsible)
+  $1102 = call $351 with $1101 $316 $1099 ($110 is responsible)
   $1103 = call $233 with $1098 ($48 is responsible)
   $1104 = call $218 with $1103 $241 ($1 is responsible)
-  $1105 = call $343 with $1104 $309 $1099 ($101 is responsible)
-  $1106 = call $233 with $1097 ($46 is responsible)
-  $1107 = call $218 with $1106 $241 ($47 is responsible)
-  $1108 = call $343 with $1107 $283 $97 ($21 is responsible)
-  $1109 = call $233 with $1098 ($46 is responsible)
-  $1110 = call $218 with $1109 $241 ($47 is responsible)
-  $1111 = call $343 with $1110 $284 $97 ($19 is responsible)
-  $1112 = call $222 with $1097 $1098 ($20 is responsible)
-  $1113 = $1112
-  $1114 = call $218 with $1112 $235 ($1 is responsible)
-  $1115 = call $218 with $1097 $1098 ($1 is responsible)
-  $1116 = call $1066 with $1114 $1115 ($99 is responsible)
-  $1117 = call $654 with $1116 ($82 is responsible)
-  $1118 = call $343 with $1117 $286 $100 ($80 is responsible)
-  $1119 = call $343 with $1116 $267 $100 ($81 is responsible)
-  $1120 = $1113
-}
-# Core:int:isLessThan
-$1121 = { $1122 $1123 (+ responsible $1124) ->
-  $1125 = call $233 with $1122 ($48 is responsible)
-  $1126 = call $218 with $1125 $241 ($1 is responsible)
-  $1127 = call $343 with $1126 $308 $1124 ($106 is responsible)
-  $1128 = call $233 with $1123 ($48 is responsible)
-  $1129 = call $218 with $1128 $241 ($1 is responsible)
-  $1130 = call $343 with $1129 $309 $1124 ($107 is responsible)
-  $1131 = call $1096 with $1122 $1123 ($105 is responsible)
-  $1132 = call $218 with $1131 $244 ($1 is responsible)
-}
-# Core:int:isGreaterThan
-$1133 = { $1134 $1135 (+ responsible $1136) ->
-  $1137 = call $233 with $1134 ($48 is responsible)
-  $1138 = call $218 with $1137 $241 ($1 is responsible)
-  $1139 = call $343 with $1138 $308 $1136 ($103 is responsible)
-  $1140 = call $233 with $1135 ($48 is responsible)
-  $1141 = call $218 with $1140 $241 ($1 is responsible)
-  $1142 = call $343 with $1141 $309 $1136 ($104 is responsible)
-  $1143 = call $1096 with $1134 $1135 ($102 is responsible)
-  $1144 = call $218 with $1143 $239 ($1 is responsible)
-}
-# Core:int:isNonNegative
-$1145 = { $1146 (+ responsible $1147) ->
-  $1148 = call $233 with $1146 ($48 is responsible)
-  $1149 = call $218 with $1148 $241 ($1 is responsible)
-  $1150 = call $343 with $1149 $310 $1147 ($115 is responsible)
-  $1151 = call $233 with $1146 ($48 is responsible)
-  $1152 = call $218 with $1151 $241 ($1 is responsible)
-  $1153 = call $343 with $1152 $310 $116 ($112 is responsible)
-  $1154 = call $1121 with $1146 $258 ($113 is responsible)
-  $1155 = call $752 with $1154 ($114 is responsible)
-}
-$1156 = ($248, $272)
-# Core:function:is1
-$1157 = { $1158 (+ responsible $1159) ->
-  $1160 = call $233 with $1158 ($48 is responsible)
-  $1161 = call $218 with $1160 $238 ($1 is responsible)
-  # Core:function:is1:11
-  $1162 = { (responsible $1163) ->
-    $1164 = call $233 with $1158 ($46 is responsible)
-    $1165 = call $218 with $1164 $238 ($47 is responsible)
-    $1166 = call $343 with $1165 $290 $90 ($7 is responsible)
-    $1167 = call $219 with $1158 ($6 is responsible)
-    $1168 = call $218 with $1167 $259 ($1 is responsible)
-  }
-  $1169 = call $489 with $1161 $1162 $371 ($91 is responsible)
-}
-# Core:int:isLessThanOrEqualTo
-$1170 = { $1171 $1172 (+ responsible $1173) ->
-  $1174 = call $233 with $1171 ($48 is responsible)
-  $1175 = call $218 with $1174 $241 ($1 is responsible)
-  $1176 = call $343 with $1175 $308 $1173 ($110 is responsible)
-  $1177 = call $233 with $1172 ($48 is responsible)
-  $1178 = call $218 with $1177 $241 ($1 is responsible)
-  $1179 = call $343 with $1178 $309 $1173 ($111 is responsible)
-  $1180 = call $1133 with $1171 $1172 ($108 is responsible)
-  $1181 = call $752 with $1180 ($109 is responsible)
+  $1105 = call $351 with $1104 $317 $1099 ($111 is responsible)
+  $1106 = call $1059 with $1097 $1098 ($108 is responsible)
+  $1107 = call $720 with $1106 ($109 is responsible)
 }
 # Core:result:is
-$1182 = { $1183 (+ responsible $1184) ->
-  $1185 = call $233 with $1183 ($175 is responsible)
-  $1186 = call $218 with $255 $1185 ($175 is responsible)
+$1108 = { $1109 (+ responsible $1110) ->
+  $1111 = call $233 with $1109 ($175 is responsible)
+  $1112 = call $218 with $255 $1111 ($175 is responsible)
   # Core:result:is:1:equals:then
-  $1187 = { (responsible $1188) ->
-    $1189 = call $230 with $1183 ($175 is responsible)
-    $1190 = call $218 with $250 $1189 ($175 is responsible)
+  $1113 = { (responsible $1114) ->
+    $1115 = call $230 with $1109 ($175 is responsible)
+    $1116 = call $218 with $250 $1115 ($175 is responsible)
     # Core:result:is:1:equals:then
-    $1191 = { (responsible $1192) ->
-      $1193 = call $229 with $1183 ($175 is responsible)
-      $1194 = call $218 with $257 $1193 ($175 is responsible)
+    $1117 = { (responsible $1118) ->
+      $1119 = call $229 with $1109 ($175 is responsible)
+      $1120 = call $218 with $257 $1119 ($175 is responsible)
       # Core:result:is:1:equals:then
-      $1195 = { (responsible $1196) ->
-        $1197 = call $228 with $1183 ($175 is responsible)
-        $1198 = ($247, $1197)
+      $1121 = { (responsible $1122) ->
+        $1123 = call $228 with $1109 ($175 is responsible)
+        $1124 = ($247, $1123)
       }
       # Core:result:is:1:equals:else
-      $1199 = { (responsible $1200) ->
-        $1201 = call $232 with $257 ($175 is responsible)
-        $1202 = call $232 with $1193 ($175 is responsible)
-        $1203 = $1156
-      }
-      $1204 = call $220 with $1194 $1195 $1199 ($175 is responsible)
+      $1125 = { (responsible $1126) ->
+        $1127 = call $232 with $1119 ($175 is responsible)
+        $1128 = $1082
+      }
+      $1129 = call $220 with $1120 $1121 $1125 ($175 is responsible)
     }
     # Core:result:is:1:equals:else
-    $1205 = { (responsible $1206) ->
-      $1207 = call $232 with $250 ($175 is responsible)
-      $1208 = call $232 with $1189 ($175 is responsible)
-      $1209 = call $231 with $270 $1207 ($175 is responsible)
-      $1210 = call $231 with $1209 $264 ($175 is responsible)
-      $1211 = call $231 with $1210 $1208 ($175 is responsible)
-      $1212 = call $231 with $1211 $266 ($175 is responsible)
-      $1213 = ($248, $1212)
-    }
-    $1214 = call $220 with $1190 $1191 $1205 ($175 is responsible)
+    $1130 = { (responsible $1131) ->
+      $1132 = call $232 with $1115 ($175 is responsible)
+      $1133 = call $231 with $273 $1132 ($175 is responsible)
+      $1134 = call $231 with $1133 $264 ($175 is responsible)
+      $1135 = ($248, $1134)
+    }
+    $1136 = call $220 with $1116 $1117 $1130 ($175 is responsible)
   }
   # Core:result:is:1:equals:else
-  $1215 = { (responsible $1216) ->
-    $1217 = call $232 with $255 ($175 is responsible)
-    $1218 = call $232 with $1185 ($175 is responsible)
-    $1219 = call $231 with $271 $1217 ($175 is responsible)
-    $1220 = call $231 with $1219 $265 ($175 is responsible)
-    $1221 = call $231 with $1220 $1218 ($175 is responsible)
-    $1222 = call $231 with $1221 $281 ($175 is responsible)
-    $1223 = ($248, $1222)
-  }
-  $1224 = call $220 with $1186 $1187 $1215 ($175 is responsible)
-  $1225 = call $224 with $1224 $258 ($175 is responsible)
-  $1226 = call $218 with $1225 $247 ($175 is responsible)
+  $1137 = { (responsible $1138) ->
+    $1139 = call $232 with $1111 ($175 is responsible)
+    $1140 = call $231 with $276 $1139 ($175 is responsible)
+    $1141 = call $231 with $1140 $290 ($175 is responsible)
+    $1142 = ($248, $1141)
+  }
+  $1143 = call $220 with $1112 $1113 $1137 ($175 is responsible)
+  $1144 = call $224 with $1143 $258 ($175 is responsible)
+  $1145 = call $218 with $1144 $247 ($175 is responsible)
   # Core:result:is:1:isMatch:then
-  $1227 = { (responsible $1228) ->
-    $1229 = $1224
+  $1146 = { (responsible $1147) ->
+    $1148 = $1143
   }
   # Core:result:is:1:isMatch:else
-  $1230 = { (responsible $1231) ->
-    $1232 = call $233 with $1183 ($175 is responsible)
-    $1233 = call $218 with $255 $1232 ($175 is responsible)
+  $1149 = { (responsible $1150) ->
+    $1151 = call $233 with $1109 ($175 is responsible)
+    $1152 = call $218 with $255 $1151 ($175 is responsible)
     # Core:result:is:1:equals:then
-    $1234 = { (responsible $1235) ->
-      $1236 = call $230 with $1183 ($175 is responsible)
-      $1237 = call $218 with $236 $1236 ($175 is responsible)
+    $1153 = { (responsible $1154) ->
+      $1155 = call $230 with $1109 ($175 is responsible)
+      $1156 = call $218 with $236 $1155 ($175 is responsible)
       # Core:result:is:1:equals:then
-      $1238 = { (responsible $1239) ->
-        $1240 = call $229 with $1183 ($175 is responsible)
-        $1241 = call $218 with $257 $1240 ($175 is responsible)
+      $1157 = { (responsible $1158) ->
+        $1159 = call $229 with $1109 ($175 is responsible)
+        $1160 = call $218 with $257 $1159 ($175 is responsible)
         # Core:result:is:1:equals:then
-        $1242 = { (responsible $1243) ->
-          $1244 = call $228 with $1183 ($175 is responsible)
-          $1245 = ($247, $1244)
+        $1161 = { (responsible $1162) ->
+          $1163 = call $228 with $1109 ($175 is responsible)
+          $1164 = ($247, $1163)
         }
         # Core:result:is:1:equals:else
-        $1246 = { (responsible $1247) ->
-          $1248 = call $232 with $257 ($175 is responsible)
-          $1249 = call $232 with $1240 ($175 is responsible)
-          $1250 = $1156
+        $1165 = { (responsible $1166) ->
+          $1167 = call $232 with $1159 ($175 is responsible)
+          $1168 = $1082
         }
-        $1251 = call $220 with $1241 $1242 $1246 ($175 is responsible)
+        $1169 = call $220 with $1160 $1161 $1165 ($175 is responsible)
       }
       # Core:result:is:1:equals:else
-      $1252 = { (responsible $1253) ->
-        $1254 = call $232 with $236 ($175 is responsible)
-        $1255 = call $232 with $1236 ($175 is responsible)
-        $1256 = call $231 with $270 $1254 ($175 is responsible)
-        $1257 = call $231 with $1256 $264 ($175 is responsible)
-        $1258 = call $231 with $1257 $1255 ($175 is responsible)
-        $1259 = call $231 with $1258 $266 ($175 is responsible)
-        $1260 = ($248, $1259)
-      }
-      $1261 = call $220 with $1237 $1238 $1252 ($175 is responsible)
+      $1170 = { (responsible $1171) ->
+        $1172 = call $232 with $1155 ($175 is responsible)
+        $1173 = call $231 with $269 $1172 ($175 is responsible)
+        $1174 = call $231 with $1173 $264 ($175 is responsible)
+        $1175 = ($248, $1174)
+      }
+      $1176 = call $220 with $1156 $1157 $1170 ($175 is responsible)
     }
     # Core:result:is:1:equals:else
-    $1262 = { (responsible $1263) ->
-      $1264 = call $232 with $255 ($175 is responsible)
-      $1265 = call $232 with $1232 ($175 is responsible)
-      $1266 = call $231 with $271 $1264 ($175 is responsible)
-      $1267 = call $231 with $1266 $265 ($175 is responsible)
-      $1268 = call $231 with $1267 $1265 ($175 is responsible)
-      $1269 = call $231 with $1268 $281 ($175 is responsible)
-      $1270 = ($248, $1269)
-    }
-    $1271 = call $220 with $1233 $1234 $1262 ($175 is responsible)
-  }
-  $1272 = call $220 with $1226 $1227 $1230 ($175 is responsible)
-  $1273 = call $224 with $1272 $258 ($175 is responsible)
-  $1274 = call $218 with $1273 $247 ($175 is responsible)
+    $1177 = { (responsible $1178) ->
+      $1179 = call $232 with $1151 ($175 is responsible)
+      $1180 = call $231 with $276 $1179 ($175 is responsible)
+      $1181 = call $231 with $1180 $290 ($175 is responsible)
+      $1182 = ($248, $1181)
+    }
+    $1183 = call $220 with $1152 $1153 $1177 ($175 is responsible)
+  }
+  $1184 = call $220 with $1145 $1146 $1149 ($175 is responsible)
+  $1185 = call $224 with $1184 $258 ($175 is responsible)
+  $1186 = call $218 with $1185 $247 ($175 is responsible)
   # Core:result:is:1:case-0:matched
-  $1275 = { (responsible $1276) ->
-    $1277 = call $224 with $1272 $259 ($176 is responsible)
-    $1278 = $257
+  $1187 = { (responsible $1188) ->
+    $1189 = call $224 with $1184 $259 ($176 is responsible)
+    $1190 = $257
   }
   # Core:result:is:1:case-0:didNotMatch
-  $1279 = { (responsible $1280) ->
-    $1281 = call $224 with $1272 $259 ($175 is responsible)
-    $1282 = $237
-  }
-  $1283 = call $220 with $1274 $1275 $1279 ($175 is responsible)
+  $1191 = { (responsible $1192) ->
+    $1193 = call $224 with $1184 $259 ($175 is responsible)
+    $1194 = $237
+  }
+  $1195 = call $220 with $1186 $1187 $1191 ($175 is responsible)
 }
 # Core:result:unwrap
-$1284 = { $1285 (+ responsible $1286) ->
-  $1287 = call $1182 with $1285 ($203 is responsible)
-  $1288 = call $343 with $1287 $307 $1286 ($204 is responsible)
-  $1289 = call $1182 with $1285 ($178 is responsible)
-  $1290 = call $343 with $1289 $307 $205 ($179 is responsible)
-  $1291 = call $233 with $1285 ($46 is responsible)
-  $1292 = call $218 with $1291 $255 ($47 is responsible)
-  $1293 = call $343 with $1292 $316 $177 ($45 is responsible)
-  $1294 = call $230 with $1285 ($44 is responsible)
-  $1295 = call $218 with $1294 $250 ($1 is responsible)
-  $1296 = call $343 with $1295 $312 $1286 ($206 is responsible)
-  $1297 = call $233 with $1285 ($46 is responsible)
-  $1298 = call $218 with $1297 $255 ($47 is responsible)
-  $1299 = call $343 with $1298 $316 $202 ($43 is responsible)
-  $1300 = call $229 with $1285 ($40 is responsible)
-  $1301 = call $343 with $1300 $317 $202 ($41 is responsible)
-  $1302 = call $228 with $1285 ($42 is responsible)
+$1196 = { $1197 (+ responsible $1198) ->
+  $1199 = call $1108 with $1197 ($203 is responsible)
+  $1200 = call $351 with $1199 $315 $1198 ($204 is responsible)
+  $1201 = call $1108 with $1197 ($178 is responsible)
+  $1202 = call $351 with $1201 $315 $205 ($179 is responsible)
+  $1203 = call $233 with $1197 ($46 is responsible)
+  $1204 = call $218 with $1203 $255 ($47 is responsible)
+  $1205 = call $351 with $1204 $324 $177 ($45 is responsible)
+  $1206 = call $230 with $1197 ($44 is responsible)
+  $1207 = call $218 with $1206 $250 ($1 is responsible)
+  $1208 = call $351 with $1207 $320 $1198 ($206 is responsible)
+  $1209 = call $233 with $1197 ($46 is responsible)
+  $1210 = call $218 with $1209 $255 ($47 is responsible)
+  $1211 = call $351 with $1210 $324 $202 ($43 is responsible)
+  $1212 = call $229 with $1197 ($40 is responsible)
+  $1213 = call $351 with $1212 $325 $202 ($41 is responsible)
+  $1214 = call $228 with $1197 ($42 is responsible)
 }
 # Core:result:mapOrElse
-$1303 = { $1304 $1305 $1306 (+ responsible $1307) ->
-  $1308 = call $1182 with $1304 ($193 is responsible)
-  $1309 = call $343 with $1308 $307 $1307 ($201 is responsible)
-  $1310 = call $1157 with $1305 ($191 is responsible)
-  $1311 = call $343 with $1310 $296 $1307 ($192 is responsible)
-  $1312 = call $1157 with $1306 ($194 is responsible)
-  $1313 = call $343 with $1312 $294 $1307 ($195 is responsible)
-  $1314 = call $233 with $1304 ($196 is responsible)
-  $1315 = call $218 with $255 $1314 ($196 is responsible)
+$1215 = { $1216 $1217 $1218 (+ responsible $1219) ->
+  $1220 = call $1108 with $1216 ($193 is responsible)
+  $1221 = call $351 with $1220 $315 $1219 ($201 is responsible)
+  $1222 = call $1083 with $1217 ($191 is responsible)
+  $1223 = call $351 with $1222 $304 $1219 ($192 is responsible)
+  $1224 = call $1083 with $1218 ($194 is responsible)
+  $1225 = call $351 with $1224 $302 $1219 ($195 is responsible)
+  $1226 = call $233 with $1216 ($196 is responsible)
+  $1227 = call $218 with $255 $1226 ($196 is responsible)
   # Core:result:mapOrElse:30:equals:then
-  $1316 = { (responsible $1317) ->
-    $1318 = call $230 with $1304 ($196 is responsible)
-    $1319 = call $218 with $250 $1318 ($196 is responsible)
+  $1228 = { (responsible $1229) ->
+    $1230 = call $230 with $1216 ($196 is responsible)
+    $1231 = call $218 with $250 $1230 ($196 is responsible)
     # Core:result:mapOrElse:30:equals:then
-    $1320 = { (responsible $1321) ->
-      $1322 = call $229 with $1304 ($196 is responsible)
-      $1323 = call $218 with $257 $1322 ($196 is responsible)
+    $1232 = { (responsible $1233) ->
+      $1234 = call $229 with $1216 ($196 is responsible)
+      $1235 = call $218 with $257 $1234 ($196 is responsible)
       # Core:result:mapOrElse:30:equals:then
-      $1324 = { (responsible $1325) ->
-        $1326 = call $228 with $1304 ($196 is responsible)
-        $1327 = ($247, $1326)
+      $1236 = { (responsible $1237) ->
+        $1238 = call $228 with $1216 ($196 is responsible)
+        $1239 = ($247, $1238)
       }
       # Core:result:mapOrElse:30:equals:else
-      $1328 = { (responsible $1329) ->
-        $1330 = call $232 with $257 ($196 is responsible)
-        $1331 = call $232 with $1322 ($196 is responsible)
-        $1332 = $1156
-      }
-      $1333 = call $220 with $1323 $1324 $1328 ($196 is responsible)
+      $1240 = { (responsible $1241) ->
+        $1242 = call $232 with $1234 ($196 is responsible)
+        $1243 = $1082
+      }
+      $1244 = call $220 with $1235 $1236 $1240 ($196 is responsible)
     }
     # Core:result:mapOrElse:30:equals:else
-    $1334 = { (responsible $1335) ->
-      $1336 = call $232 with $250 ($196 is responsible)
-      $1337 = call $232 with $1318 ($196 is responsible)
-      $1338 = call $231 with $270 $1336 ($196 is responsible)
-      $1339 = call $231 with $1338 $264 ($196 is responsible)
-      $1340 = call $231 with $1339 $1337 ($196 is responsible)
-      $1341 = call $231 with $1340 $266 ($196 is responsible)
-      $1342 = ($248, $1341)
-    }
-    $1343 = call $220 with $1319 $1320 $1334 ($196 is responsible)
+    $1245 = { (responsible $1246) ->
+      $1247 = call $232 with $1230 ($196 is responsible)
+      $1248 = call $231 with $273 $1247 ($196 is responsible)
+      $1249 = call $231 with $1248 $264 ($196 is responsible)
+      $1250 = ($248, $1249)
+    }
+    $1251 = call $220 with $1231 $1232 $1245 ($196 is responsible)
   }
   # Core:result:mapOrElse:30:equals:else
-  $1344 = { (responsible $1345) ->
-    $1346 = call $232 with $255 ($196 is responsible)
-    $1347 = call $232 with $1314 ($196 is responsible)
-    $1348 = call $231 with $271 $1346 ($196 is responsible)
-    $1349 = call $231 with $1348 $265 ($196 is responsible)
-    $1350 = call $231 with $1349 $1347 ($196 is responsible)
-    $1351 = call $231 with $1350 $281 ($196 is responsible)
-    $1352 = ($248, $1351)
-  }
-  $1353 = call $220 with $1315 $1316 $1344 ($196 is responsible)
-  $1354 = call $224 with $1353 $258 ($196 is responsible)
-  $1355 = call $218 with $1354 $247 ($196 is responsible)
+  $1252 = { (responsible $1253) ->
+    $1254 = call $232 with $1226 ($196 is responsible)
+    $1255 = call $231 with $276 $1254 ($196 is responsible)
+    $1256 = call $231 with $1255 $290 ($196 is responsible)
+    $1257 = ($248, $1256)
+  }
+  $1258 = call $220 with $1227 $1228 $1252 ($196 is responsible)
+  $1259 = call $224 with $1258 $258 ($196 is responsible)
+  $1260 = call $218 with $1259 $247 ($196 is responsible)
   # Core:result:mapOrElse:30:case-0:matched
-  $1356 = { (responsible $1357) ->
-    $1358 = call $224 with $1353 $259 ($199 is responsible)
-    $1359 = call $1305 with $1358 ($197 is responsible)
+  $1261 = { (responsible $1262) ->
+    $1263 = call $224 with $1258 $259 ($199 is responsible)
+    $1264 = call $1217 with $1263 ($197 is responsible)
   }
   # Core:result:mapOrElse:30:case-0:didNotMatch
-  $1360 = { (responsible $1361) ->
-    $1362 = call $224 with $1353 $259 ($196 is responsible)
-    $1363 = call $233 with $1304 ($196 is responsible)
-    $1364 = call $218 with $255 $1363 ($196 is responsible)
+  $1265 = { (responsible $1266) ->
+    $1267 = call $224 with $1258 $259 ($196 is responsible)
+    $1268 = call $233 with $1216 ($196 is responsible)
+    $1269 = call $218 with $255 $1268 ($196 is responsible)
     # Core:result:mapOrElse:30:equals:then
-    $1365 = { (responsible $1366) ->
-      $1367 = call $230 with $1304 ($196 is responsible)
-      $1368 = call $218 with $236 $1367 ($196 is responsible)
+    $1270 = { (responsible $1271) ->
+      $1272 = call $230 with $1216 ($196 is responsible)
+      $1273 = call $218 with $236 $1272 ($196 is responsible)
       # Core:result:mapOrElse:30:equals:then
-      $1369 = { (responsible $1370) ->
-        $1371 = call $229 with $1304 ($196 is responsible)
-        $1372 = call $218 with $257 $1371 ($196 is responsible)
+      $1274 = { (responsible $1275) ->
+        $1276 = call $229 with $1216 ($196 is responsible)
+        $1277 = call $218 with $257 $1276 ($196 is responsible)
         # Core:result:mapOrElse:30:equals:then
-        $1373 = { (responsible $1374) ->
-          $1375 = call $228 with $1304 ($196 is responsible)
-          $1376 = ($247, $1375)
+        $1278 = { (responsible $1279) ->
+          $1280 = call $228 with $1216 ($196 is responsible)
+          $1281 = ($247, $1280)
         }
         # Core:result:mapOrElse:30:equals:else
-        $1377 = { (responsible $1378) ->
-          $1379 = call $232 with $257 ($196 is responsible)
-          $1380 = call $232 with $1371 ($196 is responsible)
-          $1381 = $1156
+        $1282 = { (responsible $1283) ->
+          $1284 = call $232 with $1276 ($196 is responsible)
+          $1285 = $1082
         }
-        $1382 = call $220 with $1372 $1373 $1377 ($196 is responsible)
+        $1286 = call $220 with $1277 $1278 $1282 ($196 is responsible)
       }
       # Core:result:mapOrElse:30:equals:else
-      $1383 = { (responsible $1384) ->
-        $1385 = call $232 with $236 ($196 is responsible)
-        $1386 = call $232 with $1367 ($196 is responsible)
-        $1387 = call $231 with $270 $1385 ($196 is responsible)
-        $1388 = call $231 with $1387 $264 ($196 is responsible)
-        $1389 = call $231 with $1388 $1386 ($196 is responsible)
-        $1390 = call $231 with $1389 $266 ($196 is responsible)
-        $1391 = ($248, $1390)
-      }
-      $1392 = call $220 with $1368 $1369 $1383 ($196 is responsible)
+      $1287 = { (responsible $1288) ->
+        $1289 = call $232 with $1272 ($196 is responsible)
+        $1290 = call $231 with $269 $1289 ($196 is responsible)
+        $1291 = call $231 with $1290 $264 ($196 is responsible)
+        $1292 = ($248, $1291)
+      }
+      $1293 = call $220 with $1273 $1274 $1287 ($196 is responsible)
     }
     # Core:result:mapOrElse:30:equals:else
-    $1393 = { (responsible $1394) ->
-      $1395 = call $232 with $255 ($196 is responsible)
-      $1396 = call $232 with $1363 ($196 is responsible)
-      $1397 = call $231 with $271 $1395 ($196 is responsible)
-      $1398 = call $231 with $1397 $265 ($196 is responsible)
-      $1399 = call $231 with $1398 $1396 ($196 is responsible)
-      $1400 = call $231 with $1399 $281 ($196 is responsible)
-      $1401 = ($248, $1400)
-    }
-    $1402 = call $220 with $1364 $1365 $1393 ($196 is responsible)
-    $1403 = call $224 with $1402 $258 ($196 is responsible)
-    $1404 = call $218 with $1403 $247 ($196 is responsible)
+    $1294 = { (responsible $1295) ->
+      $1296 = call $232 with $1268 ($196 is responsible)
+      $1297 = call $231 with $276 $1296 ($196 is responsible)
+      $1298 = call $231 with $1297 $290 ($196 is responsible)
+      $1299 = ($248, $1298)
+    }
+    $1300 = call $220 with $1269 $1270 $1294 ($196 is responsible)
+    $1301 = call $224 with $1300 $258 ($196 is responsible)
+    $1302 = call $218 with $1301 $247 ($196 is responsible)
     # Core:result:mapOrElse:30:case-1:matched
-    $1405 = { (responsible $1406) ->
-      $1407 = call $224 with $1402 $259 ($200 is responsible)
-      $1408 = call $1306 with $1407 ($198 is responsible)
+    $1303 = { (responsible $1304) ->
+      $1305 = call $224 with $1300 $259 ($200 is responsible)
+      $1306 = call $1218 with $1305 ($198 is responsible)
     }
     # Core:result:mapOrElse:30:case-1:didNotMatch
-    $1409 = { (responsible $1410) ->
-      $1411 = call $224 with $1402 $259 ($196 is responsible)
-      $1412 = panicking because $275 ($196 is at fault)
-    }
-    $1413 = call $220 with $1404 $1405 $1409 ($196 is responsible)
-  }
-  $1414 = call $220 with $1355 $1356 $1360 ($196 is responsible)
+    $1307 = { (responsible $1308) ->
+      $1309 = call $224 with $1300 $259 ($196 is responsible)
+      $1310 = panicking because $280 ($196 is at fault)
+    }
+    $1311 = call $220 with $1302 $1303 $1307 ($196 is responsible)
+  }
+  $1312 = call $220 with $1260 $1261 $1265 ($196 is responsible)
 }
 # Core:result:flatMap
-$1415 = { $1416 $1417 (+ responsible $1418) ->
-  $1419 = call $1182 with $1416 ($172 is responsible)
-  $1420 = call $343 with $1419 $307 $1418 ($174 is responsible)
-  $1421 = call $1157 with $1417 ($169 is responsible)
-  $1422 = call $343 with $1421 $296 $1418 ($170 is responsible)
+$1313 = { $1314 $1315 (+ responsible $1316) ->
+  $1317 = call $1108 with $1314 ($172 is responsible)
+  $1318 = call $351 with $1317 $315 $1316 ($174 is responsible)
+  $1319 = call $1083 with $1315 ($169 is responsible)
+  $1320 = call $351 with $1319 $304 $1316 ($170 is responsible)
   # Core:result:flatMap:19
-  $1423 = { $1424 (+ responsible $1425) ->
-    $1426 = call $1417 with $1424 ($171 is responsible)
-  }
-  $1427 = call $1182 with $1416 ($188 is responsible)
-  $1428 = call $343 with $1427 $307 $173 ($190 is responsible)
-  $1429 = call $1157 with $1423 ($186 is responsible)
-  $1430 = call $343 with $1429 $296 $173 ($187 is responsible)
+  $1321 = { $1322 (+ responsible $1323) ->
+    $1324 = call $1315 with $1322 ($171 is responsible)
+  }
+  $1325 = call $1108 with $1314 ($188 is responsible)
+  $1326 = call $351 with $1325 $315 $173 ($190 is responsible)
+  $1327 = call $1083 with $1321 ($186 is responsible)
+  $1328 = call $351 with $1327 $304 $173 ($187 is responsible)
   # Core:result:mapOr:20
-  $1431 = { $1432 (+ responsible $1433) ->
-    $1434 = $1416
-  }
-  $1435 = call $1303 with $1416 $1423 $1431 ($189 is responsible)
+  $1329 = { $1330 (+ responsible $1331) ->
+    $1332 = $1314
+  }
+  $1333 = call $1215 with $1314 $1321 $1329 ($189 is responsible)
 }
 # Core:result:map
-$1436 = { $1437 $1438 (+ responsible $1439) ->
-  $1440 = call $1182 with $1437 ($183 is responsible)
-  $1441 = call $343 with $1440 $307 $1439 ($185 is responsible)
-  $1442 = call $1157 with $1438 ($180 is responsible)
-  $1443 = call $343 with $1442 $296 $1439 ($181 is responsible)
+$1334 = { $1335 $1336 (+ responsible $1337) ->
+  $1338 = call $1108 with $1335 ($183 is responsible)
+  $1339 = call $351 with $1338 $315 $1337 ($185 is responsible)
+  $1340 = call $1083 with $1336 ($180 is responsible)
+  $1341 = call $351 with $1340 $304 $1337 ($181 is responsible)
   # Core:result:map:19
-  $1444 = { $1445 (+ responsible $1446) ->
-    $1447 = call $1438 with $1445 ($182 is responsible)
-    $1448 = Ok $1447
-  }
-  $1449 = call $1415 with $1437 $1444 ($184 is responsible)
+  $1342 = { $1343 (+ responsible $1344) ->
+    $1345 = call $1336 with $1343 ($182 is responsible)
+    $1346 = Ok $1345
+  }
+  $1347 = call $1313 with $1335 $1342 ($184 is responsible)
 }
 # Core:result:unwrapOrElse:7
-$1450 = { $1451 (+ responsible $1452) ->
-  $1453 = $1451
+$1348 = { $1349 (+ responsible $1350) ->
+  $1351 = $1349
 }
 # Core:result:unwrapOr
-$1454 = { $1455 $1456 (+ responsible $1457) ->
-  $1458 = call $1182 with $1455 ($207 is responsible)
-  $1459 = call $343 with $1458 $307 $1457 ($208 is responsible)
+$1352 = { $1353 $1354 (+ responsible $1355) ->
+  $1356 = call $1108 with $1353 ($207 is responsible)
+  $1357 = call $351 with $1356 $315 $1355 ($208 is responsible)
   # Core:result:unwrapOr:7
-  $1460 = { (responsible $1461) ->
-    $1462 = $1456
-  }
-  $1463 = call $1182 with $1455 ($210 is responsible)
-  $1464 = call $343 with $1463 $307 $209 ($211 is responsible)
+  $1358 = { (responsible $1359) ->
+    $1360 = $1354
+  }
+  $1361 = call $1108 with $1353 ($210 is responsible)
+  $1362 = call $351 with $1361 $315 $209 ($211 is responsible)
   # Core:result:unwrapOrElse:8
-  $1465 = { $1466 (+ responsible $1467) ->
-    $1468 = call $642 with $1460 ($212 is responsible)
-  }
-  $1469 = call $1303 with $1455 $1450 $1465 ($213 is responsible)
+  $1363 = { $1364 (+ responsible $1365) ->
+    $1366 = call $624 with $1358 ($212 is responsible)
+  }
+  $1367 = call $1215 with $1353 $1348 $1363 ($213 is responsible)
 }
 # Core:list:isEmpty
-$1470 = { $1471 (+ responsible $1472) ->
-  $1473 = call $233 with $1471 ($48 is responsible)
-  $1474 = call $218 with $1473 $245 ($1 is responsible)
-  $1475 = call $343 with $1474 $306 $1472 ($154 is responsible)
-  $1476 = call $233 with $1471 ($46 is responsible)
-  $1477 = call $218 with $1476 $245 ($47 is responsible)
-  $1478 = call $343 with $1477 $313 $155 ($35 is responsible)
-  $1479 = call $225 with $1471 ($34 is responsible)
-  $1480 = call $218 with $1479 $258 ($1 is responsible)
-}
-$1481 = Error $269
+$1368 = { $1369 (+ responsible $1370) ->
+  $1371 = call $233 with $1369 ($48 is responsible)
+  $1372 = call $218 with $1371 $245 ($1 is responsible)
+  $1373 = call $351 with $1372 $314 $1370 ($154 is responsible)
+  $1374 = call $233 with $1369 ($46 is responsible)
+  $1375 = call $218 with $1374 $245 ($47 is responsible)
+  $1376 = call $351 with $1375 $321 $155 ($35 is responsible)
+  $1377 = call $225 with $1369 ($34 is responsible)
+  $1378 = call $218 with $1377 $258 ($1 is responsible)
+}
+$1379 = Error $267
 # Core:list:lastIndex:9
-$1482 = { (responsible $1483) ->
-  $1484 = $1481
+$1380 = { (responsible $1381) ->
+  $1382 = $1379
 }
 # Core:list:lastIndex
-$1485 = { $1486 (+ responsible $1487) ->
-  $1488 = call $233 with $1486 ($48 is responsible)
-  $1489 = call $218 with $1488 $245 ($1 is responsible)
-  $1490 = call $343 with $1489 $306 $1487 ($167 is responsible)
-  $1491 = call $1470 with $1486 ($168 is responsible)
+$1383 = { $1384 (+ responsible $1385) ->
+  $1386 = call $233 with $1384 ($48 is responsible)
+  $1387 = call $218 with $1386 $245 ($1 is responsible)
+  $1388 = call $351 with $1387 $314 $1385 ($167 is responsible)
+  $1389 = call $1368 with $1384 ($168 is responsible)
   # Core:list:lastIndex:10
-  $1492 = { (responsible $1493) ->
-    $1494 = call $233 with $1486 ($46 is responsible)
-    $1495 = call $218 with $1494 $245 ($47 is responsible)
-    $1496 = call $343 with $1495 $313 $165 ($35 is responsible)
-    $1497 = call $225 with $1486 ($34 is responsible)
-    $1498 = call $223 with $1497 $259 ($22 is responsible)
-    $1499 = Ok $1498
-  }
-  $1500 = call $489 with $1491 $1482 $1492 ($166 is responsible)
+  $1390 = { (responsible $1391) ->
+    $1392 = call $233 with $1384 ($46 is responsible)
+    $1393 = call $218 with $1392 $245 ($47 is responsible)
+    $1394 = call $351 with $1393 $321 $165 ($35 is responsible)
+    $1395 = call $225 with $1384 ($34 is responsible)
+    $1396 = call $223 with $1395 $259 ($22 is responsible)
+    $1397 = Ok $1396
+  }
+  $1398 = call $485 with $1389 $1380 $1390 ($166 is responsible)
 }
 # Core:list:isValidIndex
-$1501 = { $1502 $1503 (+ responsible $1504) ->
-  $1505 = call $233 with $1502 ($48 is responsible)
-  $1506 = call $218 with $1505 $245 ($1 is responsible)
-  $1507 = call $343 with $1506 $306 $1504 ($164 is responsible)
-  $1508 = call $233 with $1503 ($48 is responsible)
-  $1509 = call $218 with $1508 $241 ($1 is responsible)
-  $1510 = call $343 with $1509 $302 $1504 ($156 is responsible)
-  $1511 = call $1470 with $1502 ($157 is responsible)
+$1399 = { $1400 $1401 (+ responsible $1402) ->
+  $1403 = call $233 with $1400 ($48 is responsible)
+  $1404 = call $218 with $1403 $245 ($1 is responsible)
+  $1405 = call $351 with $1404 $314 $1402 ($164 is responsible)
+  $1406 = call $233 with $1401 ($48 is responsible)
+  $1407 = call $218 with $1406 $241 ($1 is responsible)
+  $1408 = call $351 with $1407 $310 $1402 ($156 is responsible)
+  $1409 = call $1368 with $1400 ($157 is responsible)
   # Core:list:isValidIndex:22
-  $1512 = { (responsible $1513) ->
-    $1514 = call $1145 with $1503 ($158 is responsible)
-  }
-  $1515 = call $489 with $1511 $371 $1512 ($159 is responsible)
+  $1410 = { (responsible $1411) ->
+    $1412 = call $1071 with $1401 ($158 is responsible)
+  }
+  $1413 = call $485 with $1409 $379 $1410 ($159 is responsible)
   # Core:list:isValidIndex:32
-  $1516 = { (responsible $1517) ->
-    $1518 = call $1485 with $1502 ($160 is responsible)
-    $1519 = call $1284 with $1518 ($161 is responsible)
-    $1520 = call $1170 with $1503 $1519 ($162 is responsible)
-  }
-  $1521 = call $850 with $1515 $1516 ($163 is responsible)
+  $1414 = { (responsible $1415) ->
+    $1416 = call $1383 with $1400 ($160 is responsible)
+    $1417 = call $1196 with $1416 ($161 is responsible)
+    $1418 = call $1096 with $1401 $1417 ($162 is responsible)
+  }
+  $1419 = call $804 with $1413 $1414 ($163 is responsible)
 }
 # Core:iterable:generateWithState
-$1522 = { $1523 $1524 (+ responsible $1525) ->
-  $1526 = call $1157 with $1524 ($150 is responsible)
-  $1527 = call $343 with $1526 $295 $1525 ($142 is responsible)
+$1420 = { $1421 $1422 (+ responsible $1423) ->
+  $1424 = call $1083 with $1422 ($150 is responsible)
+  $1425 = call $351 with $1424 $303 $1423 ($142 is responsible)
   # Core:iterable:generateWithState:14
-  $1528 = { $1529 $1530 (+ responsible $1531) ->
+  $1426 = { $1427 $1428 (+ responsible $1429) ->
     # Core:iterable:generateWithState:14:0
-    $1532 = { (responsible $1533) ->
-      $1534 = call $1524 with $1530 ($148 is responsible)
+    $1430 = { (responsible $1431) ->
+      $1432 = call $1422 with $1428 ($148 is responsible)
       # Core:iterable:generateWithState:14:0:11
-      $1535 = { $1536 (+ responsible $1537) ->
-        $1538 = call $233 with $1536 ($143 is responsible)
-        $1539 = call $218 with $254 $1538 ($143 is responsible)
+      $1433 = { $1434 (+ responsible $1435) ->
+        $1436 = call $233 with $1434 ($143 is responsible)
+        $1437 = call $218 with $254 $1436 ($143 is responsible)
         # Core:iterable:generateWithState:14:0:11:1:equals:then
-        $1540 = { (responsible $1541) ->
-          $1542 = call $227 with $1536 $242 ($143 is responsible)
+        $1438 = { (responsible $1439) ->
+          $1440 = call $227 with $1434 $242 ($143 is responsible)
           # Core:iterable:generateWithState:14:0:11:1:hasKey:then
-          $1543 = { (responsible $1544) ->
-            $1545 = call $226 with $1536 $242 ($143 is responsible)
-            $1546 = ($247, $1545)
+          $1441 = { (responsible $1442) ->
+            $1443 = call $226 with $1434 $242 ($143 is responsible)
+            $1444 = ($247, $1443)
           }
           # Core:iterable:generateWithState:14:0:11:1:hasKey:else
-          $1547 = { (responsible $1548) ->
-            $1549 = call $232 with $242 ($143 is responsible)
-            $1550 = call $232 with $1536 ($143 is responsible)
-            $1551 = call $231 with $276 $1549 ($143 is responsible)
-            $1552 = call $231 with $1551 $282 ($143 is responsible)
-            $1553 = call $231 with $1552 $1550 ($143 is responsible)
-            $1554 = call $231 with $1553 $281 ($143 is responsible)
-            $1555 = ($248, $1554)
+          $1445 = { (responsible $1446) ->
+            $1447 = call $232 with $1434 ($143 is responsible)
+            $1448 = call $231 with $282 $1447 ($143 is responsible)
+            $1449 = call $231 with $1448 $290 ($143 is responsible)
+            $1450 = ($248, $1449)
           }
-          $1556 = call $220 with $1542 $1543 $1547 ($143 is responsible)
-          $1557 = call $224 with $1556 $258 ($143 is responsible)
-          $1558 = call $218 with $1557 $247 ($143 is responsible)
+          $1451 = call $220 with $1440 $1441 $1445 ($143 is responsible)
+          $1452 = call $224 with $1451 $258 ($143 is responsible)
+          $1453 = call $218 with $1452 $247 ($143 is responsible)
           # Core:iterable:generateWithState:14:0:11:1:isMatch:then
-          $1559 = { (responsible $1560) ->
-            $1561 = call $224 with $1556 $259 ($143 is responsible)
-            $1562 = call $227 with $1536 $252 ($143 is responsible)
+          $1454 = { (responsible $1455) ->
+            $1456 = call $224 with $1451 $259 ($143 is responsible)
+            $1457 = call $227 with $1434 $252 ($143 is responsible)
             # Core:iterable:generateWithState:14:0:11:1:hasKey:then
-            $1563 = { (responsible $1564) ->
-              $1565 = call $226 with $1536 $252 ($143 is responsible)
-              $1566 = ($247, $1565)
+            $1458 = { (responsible $1459) ->
+              $1460 = call $226 with $1434 $252 ($143 is responsible)
+              $1461 = ($247, $1460)
             }
             # Core:iterable:generateWithState:14:0:11:1:hasKey:else
-            $1567 = { (responsible $1568) ->
-              $1569 = call $232 with $252 ($143 is responsible)
-              $1570 = call $232 with $1536 ($143 is responsible)
-              $1571 = call $231 with $276 $1569 ($143 is responsible)
-              $1572 = call $231 with $1571 $282 ($143 is responsible)
-              $1573 = call $231 with $1572 $1570 ($143 is responsible)
-              $1574 = call $231 with $1573 $281 ($143 is responsible)
-              $1575 = ($248, $1574)
+            $1462 = { (responsible $1463) ->
+              $1464 = call $232 with $1434 ($143 is responsible)
+              $1465 = call $231 with $285 $1464 ($143 is responsible)
+              $1466 = call $231 with $1465 $290 ($143 is responsible)
+              $1467 = ($248, $1466)
             }
-            $1576 = call $220 with $1562 $1563 $1567 ($143 is responsible)
-            $1577 = call $224 with $1576 $258 ($143 is responsible)
-            $1578 = call $218 with $1577 $247 ($143 is responsible)
+            $1468 = call $220 with $1457 $1458 $1462 ($143 is responsible)
+            $1469 = call $224 with $1468 $258 ($143 is responsible)
+            $1470 = call $218 with $1469 $247 ($143 is responsible)
             # Core:iterable:generateWithState:14:0:11:1:isMatch:then
-            $1579 = { (responsible $1580) ->
-              $1581 = call $224 with $1576 $259 ($143 is responsible)
-              $1582 = ($247, $1561, $1581)
+            $1471 = { (responsible $1472) ->
+              $1473 = call $224 with $1468 $259 ($143 is responsible)
+              $1474 = ($247, $1456, $1473)
             }
             # Core:iterable:generateWithState:14:0:11:1:isMatch:else
-            $1583 = { (responsible $1584) ->
-              $1585 = $1576
+            $1475 = { (responsible $1476) ->
+              $1477 = $1468
             }
-            $1586 = call $220 with $1578 $1579 $1583 ($143 is responsible)
+            $1478 = call $220 with $1470 $1471 $1475 ($143 is responsible)
           }
           # Core:iterable:generateWithState:14:0:11:1:isMatch:else
-          $1587 = { (responsible $1588) ->
-            $1589 = $1556
+          $1479 = { (responsible $1480) ->
+            $1481 = $1451
           }
-          $1590 = call $220 with $1558 $1559 $1587 ($143 is responsible)
+          $1482 = call $220 with $1453 $1454 $1479 ($143 is responsible)
         }
         # Core:iterable:generateWithState:14:0:11:1:equals:else
-        $1591 = { (responsible $1592) ->
-          $1593 = call $232 with $254 ($143 is responsible)
-          $1594 = call $232 with $1538 ($143 is responsible)
-          $1595 = call $231 with $271 $1593 ($143 is responsible)
-          $1596 = call $231 with $1595 $265 ($143 is responsible)
-          $1597 = call $231 with $1596 $1594 ($143 is responsible)
-          $1598 = call $231 with $1597 $281 ($143 is responsible)
-          $1599 = ($248, $1598)
+        $1483 = { (responsible $1484) ->
+          $1485 = call $232 with $1436 ($143 is responsible)
+          $1486 = call $231 with $275 $1485 ($143 is responsible)
+          $1487 = call $231 with $1486 $290 ($143 is responsible)
+          $1488 = ($248, $1487)
         }
-        $1600 = call $220 with $1539 $1540 $1591 ($143 is responsible)
-        $1601 = call $224 with $1600 $258 ($143 is responsible)
-        $1602 = call $218 with $1601 $247 ($143 is responsible)
+        $1489 = call $220 with $1437 $1438 $1483 ($143 is responsible)
+        $1490 = call $224 with $1489 $258 ($143 is responsible)
+        $1491 = call $218 with $1490 $247 ($143 is responsible)
         # Core:iterable:generateWithState:14:0:11:1:isMatch:else
-        $1603 = { (responsible $1604) ->
-          $1605 = call $224 with $1600 $259 ($143 is responsible)
-          $1606 = panicking because $1605 ($143 is at fault)
+        $1492 = { (responsible $1493) ->
+          $1494 = call $224 with $1489 $259 ($143 is responsible)
+          $1495 = panicking because $1494 ($143 is at fault)
         }
-        $1607 = call $220 with $1602 $340 $1603 ($143 is responsible)
-        $1608 = call $224 with $1600 $259 ($145 is responsible)
-        $1609 = call $224 with $1600 $260 ($146 is responsible)
-        $1610 = call $1529 with $1609 ($144 is responsible)
-        $1611 = [$251: $1610, $242: $1608]
-      }
-      $1612 = call $1436 with $1534 $1535 ($147 is responsible)
-    }
-  }
-  $1613 = call $1083 with $1528 ($87 is responsible)
-  $1614 = call $343 with $1613 $278 $149 ($83 is responsible)
+        $1496 = call $220 with $1491 $348 $1492 ($143 is responsible)
+        $1497 = call $224 with $1489 $259 ($145 is responsible)
+        $1498 = call $224 with $1489 $260 ($146 is responsible)
+        $1499 = call $1427 with $1498 ($144 is responsible)
+        $1500 = [$251: $1499, $242: $1497]
+      }
+      $1501 = call $1334 with $1432 $1433 ($147 is responsible)
+    }
+  }
+  $1502 = call $1009 with $1426 ($87 is responsible)
+  $1503 = call $351 with $1502 $287 $149 ($83 is responsible)
   # Core:controlFlow:recursive:18
-  $1615 = { $1616 $1617 (+ responsible $1618) ->
+  $1504 = { $1505 $1506 (+ responsible $1507) ->
     # Core:controlFlow:recursive:18:0
-    $1619 = { $1620 (+ responsible $1621) ->
-      $1622 = call $1616 with $1616 $1620 ($84 is responsible)
-    }
-    $1623 = call $1528 with $1619 $1617 ($85 is responsible)
-  }
-  $1624 = call $1615 with $1615 $1523 ($86 is responsible)
-}
-$1625 = Error $234
+    $1508 = { $1509 (+ responsible $1510) ->
+      $1511 = call $1505 with $1505 $1509 ($84 is responsible)
+    }
+    $1512 = call $1426 with $1508 $1506 ($85 is responsible)
+  }
+  $1513 = call $1504 with $1504 $1421 ($86 is responsible)
+}
+$1514 = Error $234
 # Core:iterable:generate:50:5
-$1626 = { (responsible $1627) ->
-  $1628 = $1625
+$1515 = { (responsible $1516) ->
+  $1517 = $1514
 }
 # Core:iterable:88
-$1629 = { $1630 $1631 $1632 $1633 (+ responsible $1634) ->
-  $1635 = call $629 with $1631 ($151 is responsible)
-  $1636 = call $343 with $1635 $305 $123 ($153 is responsible)
-  $1637 = call $642 with $1631 ($152 is responsible)
+$1518 = { $1519 $1520 $1521 $1522 (+ responsible $1523) ->
+  $1524 = call $611 with $1520 ($151 is responsible)
+  $1525 = call $351 with $1524 $313 $123 ($153 is responsible)
+  $1526 = call $624 with $1520 ($152 is responsible)
   # Core:iterable:88:11
-  $1638 = { $1639 (+ responsible $1640) ->
-    $1641 = call $233 with $1639 ($117 is responsible)
-    $1642 = call $218 with $254 $1641 ($117 is responsible)
+  $1527 = { $1528 (+ responsible $1529) ->
+    $1530 = call $233 with $1528 ($117 is responsible)
+    $1531 = call $218 with $254 $1530 ($117 is responsible)
     # Core:iterable:88:11:1:equals:then
-    $1643 = { (responsible $1644) ->
-      $1645 = call $227 with $1639 $242 ($117 is responsible)
+    $1532 = { (responsible $1533) ->
+      $1534 = call $227 with $1528 $242 ($117 is responsible)
       # Core:iterable:88:11:1:hasKey:then
-      $1646 = { (responsible $1647) ->
-        $1648 = call $226 with $1639 $242 ($117 is responsible)
-        $1649 = ($247, $1648)
+      $1535 = { (responsible $1536) ->
+        $1537 = call $226 with $1528 $242 ($117 is responsible)
+        $1538 = ($247, $1537)
       }
       # Core:iterable:88:11:1:hasKey:else
-      $1650 = { (responsible $1651) ->
-        $1652 = call $232 with $242 ($117 is responsible)
-        $1653 = call $232 with $1639 ($117 is responsible)
-        $1654 = call $231 with $276 $1652 ($117 is responsible)
-        $1655 = call $231 with $1654 $282 ($117 is responsible)
-        $1656 = call $231 with $1655 $1653 ($117 is responsible)
-        $1657 = call $231 with $1656 $281 ($117 is responsible)
-        $1658 = ($248, $1657)
-      }
-      $1659 = call $220 with $1645 $1646 $1650 ($117 is responsible)
-      $1660 = call $224 with $1659 $258 ($117 is responsible)
-      $1661 = call $218 with $1660 $247 ($117 is responsible)
+      $1539 = { (responsible $1540) ->
+        $1541 = call $232 with $1528 ($117 is responsible)
+        $1542 = call $231 with $282 $1541 ($117 is responsible)
+        $1543 = call $231 with $1542 $290 ($117 is responsible)
+        $1544 = ($248, $1543)
+      }
+      $1545 = call $220 with $1534 $1535 $1539 ($117 is responsible)
+      $1546 = call $224 with $1545 $258 ($117 is responsible)
+      $1547 = call $218 with $1546 $247 ($117 is responsible)
       # Core:iterable:88:11:1:isMatch:then
-      $1662 = { (responsible $1663) ->
-        $1664 = call $224 with $1659 $259 ($117 is responsible)
-        $1665 = call $227 with $1639 $251 ($117 is responsible)
+      $1548 = { (responsible $1549) ->
+        $1550 = call $224 with $1545 $259 ($117 is responsible)
+        $1551 = call $227 with $1528 $251 ($117 is responsible)
         # Core:iterable:88:11:1:hasKey:then
-        $1666 = { (responsible $1667) ->
-          $1668 = call $226 with $1639 $251 ($117 is responsible)
-          $1669 = ($247, $1668)
+        $1552 = { (responsible $1553) ->
+          $1554 = call $226 with $1528 $251 ($117 is responsible)
+          $1555 = ($247, $1554)
         }
         # Core:iterable:88:11:1:hasKey:else
-        $1670 = { (responsible $1671) ->
-          $1672 = call $232 with $251 ($117 is responsible)
-          $1673 = call $232 with $1639 ($117 is responsible)
-          $1674 = call $231 with $276 $1672 ($117 is responsible)
-          $1675 = call $231 with $1674 $282 ($117 is responsible)
-          $1676 = call $231 with $1675 $1673 ($117 is responsible)
-          $1677 = call $231 with $1676 $281 ($117 is responsible)
-          $1678 = ($248, $1677)
+        $1556 = { (responsible $1557) ->
+          $1558 = call $232 with $1528 ($117 is responsible)
+          $1559 = call $231 with $284 $1558 ($117 is responsible)
+          $1560 = call $231 with $1559 $290 ($117 is responsible)
+          $1561 = ($248, $1560)
         }
-        $1679 = call $220 with $1665 $1666 $1670 ($117 is responsible)
-        $1680 = call $224 with $1679 $258 ($117 is responsible)
-        $1681 = call $218 with $1680 $247 ($117 is responsible)
+        $1562 = call $220 with $1551 $1552 $1556 ($117 is responsible)
+        $1563 = call $224 with $1562 $258 ($117 is responsible)
+        $1564 = call $218 with $1563 $247 ($117 is responsible)
         # Core:iterable:88:11:1:isMatch:then
-        $1682 = { (responsible $1683) ->
-          $1684 = call $224 with $1679 $259 ($117 is responsible)
-          $1685 = ($247, $1664, $1684)
+        $1565 = { (responsible $1566) ->
+          $1567 = call $224 with $1562 $259 ($117 is responsible)
+          $1568 = ($247, $1550, $1567)
         }
         # Core:iterable:88:11:1:isMatch:else
-        $1686 = { (responsible $1687) ->
-          $1688 = $1679
+        $1569 = { (responsible $1570) ->
+          $1571 = $1562
         }
-        $1689 = call $220 with $1681 $1682 $1686 ($117 is responsible)
+        $1572 = call $220 with $1564 $1565 $1569 ($117 is responsible)
       }
       # Core:iterable:88:11:1:isMatch:else
-      $1690 = { (responsible $1691) ->
-        $1692 = $1659
-      }
-      $1693 = call $220 with $1661 $1662 $1690 ($117 is responsible)
+      $1573 = { (responsible $1574) ->
+        $1575 = $1545
+      }
+      $1576 = call $220 with $1547 $1548 $1573 ($117 is responsible)
     }
     # Core:iterable:88:11:1:equals:else
-    $1694 = { (responsible $1695) ->
-      $1696 = call $232 with $254 ($117 is responsible)
-      $1697 = call $232 with $1641 ($117 is responsible)
-      $1698 = call $231 with $271 $1696 ($117 is responsible)
-      $1699 = call $231 with $1698 $265 ($117 is responsible)
-      $1700 = call $231 with $1699 $1697 ($117 is responsible)
-      $1701 = call $231 with $1700 $281 ($117 is responsible)
-      $1702 = ($248, $1701)
-    }
-    $1703 = call $220 with $1642 $1643 $1694 ($117 is responsible)
-    $1704 = call $224 with $1703 $258 ($117 is responsible)
-    $1705 = call $218 with $1704 $247 ($117 is responsible)
+    $1577 = { (responsible $1578) ->
+      $1579 = call $232 with $1530 ($117 is responsible)
+      $1580 = call $231 with $275 $1579 ($117 is responsible)
+      $1581 = call $231 with $1580 $290 ($117 is responsible)
+      $1582 = ($248, $1581)
+    }
+    $1583 = call $220 with $1531 $1532 $1577 ($117 is responsible)
+    $1584 = call $224 with $1583 $258 ($117 is responsible)
+    $1585 = call $218 with $1584 $247 ($117 is responsible)
     # Core:iterable:88:11:1:isMatch:else
-    $1706 = { (responsible $1707) ->
-      $1708 = call $224 with $1703 $259 ($117 is responsible)
-      $1709 = panicking because $1708 ($117 is at fault)
-    }
-    $1710 = call $220 with $1705 $340 $1706 ($117 is responsible)
-    $1711 = call $224 with $1703 $259 ($120 is responsible)
-    $1712 = call $224 with $1703 $260 ($121 is responsible)
-    $1713 = call $1633 with $1632 $1711 ($119 is responsible)
-    $1714 = call $1630 with $1630 $1712 $1713 $1633 ($118 is responsible)
-  }
-  $1715 = call $1436 with $1637 $1638 ($122 is responsible)
-  $1716 = call $1454 with $1715 $1632 ($124 is responsible)
+    $1586 = { (responsible $1587) ->
+      $1588 = call $224 with $1583 $259 ($117 is responsible)
+      $1589 = panicking because $1588 ($117 is at fault)
+    }
+    $1590 = call $220 with $1585 $348 $1586 ($117 is responsible)
+    $1591 = call $224 with $1583 $259 ($120 is responsible)
+    $1592 = call $224 with $1583 $260 ($121 is responsible)
+    $1593 = call $1522 with $1521 $1591 ($119 is responsible)
+    $1594 = call $1519 with $1519 $1592 $1593 $1522 ($118 is responsible)
+  }
+  $1595 = call $1334 with $1526 $1527 ($122 is responsible)
+  $1596 = call $1352 with $1595 $1521 ($124 is responsible)
 }
 # Core:iterable:forEach
-$1717 = { $1718 $1719 (+ responsible $1720) ->
-  $1721 = call $629 with $1718 ($151 is responsible)
-  $1722 = call $343 with $1721 $305 $1720 ($133 is responsible)
-  $1723 = call $1157 with $1719 ($129 is responsible)
-  $1724 = call $343 with $1723 $293 $1720 ($130 is responsible)
+$1597 = { $1598 $1599 (+ responsible $1600) ->
+  $1601 = call $611 with $1598 ($151 is responsible)
+  $1602 = call $351 with $1601 $313 $1600 ($133 is responsible)
+  $1603 = call $1083 with $1599 ($129 is responsible)
+  $1604 = call $351 with $1603 $301 $1600 ($130 is responsible)
   # Core:iterable:forEach:20
-  $1725 = { $1726 $1727 (+ responsible $1728) ->
-    $1729 = call $1719 with $1727 ($131 is responsible)
-    $1730 = $249
-  }
-  $1731 = call $629 with $1718 ($151 is responsible)
-  $1732 = call $343 with $1731 $305 $132 ($128 is responsible)
-  $1733 = call $1083 with $1725 ($125 is responsible)
-  $1734 = call $343 with $1733 $297 $132 ($126 is responsible)
-  $1735 = call $1629 with $1629 $1718 $249 $1725 ($127 is responsible)
+  $1605 = { $1606 $1607 (+ responsible $1608) ->
+    $1609 = call $1599 with $1607 ($131 is responsible)
+    $1610 = $249
+  }
+  $1611 = call $611 with $1598 ($151 is responsible)
+  $1612 = call $351 with $1611 $313 $132 ($128 is responsible)
+  $1613 = call $1009 with $1605 ($125 is responsible)
+  $1614 = call $351 with $1613 $305 $132 ($126 is responsible)
+  $1615 = call $1518 with $1518 $1598 $249 $1605 ($127 is responsible)
 }
 # Core:iterable:fromList:18
-$1736 = { $1737 (+ responsible $1738) ->
-  $1739 = call $233 with $1737 ($134 is responsible)
-  $1740 = call $218 with $254 $1739 ($134 is responsible)
+$1616 = { $1617 (+ responsible $1618) ->
+  $1619 = call $233 with $1617 ($134 is responsible)
+  $1620 = call $218 with $254 $1619 ($134 is responsible)
   # Core:iterable:fromList:18:1:equals:then
-  $1741 = { (responsible $1742) ->
-    $1743 = call $227 with $1737 $243 ($134 is responsible)
+  $1621 = { (responsible $1622) ->
+    $1623 = call $227 with $1617 $243 ($134 is responsible)
     # Core:iterable:fromList:18:1:hasKey:then
-    $1744 = { (responsible $1745) ->
-      $1746 = call $226 with $1737 $243 ($134 is responsible)
-      $1747 = ($247, $1746)
+    $1624 = { (responsible $1625) ->
+      $1626 = call $226 with $1617 $243 ($134 is responsible)
+      $1627 = ($247, $1626)
     }
     # Core:iterable:fromList:18:1:hasKey:else
-    $1748 = { (responsible $1749) ->
-      $1750 = call $232 with $243 ($134 is responsible)
-      $1751 = call $232 with $1737 ($134 is responsible)
-      $1752 = call $231 with $276 $1750 ($134 is responsible)
-      $1753 = call $231 with $1752 $282 ($134 is responsible)
-      $1754 = call $231 with $1753 $1751 ($134 is responsible)
-      $1755 = call $231 with $1754 $281 ($134 is responsible)
-      $1756 = ($248, $1755)
-    }
-    $1757 = call $220 with $1743 $1744 $1748 ($134 is responsible)
-    $1758 = call $224 with $1757 $258 ($134 is responsible)
-    $1759 = call $218 with $1758 $247 ($134 is responsible)
+    $1628 = { (responsible $1629) ->
+      $1630 = call $232 with $1617 ($134 is responsible)
+      $1631 = call $231 with $283 $1630 ($134 is responsible)
+      $1632 = call $231 with $1631 $290 ($134 is responsible)
+      $1633 = ($248, $1632)
+    }
+    $1634 = call $220 with $1623 $1624 $1628 ($134 is responsible)
+    $1635 = call $224 with $1634 $258 ($134 is responsible)
+    $1636 = call $218 with $1635 $247 ($134 is responsible)
     # Core:iterable:fromList:18:1:isMatch:then
-    $1760 = { (responsible $1761) ->
-      $1762 = call $224 with $1757 $259 ($134 is responsible)
-      $1763 = call $227 with $1737 $240 ($134 is responsible)
+    $1637 = { (responsible $1638) ->
+      $1639 = call $224 with $1634 $259 ($134 is responsible)
+      $1640 = call $227 with $1617 $240 ($134 is responsible)
       # Core:iterable:fromList:18:1:hasKey:then
-      $1764 = { (responsible $1765) ->
-        $1766 = call $226 with $1737 $240 ($134 is responsible)
-        $1767 = ($247, $1766)
+      $1641 = { (responsible $1642) ->
+        $1643 = call $226 with $1617 $240 ($134 is responsible)
+        $1644 = ($247, $1643)
       }
       # Core:iterable:fromList:18:1:hasKey:else
-      $1768 = { (responsible $1769) ->
-        $1770 = call $232 with $240 ($134 is responsible)
-        $1771 = call $232 with $1737 ($134 is responsible)
-        $1772 = call $231 with $276 $1770 ($134 is responsible)
-        $1773 = call $231 with $1772 $282 ($134 is responsible)
-        $1774 = call $231 with $1773 $1771 ($134 is responsible)
-        $1775 = call $231 with $1774 $281 ($134 is responsible)
-        $1776 = ($248, $1775)
-      }
-      $1777 = call $220 with $1763 $1764 $1768 ($134 is responsible)
-      $1778 = call $224 with $1777 $258 ($134 is responsible)
-      $1779 = call $218 with $1778 $247 ($134 is responsible)
+      $1645 = { (responsible $1646) ->
+        $1647 = call $232 with $1617 ($134 is responsible)
+        $1648 = call $231 with $281 $1647 ($134 is responsible)
+        $1649 = call $231 with $1648 $290 ($134 is responsible)
+        $1650 = ($248, $1649)
+      }
+      $1651 = call $220 with $1640 $1641 $1645 ($134 is responsible)
+      $1652 = call $224 with $1651 $258 ($134 is responsible)
+      $1653 = call $218 with $1652 $247 ($134 is responsible)
       # Core:iterable:fromList:18:1:isMatch:then
-      $1780 = { (responsible $1781) ->
-        $1782 = call $224 with $1777 $259 ($134 is responsible)
-        $1783 = ($247, $1762, $1782)
+      $1654 = { (responsible $1655) ->
+        $1656 = call $224 with $1651 $259 ($134 is responsible)
+        $1657 = ($247, $1639, $1656)
       }
       # Core:iterable:fromList:18:1:isMatch:else
-      $1784 = { (responsible $1785) ->
-        $1786 = $1777
-      }
-      $1787 = call $220 with $1779 $1780 $1784 ($134 is responsible)
+      $1658 = { (responsible $1659) ->
+        $1660 = $1651
+      }
+      $1661 = call $220 with $1653 $1654 $1658 ($134 is responsible)
     }
     # Core:iterable:fromList:18:1:isMatch:else
-    $1788 = { (responsible $1789) ->
-      $1790 = $1757
-    }
-    $1791 = call $220 with $1759 $1760 $1788 ($134 is responsible)
+    $1662 = { (responsible $1663) ->
+      $1664 = $1634
+    }
+    $1665 = call $220 with $1636 $1637 $1662 ($134 is responsible)
   }
   # Core:iterable:fromList:18:1:equals:else
-  $1792 = { (responsible $1793) ->
-    $1794 = call $232 with $254 ($134 is responsible)
-    $1795 = call $232 with $1739 ($134 is responsible)
-    $1796 = call $231 with $271 $1794 ($134 is responsible)
-    $1797 = call $231 with $1796 $265 ($134 is responsible)
-    $1798 = call $231 with $1797 $1795 ($134 is responsible)
-    $1799 = call $231 with $1798 $281 ($134 is responsible)
-    $1800 = ($248, $1799)
-  }
-  $1801 = call $220 with $1740 $1741 $1792 ($134 is responsible)
-  $1802 = call $224 with $1801 $258 ($134 is responsible)
-  $1803 = call $218 with $1802 $247 ($134 is responsible)
+  $1666 = { (responsible $1667) ->
+    $1668 = call $232 with $1619 ($134 is responsible)
+    $1669 = call $231 with $275 $1668 ($134 is responsible)
+    $1670 = call $231 with $1669 $290 ($134 is responsible)
+    $1671 = ($248, $1670)
+  }
+  $1672 = call $220 with $1620 $1621 $1666 ($134 is responsible)
+  $1673 = call $224 with $1672 $258 ($134 is responsible)
+  $1674 = call $218 with $1673 $247 ($134 is responsible)
   # Core:iterable:fromList:18:1:isMatch:else
-  $1804 = { (responsible $1805) ->
-    $1806 = call $224 with $1801 $259 ($134 is responsible)
-    $1807 = panicking because $1806 ($134 is at fault)
-  }
-  $1808 = call $220 with $1803 $340 $1804 ($134 is responsible)
-  $1809 = call $224 with $1801 $259 ($140 is responsible)
-  $1810 = call $224 with $1801 $260 ($139 is responsible)
-  $1811 = call $1501 with $1809 $1810 ($135 is responsible)
+  $1675 = { (responsible $1676) ->
+    $1677 = call $224 with $1672 $259 ($134 is responsible)
+    $1678 = panicking because $1677 ($134 is at fault)
+  }
+  $1679 = call $220 with $1674 $348 $1675 ($134 is responsible)
+  $1680 = call $224 with $1672 $259 ($140 is responsible)
+  $1681 = call $224 with $1672 $260 ($139 is responsible)
+  $1682 = call $1399 with $1680 $1681 ($135 is responsible)
   # Core:iterable:fromList:18:15
-  $1812 = { (responsible $1813) ->
-    $1814 = call $609 with $1809 $1810 ($136 is responsible)
-    $1815 = call $233 with $1810 ($46 is responsible)
-    $1816 = call $218 with $1815 $241 ($47 is responsible)
-    $1817 = call $343 with $1816 $283 $137 ($18 is responsible)
-    $1818 = call $221 with $1810 $259 ($17 is responsible)
-    $1819 = [$240: $1818, $243: $1809]
-    $1820 = [$242: $1814, $252: $1819]
-    $1821 = Ok $1820
-  }
-  $1822 = call $489 with $1811 $1812 $1626 ($138 is responsible)
-}
-$1823 = ($274, $323, $327, $327, $330, $263, $261, $335, $330, $331, $327, $322, $262, $261, $277, $325, $326, $332, $261, $326, $332, $261, $332, $330, $328, $323, $261, $327, $330, $329, $324, $261, $333, $323, $336, $333, $266, $261, $268, $327, $320, $261, $321, $327, $320, $261, $321, $327, $334, $321, $266)
-$1824 = [$240: $258, $243: $1823]
+  $1683 = { (responsible $1684) ->
+    $1685 = call $591 with $1680 $1681 ($136 is responsible)
+    $1686 = call $233 with $1681 ($46 is responsible)
+    $1687 = call $218 with $1686 $241 ($47 is responsible)
+    $1688 = call $351 with $1687 $291 $137 ($18 is responsible)
+    $1689 = call $221 with $1681 $259 ($17 is responsible)
+    $1690 = [$240: $1689, $243: $1680]
+    $1691 = [$242: $1685, $252: $1690]
+    $1692 = Ok $1691
+  }
+  $1693 = call $485 with $1682 $1683 $1515 ($138 is responsible)
+}
+$1694 = ($279, $331, $335, $335, $338, $263, $261, $343, $338, $339, $335, $330, $262, $261, $286, $333, $334, $340, $261, $334, $340, $261, $340, $338, $336, $331, $261, $335, $338, $337, $332, $261, $341, $331, $344, $341, $264, $261, $266, $335, $328, $261, $329, $335, $328, $261, $329, $335, $342, $329, $264)
+$1695 = [$240: $258, $243: $1694]
 # Examples:iterable:22
-$1825 = { $1826 (+ responsible $1827) ->
+$1696 = { $1697 (+ responsible $1698) ->
   # Examples:iterable:22:print
-  $1828 = { $1829 (+ responsible $1830) ->
-    $1831 = call $233 with $1826 ($46 is responsible)
-    $1832 = call $218 with $1831 $254 ($47 is responsible)
-    $1833 = call $343 with $1832 $314 $215 ($39 is responsible)
-    $1834 = call $227 with $1826 $253 ($36 is responsible)
-    $1835 = call $343 with $1834 $315 $215 ($37 is responsible)
-    $1836 = call $226 with $1826 $253 ($38 is responsible)
-    $1837 = call $1836 with $1829 ($216 is responsible)
-  }
-  $1838 = call $1522 with $1824 $1736 ($141 is responsible)
-  $1839 = call $1717 with $1838 $1828 ($214 is responsible)
-}
-$1840 = [$246: $1825]
-=======
-    $458 = { (responsible $459) ->
-      $460 = call $234 with $394 ($26 is responsible)
-      $461 = call $222 with $248 $460 ($26 is responsible)
-      # Builtins::isNonNegative:13:equals:then
-      $462 = { (responsible $463) ->
-        $464 = call $233 with $394 ($26 is responsible)
-        $465 = call $222 with $241 $464 ($26 is responsible)
-        # Builtins::isNonNegative:13:equals:else
-        $466 = { (responsible $467) ->
-          $468 = call $236 with $464 ($26 is responsible)
-          $469 = call $232 with $394 ($26 is responsible)
-          $470 = call $236 with $469 ($26 is responsible)
-          $471 = call $235 with $283 $470 ($26 is responsible)
-          $472 = call $235 with $471 $295 ($26 is responsible)
-          $473 = ($252, $472)
-        }
-        $474 = call $224 with $465 $382 $466 ($26 is responsible)
-      }
-      # Builtins::isNonNegative:13:equals:else
-      $475 = { (responsible $476) ->
-        $477 = call $236 with $460 ($26 is responsible)
-        $478 = call $235 with $277 $477 ($26 is responsible)
-        $479 = call $235 with $478 $269 ($26 is responsible)
-        $480 = ($252, $479)
-      }
-      $481 = call $224 with $461 $462 $475 ($26 is responsible)
-    }
-    $482 = call $458 with no arguments ($26 is responsible)
-    $483 = call $228 with $482 $263 ($26 is responsible)
-    $484 = call $222 with $483 $251 ($26 is responsible)
-    # Builtins::isNonNegative:13:case-1:didNotMatch
-    $485 = { (responsible $486) ->
-      $487 = call $228 with $482 $264 ($26 is responsible)
-      $488 = panicking because $285 ($26 is at fault)
-    }
-    $489 = call $224 with $484 $385 $485 ($26 is responsible)
-  }
-  $490 = call $224 with $454 $351 $455 ($26 is responsible)
-}
-# Builtins::ifElse
-$491 = { $492 $493 $494 (+ responsible $495) ->
-  $496 = call $237 with $492 ($10 is responsible)
-  $497 = call $222 with $260 $496 ($10 is responsible)
-  # Builtins::ifElse:1:equals:then
-  $498 = { (responsible $499) ->
-    $500 = call $234 with $492 ($10 is responsible)
-    $501 = call $222 with $262 $500 ($10 is responsible)
-    # Builtins::ifElse:1:equals:then
-    $502 = { (responsible $503) ->
-      $504 = call $233 with $492 ($10 is responsible)
-      $505 = call $222 with $241 $504 ($10 is responsible)
-      # Builtins::ifElse:1:equals:else
-      $506 = { (responsible $507) ->
-        $508 = call $236 with $504 ($10 is responsible)
-        $509 = call $232 with $492 ($10 is responsible)
-        $510 = call $236 with $509 ($10 is responsible)
-        $511 = call $235 with $283 $510 ($10 is responsible)
-        $512 = call $235 with $511 $295 ($10 is responsible)
-        $513 = ($252, $512)
-      }
-      $514 = call $224 with $505 $382 $506 ($10 is responsible)
-    }
-    # Builtins::ifElse:1:equals:else
-    $515 = { (responsible $516) ->
-      $517 = call $236 with $500 ($10 is responsible)
-      $518 = call $235 with $279 $517 ($10 is responsible)
-      $519 = call $235 with $518 $269 ($10 is responsible)
-      $520 = ($252, $519)
-    }
-    $521 = call $224 with $501 $502 $515 ($10 is responsible)
-  }
-  # Builtins::ifElse:1:equals:else
-  $522 = { (responsible $523) ->
-    $524 = call $236 with $496 ($10 is responsible)
-    $525 = call $235 with $281 $524 ($10 is responsible)
-    $526 = call $235 with $525 $295 ($10 is responsible)
-    $527 = ($252, $526)
-  }
-  $528 = call $224 with $497 $498 $522 ($10 is responsible)
-  $529 = call $228 with $528 $263 ($10 is responsible)
-  $530 = call $222 with $529 $251 ($10 is responsible)
-  # Builtins::ifElse:1:isMatch:then
-  $531 = { (responsible $532) ->
-    $533 = $528
-  }
-  # Builtins::ifElse:1:isMatch:else
-  $534 = { (responsible $535) ->
-    $536 = call $237 with $492 ($10 is responsible)
-    $537 = call $222 with $260 $536 ($10 is responsible)
-    # Builtins::ifElse:1:equals:then
-    $538 = { (responsible $539) ->
-      $540 = call $234 with $492 ($10 is responsible)
-      $541 = call $222 with $241 $540 ($10 is responsible)
-      # Builtins::ifElse:1:equals:then
-      $542 = { (responsible $543) ->
-        $544 = call $233 with $492 ($10 is responsible)
-        $545 = call $222 with $241 $544 ($10 is responsible)
-        # Builtins::ifElse:1:equals:else
-        $546 = { (responsible $547) ->
-          $548 = call $236 with $544 ($10 is responsible)
-          $549 = call $232 with $492 ($10 is responsible)
-          $550 = call $236 with $549 ($10 is responsible)
-          $551 = call $235 with $283 $550 ($10 is responsible)
-          $552 = call $235 with $551 $295 ($10 is responsible)
-          $553 = ($252, $552)
-        }
-        $554 = call $224 with $545 $382 $546 ($10 is responsible)
-      }
-      # Builtins::ifElse:1:equals:else
-      $555 = { (responsible $556) ->
-        $557 = call $236 with $540 ($10 is responsible)
-        $558 = call $235 with $275 $557 ($10 is responsible)
-        $559 = call $235 with $558 $269 ($10 is responsible)
-        $560 = ($252, $559)
-      }
-      $561 = call $224 with $541 $542 $555 ($10 is responsible)
-    }
-    # Builtins::ifElse:1:equals:else
-    $562 = { (responsible $563) ->
-      $564 = call $236 with $536 ($10 is responsible)
-      $565 = call $235 with $281 $564 ($10 is responsible)
-      $566 = call $235 with $565 $295 ($10 is responsible)
-      $567 = ($252, $566)
-    }
-    $568 = call $224 with $537 $538 $562 ($10 is responsible)
-  }
-  $569 = call $224 with $530 $531 $534 ($10 is responsible)
-  $570 = call $228 with $569 $263 ($10 is responsible)
-  $571 = call $222 with $570 $251 ($10 is responsible)
-  # Builtins::ifElse:1:case-0:didNotMatch
-  $572 = { (responsible $573) ->
-    $574 = call $228 with $569 $264 ($10 is responsible)
-    $575 = $241
-  }
-  $576 = call $224 with $571 $351 $572 ($10 is responsible)
-  $577 = call $357 with $576 $300 $495 ($18 is responsible)
-  $578 = call $237 with $493 ($48 is responsible)
-  $579 = call $222 with $578 $242 ($49 is responsible)
-  $580 = call $357 with $579 $333 $495 ($11 is responsible)
-  $581 = call $237 with $493 ($48 is responsible)
-  $582 = call $222 with $581 $242 ($49 is responsible)
-  $583 = call $357 with $582 $303 $12 ($9 is responsible)
-  $584 = call $223 with $493 ($8 is responsible)
-  $585 = call $222 with $584 $263 ($3 is responsible)
-  $586 = call $357 with $585 $332 $495 ($13 is responsible)
-  $587 = call $237 with $494 ($48 is responsible)
-  $588 = call $222 with $587 $242 ($49 is responsible)
-  $589 = call $357 with $588 $302 $495 ($14 is responsible)
-  $590 = call $237 with $494 ($48 is responsible)
-  $591 = call $222 with $590 $242 ($49 is responsible)
-  $592 = call $357 with $591 $303 $15 ($9 is responsible)
-  $593 = call $223 with $494 ($8 is responsible)
-  $594 = call $222 with $593 $263 ($3 is responsible)
-  $595 = call $357 with $594 $301 $495 ($16 is responsible)
-  $596 = call $224 with $492 $493 $494 ($17 is responsible)
-}
-# Builtins::listGet
-$597 = { $598 $599 (+ responsible $600) ->
-  $601 = call $237 with $598 ($48 is responsible)
-  $602 = call $222 with $601 $249 ($49 is responsible)
-  $603 = call $357 with $602 $326 $600 ($35 is responsible)
-  $604 = call $237 with $599 ($48 is responsible)
-  $605 = call $222 with $604 $245 ($49 is responsible)
-  $606 = call $357 with $605 $313 $600 ($28 is responsible)
-  $607 = call $388 with $599 ($29 is responsible)
-  $608 = call $357 with $607 $312 $600 ($30 is responsible)
-  $609 = call $229 with $598 ($31 is responsible)
-  $610 = call $237 with $599 ($48 is responsible)
-  $611 = call $222 with $610 $245 ($49 is responsible)
-  $612 = call $357 with $611 $296 $32 ($23 is responsible)
-  $613 = call $226 with $599 $609 ($22 is responsible)
-  $614 = call $222 with $613 $248 ($3 is responsible)
-  $615 = call $357 with $614 $311 $600 ($33 is responsible)
-  $616 = call $228 with $598 $599 ($34 is responsible)
-}
-# Core:function:is0
-$617 = { $618 (+ responsible $619) ->
-  $620 = call $237 with $618 ($50 is responsible)
-  $621 = call $222 with $620 $242 ($3 is responsible)
-  # Core:function:is0:11
-  $622 = { (responsible $623) ->
-    $624 = call $237 with $618 ($48 is responsible)
-    $625 = call $222 with $624 $242 ($49 is responsible)
-    $626 = call $357 with $625 $303 $90 ($9 is responsible)
-    $627 = call $223 with $618 ($8 is responsible)
-    $628 = call $222 with $627 $263 ($3 is responsible)
-  }
-  $629 = call $491 with $621 $622 $385 ($91 is responsible)
-}
-# Core:function:run
-$630 = { $631 (+ responsible $632) ->
-  $633 = call $617 with $631 ($97 is responsible)
-  $634 = call $357 with $633 $324 $632 ($98 is responsible)
-  $635 = call $237 with $631 ($48 is responsible)
-  $636 = call $222 with $635 $242 ($49 is responsible)
-  $637 = call $357 with $636 $303 $96 ($7 is responsible)
-  $638 = call $223 with $631 ($4 is responsible)
-  $639 = call $222 with $638 $263 ($3 is responsible)
-  $640 = call $357 with $639 $304 $96 ($5 is responsible)
-  $641 = call $631 with no arguments ($6 is responsible)
-}
-# Core:bool:is
-$642 = { $643 (+ responsible $644) ->
-  $645 = call $237 with $643 ($57 is responsible)
-  $646 = call $222 with $260 $645 ($57 is responsible)
-  # Core:bool:is:1:equals:then
-  $647 = { (responsible $648) ->
-    $649 = call $234 with $643 ($57 is responsible)
-    $650 = call $222 with $262 $649 ($57 is responsible)
-    # Core:bool:is:1:equals:then
-    $651 = { (responsible $652) ->
-      $653 = call $233 with $643 ($57 is responsible)
-      $654 = call $222 with $241 $653 ($57 is responsible)
-      # Core:bool:is:1:equals:else
-      $655 = { (responsible $656) ->
-        $657 = call $236 with $653 ($57 is responsible)
-        $658 = call $232 with $643 ($57 is responsible)
-        $659 = call $236 with $658 ($57 is responsible)
-        $660 = call $235 with $283 $659 ($57 is responsible)
-        $661 = call $235 with $660 $295 ($57 is responsible)
-        $662 = ($252, $661)
-      }
-      $663 = call $224 with $654 $382 $655 ($57 is responsible)
-    }
-    # Core:bool:is:1:equals:else
-    $664 = { (responsible $665) ->
-      $666 = call $236 with $649 ($57 is responsible)
-      $667 = call $235 with $279 $666 ($57 is responsible)
-      $668 = call $235 with $667 $269 ($57 is responsible)
-      $669 = ($252, $668)
-    }
-    $670 = call $224 with $650 $651 $664 ($57 is responsible)
-  }
-  # Core:bool:is:1:equals:else
-  $671 = { (responsible $672) ->
-    $673 = call $236 with $645 ($57 is responsible)
-    $674 = call $235 with $281 $673 ($57 is responsible)
-    $675 = call $235 with $674 $295 ($57 is responsible)
-    $676 = ($252, $675)
-  }
-  $677 = call $224 with $646 $647 $671 ($57 is responsible)
-  $678 = call $228 with $677 $263 ($57 is responsible)
-  $679 = call $222 with $678 $251 ($57 is responsible)
-  # Core:bool:is:1:isMatch:then
-  $680 = { (responsible $681) ->
-    $682 = $677
-  }
-  # Core:bool:is:1:isMatch:else
-  $683 = { (responsible $684) ->
-    $685 = call $237 with $643 ($57 is responsible)
-    $686 = call $222 with $260 $685 ($57 is responsible)
-    # Core:bool:is:1:equals:then
-    $687 = { (responsible $688) ->
-      $689 = call $234 with $643 ($57 is responsible)
-      $690 = call $222 with $241 $689 ($57 is responsible)
-      # Core:bool:is:1:equals:then
-      $691 = { (responsible $692) ->
-        $693 = call $233 with $643 ($57 is responsible)
-        $694 = call $222 with $241 $693 ($57 is responsible)
-        # Core:bool:is:1:equals:else
-        $695 = { (responsible $696) ->
-          $697 = call $236 with $693 ($57 is responsible)
-          $698 = call $232 with $643 ($57 is responsible)
-          $699 = call $236 with $698 ($57 is responsible)
-          $700 = call $235 with $283 $699 ($57 is responsible)
-          $701 = call $235 with $700 $295 ($57 is responsible)
-          $702 = ($252, $701)
-        }
-        $703 = call $224 with $694 $382 $695 ($57 is responsible)
-      }
-      # Core:bool:is:1:equals:else
-      $704 = { (responsible $705) ->
-        $706 = call $236 with $689 ($57 is responsible)
-        $707 = call $235 with $275 $706 ($57 is responsible)
-        $708 = call $235 with $707 $269 ($57 is responsible)
-        $709 = ($252, $708)
-      }
-      $710 = call $224 with $690 $691 $704 ($57 is responsible)
-    }
-    # Core:bool:is:1:equals:else
-    $711 = { (responsible $712) ->
-      $713 = call $236 with $685 ($57 is responsible)
-      $714 = call $235 with $281 $713 ($57 is responsible)
-      $715 = call $235 with $714 $295 ($57 is responsible)
-      $716 = ($252, $715)
-    }
-    $717 = call $224 with $686 $687 $711 ($57 is responsible)
-  }
-  $718 = call $224 with $679 $680 $683 ($57 is responsible)
-  $719 = call $228 with $718 $263 ($57 is responsible)
-  $720 = call $222 with $719 $251 ($57 is responsible)
-  # Core:bool:is:1:case-0:didNotMatch
-  $721 = { (responsible $722) ->
-    $723 = call $228 with $718 $264 ($57 is responsible)
-    $724 = $241
-  }
-  $725 = call $224 with $720 $351 $721 ($57 is responsible)
-}
-# Core:bool:not
-$726 = { $727 (+ responsible $728) ->
-  $729 = call $642 with $727 ($74 is responsible)
-  $730 = call $357 with $729 $323 $728 ($75 is responsible)
-  $731 = call $237 with $727 ($76 is responsible)
-  $732 = call $222 with $260 $731 ($76 is responsible)
-  # Core:bool:not:6:equals:then
-  $733 = { (responsible $734) ->
-    $735 = call $234 with $727 ($76 is responsible)
-    $736 = call $222 with $262 $735 ($76 is responsible)
-    # Core:bool:not:6:equals:then
-    $737 = { (responsible $738) ->
-      $739 = call $233 with $727 ($76 is responsible)
-      $740 = call $222 with $241 $739 ($76 is responsible)
-      # Core:bool:not:6:equals:else
-      $741 = { (responsible $742) ->
-        $743 = call $236 with $739 ($76 is responsible)
-        $744 = call $232 with $727 ($76 is responsible)
-        $745 = call $236 with $744 ($76 is responsible)
-        $746 = call $235 with $283 $745 ($76 is responsible)
-        $747 = call $235 with $746 $295 ($76 is responsible)
-        $748 = ($252, $747)
-      }
-      $749 = call $224 with $740 $382 $741 ($76 is responsible)
-    }
-    # Core:bool:not:6:equals:else
-    $750 = { (responsible $751) ->
-      $752 = call $236 with $735 ($76 is responsible)
-      $753 = call $235 with $279 $752 ($76 is responsible)
-      $754 = call $235 with $753 $269 ($76 is responsible)
-      $755 = ($252, $754)
-    }
-    $756 = call $224 with $736 $737 $750 ($76 is responsible)
-  }
-  # Core:bool:not:6:equals:else
-  $757 = { (responsible $758) ->
-    $759 = call $236 with $731 ($76 is responsible)
-    $760 = call $235 with $281 $759 ($76 is responsible)
-    $761 = call $235 with $760 $295 ($76 is responsible)
-    $762 = ($252, $761)
-  }
-  $763 = call $224 with $732 $733 $757 ($76 is responsible)
-  $764 = call $228 with $763 $263 ($76 is responsible)
-  $765 = call $222 with $764 $251 ($76 is responsible)
-  # Core:bool:not:6:case-0:didNotMatch
-  $766 = { (responsible $767) ->
-    $768 = call $228 with $763 $264 ($76 is responsible)
-    $769 = call $237 with $727 ($76 is responsible)
-    $770 = call $222 with $260 $769 ($76 is responsible)
-    # Core:bool:not:6:equals:then
-    $771 = { (responsible $772) ->
-      $773 = call $234 with $727 ($76 is responsible)
-      $774 = call $222 with $241 $773 ($76 is responsible)
-      # Core:bool:not:6:equals:then
-      $775 = { (responsible $776) ->
-        $777 = call $233 with $727 ($76 is responsible)
-        $778 = call $222 with $241 $777 ($76 is responsible)
-        # Core:bool:not:6:equals:else
-        $779 = { (responsible $780) ->
-          $781 = call $236 with $777 ($76 is responsible)
-          $782 = call $232 with $727 ($76 is responsible)
-          $783 = call $236 with $782 ($76 is responsible)
-          $784 = call $235 with $283 $783 ($76 is responsible)
-          $785 = call $235 with $784 $295 ($76 is responsible)
-          $786 = ($252, $785)
-        }
-        $787 = call $224 with $778 $382 $779 ($76 is responsible)
-      }
-      # Core:bool:not:6:equals:else
-      $788 = { (responsible $789) ->
-        $790 = call $236 with $773 ($76 is responsible)
-        $791 = call $235 with $275 $790 ($76 is responsible)
-        $792 = call $235 with $791 $269 ($76 is responsible)
-        $793 = ($252, $792)
-      }
-      $794 = call $224 with $774 $775 $788 ($76 is responsible)
-    }
-    # Core:bool:not:6:equals:else
-    $795 = { (responsible $796) ->
-      $797 = call $236 with $769 ($76 is responsible)
-      $798 = call $235 with $281 $797 ($76 is responsible)
-      $799 = call $235 with $798 $295 ($76 is responsible)
-      $800 = ($252, $799)
-    }
-    $801 = call $224 with $770 $771 $795 ($76 is responsible)
-    $802 = call $228 with $801 $263 ($76 is responsible)
-    $803 = call $222 with $802 $251 ($76 is responsible)
-    # Core:bool:not:6:case-1:didNotMatch
-    $804 = { (responsible $805) ->
-      $806 = call $228 with $801 $264 ($76 is responsible)
-      $807 = panicking because $285 ($76 is at fault)
-    }
-    $808 = call $224 with $803 $351 $804 ($76 is responsible)
-  }
-  $809 = call $224 with $765 $385 $766 ($76 is responsible)
-}
-# Core:bool:lazyAnd
-$810 = { $811 $812 (+ responsible $813) ->
-  $814 = call $642 with $811 ($64 is responsible)
-  $815 = call $357 with $814 $316 $813 ($65 is responsible)
-  $816 = call $617 with $812 ($58 is responsible)
-  $817 = call $357 with $816 $305 $813 ($59 is responsible)
-  $818 = call $237 with $811 ($60 is responsible)
-  $819 = call $222 with $260 $818 ($60 is responsible)
-  # Core:bool:lazyAnd:18:equals:then
-  $820 = { (responsible $821) ->
-    $822 = call $234 with $811 ($60 is responsible)
-    $823 = call $222 with $262 $822 ($60 is responsible)
-    # Core:bool:lazyAnd:18:equals:then
-    $824 = { (responsible $825) ->
-      $826 = call $233 with $811 ($60 is responsible)
-      $827 = call $222 with $241 $826 ($60 is responsible)
-      # Core:bool:lazyAnd:18:equals:else
-      $828 = { (responsible $829) ->
-        $830 = call $236 with $826 ($60 is responsible)
-        $831 = call $232 with $811 ($60 is responsible)
-        $832 = call $236 with $831 ($60 is responsible)
-        $833 = call $235 with $283 $832 ($60 is responsible)
-        $834 = call $235 with $833 $295 ($60 is responsible)
-        $835 = ($252, $834)
-      }
-      $836 = call $224 with $827 $382 $828 ($60 is responsible)
-    }
-    # Core:bool:lazyAnd:18:equals:else
-    $837 = { (responsible $838) ->
-      $839 = call $236 with $822 ($60 is responsible)
-      $840 = call $235 with $279 $839 ($60 is responsible)
-      $841 = call $235 with $840 $269 ($60 is responsible)
-      $842 = ($252, $841)
-    }
-    $843 = call $224 with $823 $824 $837 ($60 is responsible)
-  }
-  # Core:bool:lazyAnd:18:equals:else
-  $844 = { (responsible $845) ->
-    $846 = call $236 with $818 ($60 is responsible)
-    $847 = call $235 with $281 $846 ($60 is responsible)
-    $848 = call $235 with $847 $295 ($60 is responsible)
-    $849 = ($252, $848)
-  }
-  $850 = call $224 with $819 $820 $844 ($60 is responsible)
-  $851 = call $228 with $850 $263 ($60 is responsible)
-  $852 = call $222 with $851 $251 ($60 is responsible)
-  # Core:bool:lazyAnd:18:case-0:matched
-  $853 = { (responsible $854) ->
-    $855 = call $630 with $812 ($63 is responsible)
-    $856 = $855
-    $857 = call $642 with $855 ($61 is responsible)
-    $858 = call $357 with $857 $298 $813 ($62 is responsible)
-    $859 = $856
-  }
-  # Core:bool:lazyAnd:18:case-0:didNotMatch
-  $860 = { (responsible $861) ->
-    $862 = call $228 with $850 $264 ($60 is responsible)
-    $863 = call $237 with $811 ($60 is responsible)
-    $864 = call $222 with $260 $863 ($60 is responsible)
-    # Core:bool:lazyAnd:18:equals:then
-    $865 = { (responsible $866) ->
-      $867 = call $234 with $811 ($60 is responsible)
-      $868 = call $222 with $241 $867 ($60 is responsible)
-      # Core:bool:lazyAnd:18:equals:then
-      $869 = { (responsible $870) ->
-        $871 = call $233 with $811 ($60 is responsible)
-        $872 = call $222 with $241 $871 ($60 is responsible)
-        # Core:bool:lazyAnd:18:equals:else
-        $873 = { (responsible $874) ->
-          $875 = call $236 with $871 ($60 is responsible)
-          $876 = call $232 with $811 ($60 is responsible)
-          $877 = call $236 with $876 ($60 is responsible)
-          $878 = call $235 with $283 $877 ($60 is responsible)
-          $879 = call $235 with $878 $295 ($60 is responsible)
-          $880 = ($252, $879)
-        }
-        $881 = call $224 with $872 $382 $873 ($60 is responsible)
-      }
-      # Core:bool:lazyAnd:18:equals:else
-      $882 = { (responsible $883) ->
-        $884 = call $236 with $867 ($60 is responsible)
-        $885 = call $235 with $275 $884 ($60 is responsible)
-        $886 = call $235 with $885 $269 ($60 is responsible)
-        $887 = ($252, $886)
-      }
-      $888 = call $224 with $868 $869 $882 ($60 is responsible)
-    }
-    # Core:bool:lazyAnd:18:equals:else
-    $889 = { (responsible $890) ->
-      $891 = call $236 with $863 ($60 is responsible)
-      $892 = call $235 with $281 $891 ($60 is responsible)
-      $893 = call $235 with $892 $295 ($60 is responsible)
-      $894 = ($252, $893)
-    }
-    $895 = call $224 with $864 $865 $889 ($60 is responsible)
-    $896 = call $228 with $895 $263 ($60 is responsible)
-    $897 = call $222 with $896 $251 ($60 is responsible)
-    # Core:bool:lazyAnd:18:case-1:didNotMatch
-    $898 = { (responsible $899) ->
-      $900 = call $228 with $895 $264 ($60 is responsible)
-      $901 = panicking because $285 ($60 is at fault)
-    }
-    $902 = call $224 with $897 $385 $898 ($60 is responsible)
-  }
-  $903 = call $224 with $852 $853 $860 ($60 is responsible)
-}
-# Core:bool:lazyOr
-$904 = { $905 $906 (+ responsible $907) ->
-  $908 = call $642 with $905 ($72 is responsible)
-  $909 = call $357 with $908 $316 $907 ($73 is responsible)
-  $910 = call $617 with $906 ($66 is responsible)
-  $911 = call $357 with $910 $305 $907 ($67 is responsible)
-  $912 = call $237 with $905 ($68 is responsible)
-  $913 = call $222 with $260 $912 ($68 is responsible)
-  # Core:bool:lazyOr:18:equals:then
-  $914 = { (responsible $915) ->
-    $916 = call $234 with $905 ($68 is responsible)
-    $917 = call $222 with $262 $916 ($68 is responsible)
-    # Core:bool:lazyOr:18:equals:then
-    $918 = { (responsible $919) ->
-      $920 = call $233 with $905 ($68 is responsible)
-      $921 = call $222 with $241 $920 ($68 is responsible)
-      # Core:bool:lazyOr:18:equals:else
-      $922 = { (responsible $923) ->
-        $924 = call $236 with $920 ($68 is responsible)
-        $925 = call $232 with $905 ($68 is responsible)
-        $926 = call $236 with $925 ($68 is responsible)
-        $927 = call $235 with $283 $926 ($68 is responsible)
-        $928 = call $235 with $927 $295 ($68 is responsible)
-        $929 = ($252, $928)
-      }
-      $930 = call $224 with $921 $382 $922 ($68 is responsible)
-    }
-    # Core:bool:lazyOr:18:equals:else
-    $931 = { (responsible $932) ->
-      $933 = call $236 with $916 ($68 is responsible)
-      $934 = call $235 with $279 $933 ($68 is responsible)
-      $935 = call $235 with $934 $269 ($68 is responsible)
-      $936 = ($252, $935)
-    }
-    $937 = call $224 with $917 $918 $931 ($68 is responsible)
-  }
-  # Core:bool:lazyOr:18:equals:else
-  $938 = { (responsible $939) ->
-    $940 = call $236 with $912 ($68 is responsible)
-    $941 = call $235 with $281 $940 ($68 is responsible)
-    $942 = call $235 with $941 $295 ($68 is responsible)
-    $943 = ($252, $942)
-  }
-  $944 = call $224 with $913 $914 $938 ($68 is responsible)
-  $945 = call $228 with $944 $263 ($68 is responsible)
-  $946 = call $222 with $945 $251 ($68 is responsible)
-  # Core:bool:lazyOr:18:case-0:didNotMatch
-  $947 = { (responsible $948) ->
-    $949 = call $228 with $944 $264 ($68 is responsible)
-    $950 = call $237 with $905 ($68 is responsible)
-    $951 = call $222 with $260 $950 ($68 is responsible)
-    # Core:bool:lazyOr:18:equals:then
-    $952 = { (responsible $953) ->
-      $954 = call $234 with $905 ($68 is responsible)
-      $955 = call $222 with $241 $954 ($68 is responsible)
-      # Core:bool:lazyOr:18:equals:then
-      $956 = { (responsible $957) ->
-        $958 = call $233 with $905 ($68 is responsible)
-        $959 = call $222 with $241 $958 ($68 is responsible)
-        # Core:bool:lazyOr:18:equals:else
-        $960 = { (responsible $961) ->
-          $962 = call $236 with $958 ($68 is responsible)
-          $963 = call $232 with $905 ($68 is responsible)
-          $964 = call $236 with $963 ($68 is responsible)
-          $965 = call $235 with $283 $964 ($68 is responsible)
-          $966 = call $235 with $965 $295 ($68 is responsible)
-          $967 = ($252, $966)
-        }
-        $968 = call $224 with $959 $382 $960 ($68 is responsible)
-      }
-      # Core:bool:lazyOr:18:equals:else
-      $969 = { (responsible $970) ->
-        $971 = call $236 with $954 ($68 is responsible)
-        $972 = call $235 with $275 $971 ($68 is responsible)
-        $973 = call $235 with $972 $269 ($68 is responsible)
-        $974 = ($252, $973)
-      }
-      $975 = call $224 with $955 $956 $969 ($68 is responsible)
-    }
-    # Core:bool:lazyOr:18:equals:else
-    $976 = { (responsible $977) ->
-      $978 = call $236 with $950 ($68 is responsible)
-      $979 = call $235 with $281 $978 ($68 is responsible)
-      $980 = call $235 with $979 $295 ($68 is responsible)
-      $981 = ($252, $980)
-    }
-    $982 = call $224 with $951 $952 $976 ($68 is responsible)
-    $983 = call $228 with $982 $263 ($68 is responsible)
-    $984 = call $222 with $983 $251 ($68 is responsible)
-    # Core:bool:lazyOr:18:case-1:matched
-    $985 = { (responsible $986) ->
-      $987 = call $630 with $906 ($69 is responsible)
-      $988 = $987
-      $989 = call $642 with $987 ($70 is responsible)
-      $990 = call $357 with $989 $298 $907 ($71 is responsible)
-      $991 = $988
-    }
-    # Core:bool:lazyOr:18:case-1:didNotMatch
-    $992 = { (responsible $993) ->
-      $994 = call $228 with $982 $264 ($68 is responsible)
-      $995 = panicking because $285 ($68 is at fault)
-    }
-    $996 = call $224 with $984 $985 $992 ($68 is responsible)
-  }
-  $997 = call $224 with $946 $351 $947 ($68 is responsible)
-}
-# Core:bool:implies
-$998 = { $999 $1000 (+ responsible $1001) ->
-  $1002 = call $642 with $999 ($53 is responsible)
-  $1003 = call $357 with $1002 $316 $1001 ($54 is responsible)
-  $1004 = call $642 with $1000 ($55 is responsible)
-  $1005 = call $357 with $1004 $317 $1001 ($56 is responsible)
-  $1006 = call $726 with $999 ($51 is responsible)
-  $1007 = call $642 with $1006 ($78 is responsible)
-  $1008 = call $357 with $1007 $316 $52 ($79 is responsible)
-  $1009 = call $642 with $1000 ($80 is responsible)
-  $1010 = call $357 with $1009 $317 $52 ($81 is responsible)
-  # Core:bool:or:12
-  $1011 = { (responsible $1012) ->
-    $1013 = $1000
-  }
-  $1014 = call $904 with $1006 $1011 ($77 is responsible)
-}
-# Core:function:is2
-$1015 = { $1016 (+ responsible $1017) ->
-  $1018 = call $237 with $1016 ($50 is responsible)
-  $1019 = call $222 with $1018 $242 ($3 is responsible)
-  # Core:function:is2:11
-  $1020 = { (responsible $1021) ->
-    $1022 = call $237 with $1016 ($48 is responsible)
-    $1023 = call $222 with $1022 $242 ($49 is responsible)
-    $1024 = call $357 with $1023 $303 $94 ($9 is responsible)
-    $1025 = call $223 with $1016 ($8 is responsible)
-    $1026 = call $222 with $1025 $265 ($3 is responsible)
-  }
-  $1027 = call $491 with $1019 $1020 $385 ($95 is responsible)
-}
-# Core:int:compareTo
-$1028 = { $1029 $1030 (+ responsible $1031) ->
-  $1032 = call $237 with $1029 ($50 is responsible)
-  $1033 = call $222 with $1032 $245 ($3 is responsible)
-  $1034 = call $357 with $1033 $321 $1031 ($100 is responsible)
-  $1035 = call $237 with $1030 ($50 is responsible)
-  $1036 = call $222 with $1035 $245 ($3 is responsible)
-  $1037 = call $357 with $1036 $322 $1031 ($103 is responsible)
-  $1038 = call $237 with $1029 ($48 is responsible)
-  $1039 = call $222 with $1038 $245 ($49 is responsible)
-  $1040 = call $357 with $1039 $296 $99 ($23 is responsible)
-  $1041 = call $237 with $1030 ($48 is responsible)
-  $1042 = call $222 with $1041 $245 ($49 is responsible)
-  $1043 = call $357 with $1042 $297 $99 ($21 is responsible)
-  $1044 = call $226 with $1029 $1030 ($22 is responsible)
-  $1045 = $1044
-  $1046 = call $222 with $1044 $239 ($3 is responsible)
-  $1047 = call $222 with $1029 $1030 ($3 is responsible)
-  $1048 = call $998 with $1046 $1047 ($101 is responsible)
-  $1049 = call $642 with $1048 ($84 is responsible)
-  $1050 = call $357 with $1049 $299 $102 ($82 is responsible)
-  $1051 = call $357 with $1048 $270 $102 ($83 is responsible)
-  $1052 = $1045
-}
-# Core:int:isLessThan
-$1053 = { $1054 $1055 (+ responsible $1056) ->
-  $1057 = call $237 with $1054 ($50 is responsible)
-  $1058 = call $222 with $1057 $245 ($3 is responsible)
-  $1059 = call $357 with $1058 $321 $1056 ($108 is responsible)
-  $1060 = call $237 with $1055 ($50 is responsible)
-  $1061 = call $222 with $1060 $245 ($3 is responsible)
-  $1062 = call $357 with $1061 $322 $1056 ($109 is responsible)
-  $1063 = call $1028 with $1054 $1055 ($107 is responsible)
-  $1064 = call $222 with $1063 $248 ($3 is responsible)
-}
-# Core:int:isGreaterThan
-$1065 = { $1066 $1067 (+ responsible $1068) ->
-  $1069 = call $237 with $1066 ($50 is responsible)
-  $1070 = call $222 with $1069 $245 ($3 is responsible)
-  $1071 = call $357 with $1070 $321 $1068 ($105 is responsible)
-  $1072 = call $237 with $1067 ($50 is responsible)
-  $1073 = call $222 with $1072 $245 ($3 is responsible)
-  $1074 = call $357 with $1073 $322 $1068 ($106 is responsible)
-  $1075 = call $1028 with $1066 $1067 ($104 is responsible)
-  $1076 = call $222 with $1075 $243 ($3 is responsible)
-}
-# Core:int:isNonNegative
-$1077 = { $1078 (+ responsible $1079) ->
-  $1080 = call $237 with $1078 ($50 is responsible)
-  $1081 = call $222 with $1080 $245 ($3 is responsible)
-  $1082 = call $357 with $1081 $323 $1079 ($117 is responsible)
-  $1083 = call $237 with $1078 ($50 is responsible)
-  $1084 = call $222 with $1083 $245 ($3 is responsible)
-  $1085 = call $357 with $1084 $323 $118 ($114 is responsible)
-  $1086 = call $1053 with $1078 $263 ($115 is responsible)
-  $1087 = call $726 with $1086 ($116 is responsible)
-}
-$1088 = ($252, $282)
-# Core:function:is1
-$1089 = { $1090 (+ responsible $1091) ->
-  $1092 = call $237 with $1090 ($50 is responsible)
-  $1093 = call $222 with $1092 $242 ($3 is responsible)
-  # Core:function:is1:11
-  $1094 = { (responsible $1095) ->
-    $1096 = call $237 with $1090 ($48 is responsible)
-    $1097 = call $222 with $1096 $242 ($49 is responsible)
-    $1098 = call $357 with $1097 $303 $92 ($9 is responsible)
-    $1099 = call $223 with $1090 ($8 is responsible)
-    $1100 = call $222 with $1099 $264 ($3 is responsible)
-  }
-  $1101 = call $491 with $1093 $1094 $385 ($93 is responsible)
-}
-# Core:int:isLessThanOrEqualTo
-$1102 = { $1103 $1104 (+ responsible $1105) ->
-  $1106 = call $237 with $1103 ($50 is responsible)
-  $1107 = call $222 with $1106 $245 ($3 is responsible)
-  $1108 = call $357 with $1107 $321 $1105 ($112 is responsible)
-  $1109 = call $237 with $1104 ($50 is responsible)
-  $1110 = call $222 with $1109 $245 ($3 is responsible)
-  $1111 = call $357 with $1110 $322 $1105 ($113 is responsible)
-  $1112 = call $1065 with $1103 $1104 ($110 is responsible)
-  $1113 = call $726 with $1112 ($111 is responsible)
-}
-# Core:result:is
-$1114 = { $1115 (+ responsible $1116) ->
-  $1117 = call $237 with $1115 ($177 is responsible)
-  $1118 = call $222 with $260 $1117 ($177 is responsible)
-  # Core:result:is:1:equals:then
-  $1119 = { (responsible $1120) ->
-    $1121 = call $234 with $1115 ($177 is responsible)
-    $1122 = call $222 with $254 $1121 ($177 is responsible)
-    # Core:result:is:1:equals:then
-    $1123 = { (responsible $1124) ->
-      $1125 = call $233 with $1115 ($177 is responsible)
-      $1126 = call $222 with $262 $1125 ($177 is responsible)
-      # Core:result:is:1:equals:then
-      $1127 = { (responsible $1128) ->
-        $1129 = call $232 with $1115 ($177 is responsible)
-        $1130 = ($251, $1129)
-      }
-      # Core:result:is:1:equals:else
-      $1131 = { (responsible $1132) ->
-        $1133 = call $236 with $1125 ($177 is responsible)
-        $1134 = $1088
-      }
-      $1135 = call $224 with $1126 $1127 $1131 ($177 is responsible)
-    }
-    # Core:result:is:1:equals:else
-    $1136 = { (responsible $1137) ->
-      $1138 = call $236 with $1121 ($177 is responsible)
-      $1139 = call $235 with $278 $1138 ($177 is responsible)
-      $1140 = call $235 with $1139 $269 ($177 is responsible)
-      $1141 = ($252, $1140)
-    }
-    $1142 = call $224 with $1122 $1123 $1136 ($177 is responsible)
-  }
-  # Core:result:is:1:equals:else
-  $1143 = { (responsible $1144) ->
-    $1145 = call $236 with $1117 ($177 is responsible)
-    $1146 = call $235 with $281 $1145 ($177 is responsible)
-    $1147 = call $235 with $1146 $295 ($177 is responsible)
-    $1148 = ($252, $1147)
-  }
-  $1149 = call $224 with $1118 $1119 $1143 ($177 is responsible)
-  $1150 = call $228 with $1149 $263 ($177 is responsible)
-  $1151 = call $222 with $1150 $251 ($177 is responsible)
-  # Core:result:is:1:isMatch:then
-  $1152 = { (responsible $1153) ->
-    $1154 = $1149
-  }
-  # Core:result:is:1:isMatch:else
-  $1155 = { (responsible $1156) ->
-    $1157 = call $237 with $1115 ($177 is responsible)
-    $1158 = call $222 with $260 $1157 ($177 is responsible)
-    # Core:result:is:1:equals:then
-    $1159 = { (responsible $1160) ->
-      $1161 = call $234 with $1115 ($177 is responsible)
-      $1162 = call $222 with $240 $1161 ($177 is responsible)
-      # Core:result:is:1:equals:then
-      $1163 = { (responsible $1164) ->
-        $1165 = call $233 with $1115 ($177 is responsible)
-        $1166 = call $222 with $262 $1165 ($177 is responsible)
-        # Core:result:is:1:equals:then
-        $1167 = { (responsible $1168) ->
-          $1169 = call $232 with $1115 ($177 is responsible)
-          $1170 = ($251, $1169)
-        }
-        # Core:result:is:1:equals:else
-        $1171 = { (responsible $1172) ->
-          $1173 = call $236 with $1165 ($177 is responsible)
-          $1174 = $1088
-        }
-        $1175 = call $224 with $1166 $1167 $1171 ($177 is responsible)
-      }
-      # Core:result:is:1:equals:else
-      $1176 = { (responsible $1177) ->
-        $1178 = call $236 with $1161 ($177 is responsible)
-        $1179 = call $235 with $274 $1178 ($177 is responsible)
-        $1180 = call $235 with $1179 $269 ($177 is responsible)
-        $1181 = ($252, $1180)
-      }
-      $1182 = call $224 with $1162 $1163 $1176 ($177 is responsible)
-    }
-    # Core:result:is:1:equals:else
-    $1183 = { (responsible $1184) ->
-      $1185 = call $236 with $1157 ($177 is responsible)
-      $1186 = call $235 with $281 $1185 ($177 is responsible)
-      $1187 = call $235 with $1186 $295 ($177 is responsible)
-      $1188 = ($252, $1187)
-    }
-    $1189 = call $224 with $1158 $1159 $1183 ($177 is responsible)
-  }
-  $1190 = call $224 with $1151 $1152 $1155 ($177 is responsible)
-  $1191 = call $228 with $1190 $263 ($177 is responsible)
-  $1192 = call $222 with $1191 $251 ($177 is responsible)
-  # Core:result:is:1:case-0:matched
-  $1193 = { (responsible $1194) ->
-    $1195 = call $228 with $1190 $264 ($178 is responsible)
-    $1196 = $262
-  }
-  # Core:result:is:1:case-0:didNotMatch
-  $1197 = { (responsible $1198) ->
-    $1199 = call $228 with $1190 $264 ($177 is responsible)
-    $1200 = $241
-  }
-  $1201 = call $224 with $1192 $1193 $1197 ($177 is responsible)
-}
-# Core:result:unwrap
-$1202 = { $1203 (+ responsible $1204) ->
-  $1205 = call $1114 with $1203 ($205 is responsible)
-  $1206 = call $357 with $1205 $320 $1204 ($206 is responsible)
-  $1207 = call $1114 with $1203 ($180 is responsible)
-  $1208 = call $357 with $1207 $320 $207 ($181 is responsible)
-  $1209 = call $237 with $1203 ($48 is responsible)
-  $1210 = call $222 with $1209 $260 ($49 is responsible)
-  $1211 = call $357 with $1210 $330 $179 ($47 is responsible)
-  $1212 = call $234 with $1203 ($46 is responsible)
-  $1213 = call $222 with $1212 $254 ($3 is responsible)
-  $1214 = call $357 with $1213 $325 $1204 ($208 is responsible)
-  $1215 = call $237 with $1203 ($48 is responsible)
-  $1216 = call $222 with $1215 $260 ($49 is responsible)
-  $1217 = call $357 with $1216 $330 $204 ($45 is responsible)
-  $1218 = call $233 with $1203 ($42 is responsible)
-  $1219 = call $357 with $1218 $331 $204 ($43 is responsible)
-  $1220 = call $232 with $1203 ($44 is responsible)
-}
-# Core:result:mapOrElse
-$1221 = { $1222 $1223 $1224 (+ responsible $1225) ->
-  $1226 = call $1114 with $1222 ($195 is responsible)
-  $1227 = call $357 with $1226 $320 $1225 ($203 is responsible)
-  $1228 = call $1089 with $1223 ($193 is responsible)
-  $1229 = call $357 with $1228 $309 $1225 ($194 is responsible)
-  $1230 = call $1089 with $1224 ($196 is responsible)
-  $1231 = call $357 with $1230 $307 $1225 ($197 is responsible)
-  $1232 = call $237 with $1222 ($198 is responsible)
-  $1233 = call $222 with $260 $1232 ($198 is responsible)
-  # Core:result:mapOrElse:30:equals:then
-  $1234 = { (responsible $1235) ->
-    $1236 = call $234 with $1222 ($198 is responsible)
-    $1237 = call $222 with $254 $1236 ($198 is responsible)
-    # Core:result:mapOrElse:30:equals:then
-    $1238 = { (responsible $1239) ->
-      $1240 = call $233 with $1222 ($198 is responsible)
-      $1241 = call $222 with $262 $1240 ($198 is responsible)
-      # Core:result:mapOrElse:30:equals:then
-      $1242 = { (responsible $1243) ->
-        $1244 = call $232 with $1222 ($198 is responsible)
-        $1245 = ($251, $1244)
-      }
-      # Core:result:mapOrElse:30:equals:else
-      $1246 = { (responsible $1247) ->
-        $1248 = call $236 with $1240 ($198 is responsible)
-        $1249 = $1088
-      }
-      $1250 = call $224 with $1241 $1242 $1246 ($198 is responsible)
-    }
-    # Core:result:mapOrElse:30:equals:else
-    $1251 = { (responsible $1252) ->
-      $1253 = call $236 with $1236 ($198 is responsible)
-      $1254 = call $235 with $278 $1253 ($198 is responsible)
-      $1255 = call $235 with $1254 $269 ($198 is responsible)
-      $1256 = ($252, $1255)
-    }
-    $1257 = call $224 with $1237 $1238 $1251 ($198 is responsible)
-  }
-  # Core:result:mapOrElse:30:equals:else
-  $1258 = { (responsible $1259) ->
-    $1260 = call $236 with $1232 ($198 is responsible)
-    $1261 = call $235 with $281 $1260 ($198 is responsible)
-    $1262 = call $235 with $1261 $295 ($198 is responsible)
-    $1263 = ($252, $1262)
-  }
-  $1264 = call $224 with $1233 $1234 $1258 ($198 is responsible)
-  $1265 = call $228 with $1264 $263 ($198 is responsible)
-  $1266 = call $222 with $1265 $251 ($198 is responsible)
-  # Core:result:mapOrElse:30:case-0:matched
-  $1267 = { (responsible $1268) ->
-    $1269 = call $228 with $1264 $264 ($201 is responsible)
-    $1270 = call $1223 with $1269 ($199 is responsible)
-  }
-  # Core:result:mapOrElse:30:case-0:didNotMatch
-  $1271 = { (responsible $1272) ->
-    $1273 = call $228 with $1264 $264 ($198 is responsible)
-    $1274 = call $237 with $1222 ($198 is responsible)
-    $1275 = call $222 with $260 $1274 ($198 is responsible)
-    # Core:result:mapOrElse:30:equals:then
-    $1276 = { (responsible $1277) ->
-      $1278 = call $234 with $1222 ($198 is responsible)
-      $1279 = call $222 with $240 $1278 ($198 is responsible)
-      # Core:result:mapOrElse:30:equals:then
-      $1280 = { (responsible $1281) ->
-        $1282 = call $233 with $1222 ($198 is responsible)
-        $1283 = call $222 with $262 $1282 ($198 is responsible)
-        # Core:result:mapOrElse:30:equals:then
-        $1284 = { (responsible $1285) ->
-          $1286 = call $232 with $1222 ($198 is responsible)
-          $1287 = ($251, $1286)
-        }
-        # Core:result:mapOrElse:30:equals:else
-        $1288 = { (responsible $1289) ->
-          $1290 = call $236 with $1282 ($198 is responsible)
-          $1291 = $1088
-        }
-        $1292 = call $224 with $1283 $1284 $1288 ($198 is responsible)
-      }
-      # Core:result:mapOrElse:30:equals:else
-      $1293 = { (responsible $1294) ->
-        $1295 = call $236 with $1278 ($198 is responsible)
-        $1296 = call $235 with $274 $1295 ($198 is responsible)
-        $1297 = call $235 with $1296 $269 ($198 is responsible)
-        $1298 = ($252, $1297)
-      }
-      $1299 = call $224 with $1279 $1280 $1293 ($198 is responsible)
-    }
-    # Core:result:mapOrElse:30:equals:else
-    $1300 = { (responsible $1301) ->
-      $1302 = call $236 with $1274 ($198 is responsible)
-      $1303 = call $235 with $281 $1302 ($198 is responsible)
-      $1304 = call $235 with $1303 $295 ($198 is responsible)
-      $1305 = ($252, $1304)
-    }
-    $1306 = call $224 with $1275 $1276 $1300 ($198 is responsible)
-    $1307 = call $228 with $1306 $263 ($198 is responsible)
-    $1308 = call $222 with $1307 $251 ($198 is responsible)
-    # Core:result:mapOrElse:30:case-1:matched
-    $1309 = { (responsible $1310) ->
-      $1311 = call $228 with $1306 $264 ($202 is responsible)
-      $1312 = call $1224 with $1311 ($200 is responsible)
-    }
-    # Core:result:mapOrElse:30:case-1:didNotMatch
-    $1313 = { (responsible $1314) ->
-      $1315 = call $228 with $1306 $264 ($198 is responsible)
-      $1316 = panicking because $285 ($198 is at fault)
-    }
-    $1317 = call $224 with $1308 $1309 $1313 ($198 is responsible)
-  }
-  $1318 = call $224 with $1266 $1267 $1271 ($198 is responsible)
-}
-# Core:result:flatMap
-$1319 = { $1320 $1321 (+ responsible $1322) ->
-  $1323 = call $1114 with $1320 ($174 is responsible)
-  $1324 = call $357 with $1323 $320 $1322 ($176 is responsible)
-  $1325 = call $1089 with $1321 ($171 is responsible)
-  $1326 = call $357 with $1325 $309 $1322 ($172 is responsible)
-  # Core:result:flatMap:19
-  $1327 = { $1328 (+ responsible $1329) ->
-    $1330 = call $1321 with $1328 ($173 is responsible)
-  }
-  $1331 = call $1114 with $1320 ($190 is responsible)
-  $1332 = call $357 with $1331 $320 $175 ($192 is responsible)
-  $1333 = call $1089 with $1327 ($188 is responsible)
-  $1334 = call $357 with $1333 $309 $175 ($189 is responsible)
-  # Core:result:mapOr:20
-  $1335 = { $1336 (+ responsible $1337) ->
-    $1338 = $1320
-  }
-  $1339 = call $1221 with $1320 $1327 $1335 ($191 is responsible)
-}
-# Core:result:map
-$1340 = { $1341 $1342 (+ responsible $1343) ->
-  $1344 = call $1114 with $1341 ($185 is responsible)
-  $1345 = call $357 with $1344 $320 $1343 ($187 is responsible)
-  $1346 = call $1089 with $1342 ($182 is responsible)
-  $1347 = call $357 with $1346 $309 $1343 ($183 is responsible)
-  # Core:result:map:19
-  $1348 = { $1349 (+ responsible $1350) ->
-    $1351 = call $1342 with $1349 ($184 is responsible)
-    $1352 = Ok $1351
-  }
-  $1353 = call $1319 with $1341 $1348 ($186 is responsible)
-}
-# Core:result:unwrapOrElse:7
-$1354 = { $1355 (+ responsible $1356) ->
-  $1357 = $1355
-}
-# Core:result:unwrapOr
-$1358 = { $1359 $1360 (+ responsible $1361) ->
-  $1362 = call $1114 with $1359 ($209 is responsible)
-  $1363 = call $357 with $1362 $320 $1361 ($210 is responsible)
-  # Core:result:unwrapOr:7
-  $1364 = { (responsible $1365) ->
-    $1366 = $1360
-  }
-  $1367 = call $1114 with $1359 ($212 is responsible)
-  $1368 = call $357 with $1367 $320 $211 ($213 is responsible)
-  # Core:result:unwrapOrElse:8
-  $1369 = { $1370 (+ responsible $1371) ->
-    $1372 = call $630 with $1364 ($214 is responsible)
-  }
-  $1373 = call $1221 with $1359 $1354 $1369 ($215 is responsible)
-}
-# Core:list:isEmpty
-$1374 = { $1375 (+ responsible $1376) ->
-  $1377 = call $237 with $1375 ($50 is responsible)
-  $1378 = call $222 with $1377 $249 ($3 is responsible)
-  $1379 = call $357 with $1378 $319 $1376 ($156 is responsible)
-  $1380 = call $237 with $1375 ($48 is responsible)
-  $1381 = call $222 with $1380 $249 ($49 is responsible)
-  $1382 = call $357 with $1381 $326 $157 ($37 is responsible)
-  $1383 = call $229 with $1375 ($36 is responsible)
-  $1384 = call $222 with $1383 $263 ($3 is responsible)
-}
-$1385 = Error $272
-# Core:list:lastIndex:9
-$1386 = { (responsible $1387) ->
-  $1388 = $1385
-}
-# Core:list:lastIndex
-$1389 = { $1390 (+ responsible $1391) ->
-  $1392 = call $237 with $1390 ($50 is responsible)
-  $1393 = call $222 with $1392 $249 ($3 is responsible)
-  $1394 = call $357 with $1393 $319 $1391 ($169 is responsible)
-  $1395 = call $1374 with $1390 ($170 is responsible)
-  # Core:list:lastIndex:10
-  $1396 = { (responsible $1397) ->
-    $1398 = call $237 with $1390 ($48 is responsible)
-    $1399 = call $222 with $1398 $249 ($49 is responsible)
-    $1400 = call $357 with $1399 $326 $167 ($37 is responsible)
-    $1401 = call $229 with $1390 ($36 is responsible)
-    $1402 = call $227 with $1401 $264 ($24 is responsible)
-    $1403 = Ok $1402
-  }
-  $1404 = call $491 with $1395 $1386 $1396 ($168 is responsible)
-}
-# Core:list:isValidIndex
-$1405 = { $1406 $1407 (+ responsible $1408) ->
-  $1409 = call $237 with $1406 ($50 is responsible)
-  $1410 = call $222 with $1409 $249 ($3 is responsible)
-  $1411 = call $357 with $1410 $319 $1408 ($166 is responsible)
-  $1412 = call $237 with $1407 ($50 is responsible)
-  $1413 = call $222 with $1412 $245 ($3 is responsible)
-  $1414 = call $357 with $1413 $315 $1408 ($158 is responsible)
-  $1415 = call $1374 with $1406 ($159 is responsible)
-  # Core:list:isValidIndex:22
-  $1416 = { (responsible $1417) ->
-    $1418 = call $1077 with $1407 ($160 is responsible)
-  }
-  $1419 = call $491 with $1415 $385 $1416 ($161 is responsible)
-  # Core:list:isValidIndex:32
-  $1420 = { (responsible $1421) ->
-    $1422 = call $1389 with $1406 ($162 is responsible)
-    $1423 = call $1202 with $1422 ($163 is responsible)
-    $1424 = call $1102 with $1407 $1423 ($164 is responsible)
-  }
-  $1425 = call $810 with $1419 $1420 ($165 is responsible)
-}
-# Core:iterable:generateWithState
-$1426 = { $1427 $1428 (+ responsible $1429) ->
-  $1430 = call $1089 with $1428 ($152 is responsible)
-  $1431 = call $357 with $1430 $308 $1429 ($144 is responsible)
-  # Core:iterable:generateWithState:14
-  $1432 = { $1433 $1434 (+ responsible $1435) ->
-    # Core:iterable:generateWithState:14:0
-    $1436 = { (responsible $1437) ->
-      $1438 = call $1428 with $1434 ($150 is responsible)
-      # Core:iterable:generateWithState:14:0:11
-      $1439 = { $1440 (+ responsible $1441) ->
-        $1442 = call $237 with $1440 ($145 is responsible)
-        $1443 = call $222 with $259 $1442 ($145 is responsible)
-        # Core:iterable:generateWithState:14:0:11:1:equals:then
-        $1444 = { (responsible $1445) ->
-          $1446 = call $231 with $1440 $246 ($145 is responsible)
-          # Core:iterable:generateWithState:14:0:11:1:hasKey:then
-          $1447 = { (responsible $1448) ->
-            $1449 = call $230 with $1440 $246 ($145 is responsible)
-            $1450 = ($251, $1449)
-          }
-          # Core:iterable:generateWithState:14:0:11:1:hasKey:else
-          $1451 = { (responsible $1452) ->
-            $1453 = call $236 with $1440 ($145 is responsible)
-            $1454 = call $235 with $287 $1453 ($145 is responsible)
-            $1455 = call $235 with $1454 $295 ($145 is responsible)
-            $1456 = ($252, $1455)
-          }
-          $1457 = call $224 with $1446 $1447 $1451 ($145 is responsible)
-          $1458 = call $228 with $1457 $263 ($145 is responsible)
-          $1459 = call $222 with $1458 $251 ($145 is responsible)
-          # Core:iterable:generateWithState:14:0:11:1:isMatch:then
-          $1460 = { (responsible $1461) ->
-            $1462 = call $228 with $1457 $264 ($145 is responsible)
-            $1463 = call $231 with $1440 $257 ($145 is responsible)
-            # Core:iterable:generateWithState:14:0:11:1:hasKey:then
-            $1464 = { (responsible $1465) ->
-              $1466 = call $230 with $1440 $257 ($145 is responsible)
-              $1467 = ($251, $1466)
-            }
-            # Core:iterable:generateWithState:14:0:11:1:hasKey:else
-            $1468 = { (responsible $1469) ->
-              $1470 = call $236 with $1440 ($145 is responsible)
-              $1471 = call $235 with $290 $1470 ($145 is responsible)
-              $1472 = call $235 with $1471 $295 ($145 is responsible)
-              $1473 = ($252, $1472)
-            }
-            $1474 = call $224 with $1463 $1464 $1468 ($145 is responsible)
-            $1475 = call $228 with $1474 $263 ($145 is responsible)
-            $1476 = call $222 with $1475 $251 ($145 is responsible)
-            # Core:iterable:generateWithState:14:0:11:1:isMatch:then
-            $1477 = { (responsible $1478) ->
-              $1479 = call $228 with $1474 $264 ($145 is responsible)
-              $1480 = ($251, $1462, $1479)
-            }
-            # Core:iterable:generateWithState:14:0:11:1:isMatch:else
-            $1481 = { (responsible $1482) ->
-              $1483 = $1474
-            }
-            $1484 = call $224 with $1476 $1477 $1481 ($145 is responsible)
-          }
-          # Core:iterable:generateWithState:14:0:11:1:isMatch:else
-          $1485 = { (responsible $1486) ->
-            $1487 = $1457
-          }
-          $1488 = call $224 with $1459 $1460 $1485 ($145 is responsible)
-        }
-        # Core:iterable:generateWithState:14:0:11:1:equals:else
-        $1489 = { (responsible $1490) ->
-          $1491 = call $236 with $1442 ($145 is responsible)
-          $1492 = call $235 with $280 $1491 ($145 is responsible)
-          $1493 = call $235 with $1492 $295 ($145 is responsible)
-          $1494 = ($252, $1493)
-        }
-        $1495 = call $224 with $1443 $1444 $1489 ($145 is responsible)
-        $1496 = call $228 with $1495 $263 ($145 is responsible)
-        $1497 = call $222 with $1496 $251 ($145 is responsible)
-        # Core:iterable:generateWithState:14:0:11:1:isMatch:else
-        $1498 = { (responsible $1499) ->
-          $1500 = call $228 with $1495 $264 ($145 is responsible)
-          $1501 = panicking because $1500 ($145 is at fault)
-        }
-        $1502 = call $224 with $1497 $354 $1498 ($145 is responsible)
-        $1503 = call $228 with $1495 $264 ($147 is responsible)
-        $1504 = call $228 with $1495 $265 ($148 is responsible)
-        $1505 = call $1433 with $1504 ($146 is responsible)
-        $1506 = [$255: $1505, $246: $1503]
-      }
-      $1507 = call $1340 with $1438 $1439 ($149 is responsible)
-    }
-  }
-  $1508 = call $1015 with $1432 ($89 is responsible)
-  $1509 = call $357 with $1508 $292 $151 ($85 is responsible)
-  # Core:controlFlow:recursive:18
-  $1510 = { $1511 $1512 (+ responsible $1513) ->
-    # Core:controlFlow:recursive:18:0
-    $1514 = { $1515 (+ responsible $1516) ->
-      $1517 = call $1511 with $1511 $1515 ($86 is responsible)
-    }
-    $1518 = call $1432 with $1514 $1512 ($87 is responsible)
-  }
-  $1519 = call $1510 with $1510 $1427 ($88 is responsible)
-}
-$1520 = Error $238
-# Core:iterable:generate:50:5
-$1521 = { (responsible $1522) ->
-  $1523 = $1520
-}
-# Core:iterable:88
-$1524 = { $1525 $1526 $1527 $1528 (+ responsible $1529) ->
-  $1530 = call $617 with $1526 ($153 is responsible)
-  $1531 = call $357 with $1530 $318 $125 ($155 is responsible)
-  $1532 = call $630 with $1526 ($154 is responsible)
-  # Core:iterable:88:11
-  $1533 = { $1534 (+ responsible $1535) ->
-    $1536 = call $237 with $1534 ($119 is responsible)
-    $1537 = call $222 with $259 $1536 ($119 is responsible)
-    # Core:iterable:88:11:1:equals:then
-    $1538 = { (responsible $1539) ->
-      $1540 = call $231 with $1534 $246 ($119 is responsible)
-      # Core:iterable:88:11:1:hasKey:then
-      $1541 = { (responsible $1542) ->
-        $1543 = call $230 with $1534 $246 ($119 is responsible)
-        $1544 = ($251, $1543)
-      }
-      # Core:iterable:88:11:1:hasKey:else
-      $1545 = { (responsible $1546) ->
-        $1547 = call $236 with $1534 ($119 is responsible)
-        $1548 = call $235 with $287 $1547 ($119 is responsible)
-        $1549 = call $235 with $1548 $295 ($119 is responsible)
-        $1550 = ($252, $1549)
-      }
-      $1551 = call $224 with $1540 $1541 $1545 ($119 is responsible)
-      $1552 = call $228 with $1551 $263 ($119 is responsible)
-      $1553 = call $222 with $1552 $251 ($119 is responsible)
-      # Core:iterable:88:11:1:isMatch:then
-      $1554 = { (responsible $1555) ->
-        $1556 = call $228 with $1551 $264 ($119 is responsible)
-        $1557 = call $231 with $1534 $255 ($119 is responsible)
-        # Core:iterable:88:11:1:hasKey:then
-        $1558 = { (responsible $1559) ->
-          $1560 = call $230 with $1534 $255 ($119 is responsible)
-          $1561 = ($251, $1560)
-        }
-        # Core:iterable:88:11:1:hasKey:else
-        $1562 = { (responsible $1563) ->
-          $1564 = call $236 with $1534 ($119 is responsible)
-          $1565 = call $235 with $289 $1564 ($119 is responsible)
-          $1566 = call $235 with $1565 $295 ($119 is responsible)
-          $1567 = ($252, $1566)
-        }
-        $1568 = call $224 with $1557 $1558 $1562 ($119 is responsible)
-        $1569 = call $228 with $1568 $263 ($119 is responsible)
-        $1570 = call $222 with $1569 $251 ($119 is responsible)
-        # Core:iterable:88:11:1:isMatch:then
-        $1571 = { (responsible $1572) ->
-          $1573 = call $228 with $1568 $264 ($119 is responsible)
-          $1574 = ($251, $1556, $1573)
-        }
-        # Core:iterable:88:11:1:isMatch:else
-        $1575 = { (responsible $1576) ->
-          $1577 = $1568
-        }
-        $1578 = call $224 with $1570 $1571 $1575 ($119 is responsible)
-      }
-      # Core:iterable:88:11:1:isMatch:else
-      $1579 = { (responsible $1580) ->
-        $1581 = $1551
-      }
-      $1582 = call $224 with $1553 $1554 $1579 ($119 is responsible)
-    }
-    # Core:iterable:88:11:1:equals:else
-    $1583 = { (responsible $1584) ->
-      $1585 = call $236 with $1536 ($119 is responsible)
-      $1586 = call $235 with $280 $1585 ($119 is responsible)
-      $1587 = call $235 with $1586 $295 ($119 is responsible)
-      $1588 = ($252, $1587)
-    }
-    $1589 = call $224 with $1537 $1538 $1583 ($119 is responsible)
-    $1590 = call $228 with $1589 $263 ($119 is responsible)
-    $1591 = call $222 with $1590 $251 ($119 is responsible)
-    # Core:iterable:88:11:1:isMatch:else
-    $1592 = { (responsible $1593) ->
-      $1594 = call $228 with $1589 $264 ($119 is responsible)
-      $1595 = panicking because $1594 ($119 is at fault)
-    }
-    $1596 = call $224 with $1591 $354 $1592 ($119 is responsible)
-    $1597 = call $228 with $1589 $264 ($122 is responsible)
-    $1598 = call $228 with $1589 $265 ($123 is responsible)
-    $1599 = call $1528 with $1527 $1597 ($121 is responsible)
-    $1600 = call $1525 with $1525 $1598 $1599 $1528 ($120 is responsible)
-  }
-  $1601 = call $1340 with $1532 $1533 ($124 is responsible)
-  $1602 = call $1358 with $1601 $1527 ($126 is responsible)
-}
-# Core:iterable:forEach
-$1603 = { $1604 $1605 (+ responsible $1606) ->
-  $1607 = call $617 with $1604 ($153 is responsible)
-  $1608 = call $357 with $1607 $318 $1606 ($135 is responsible)
-  $1609 = call $1089 with $1605 ($131 is responsible)
-  $1610 = call $357 with $1609 $306 $1606 ($132 is responsible)
-  # Core:iterable:forEach:20
-  $1611 = { $1612 $1613 (+ responsible $1614) ->
-    $1615 = call $1605 with $1613 ($133 is responsible)
-    $1616 = $253
-  }
-  $1617 = call $617 with $1604 ($153 is responsible)
-  $1618 = call $357 with $1617 $318 $134 ($130 is responsible)
-  $1619 = call $1015 with $1611 ($127 is responsible)
-  $1620 = call $357 with $1619 $310 $134 ($128 is responsible)
-  $1621 = call $1524 with $1524 $1604 $253 $1611 ($129 is responsible)
-}
-# Core:iterable:fromList:18
-$1622 = { $1623 (+ responsible $1624) ->
-  $1625 = call $237 with $1623 ($136 is responsible)
-  $1626 = call $222 with $259 $1625 ($136 is responsible)
-  # Core:iterable:fromList:18:1:equals:then
-  $1627 = { (responsible $1628) ->
-    $1629 = call $231 with $1623 $247 ($136 is responsible)
-    # Core:iterable:fromList:18:1:hasKey:then
-    $1630 = { (responsible $1631) ->
-      $1632 = call $230 with $1623 $247 ($136 is responsible)
-      $1633 = ($251, $1632)
-    }
-    # Core:iterable:fromList:18:1:hasKey:else
-    $1634 = { (responsible $1635) ->
-      $1636 = call $236 with $1623 ($136 is responsible)
-      $1637 = call $235 with $288 $1636 ($136 is responsible)
-      $1638 = call $235 with $1637 $295 ($136 is responsible)
-      $1639 = ($252, $1638)
-    }
-    $1640 = call $224 with $1629 $1630 $1634 ($136 is responsible)
-    $1641 = call $228 with $1640 $263 ($136 is responsible)
-    $1642 = call $222 with $1641 $251 ($136 is responsible)
-    # Core:iterable:fromList:18:1:isMatch:then
-    $1643 = { (responsible $1644) ->
-      $1645 = call $228 with $1640 $264 ($136 is responsible)
-      $1646 = call $231 with $1623 $244 ($136 is responsible)
-      # Core:iterable:fromList:18:1:hasKey:then
-      $1647 = { (responsible $1648) ->
-        $1649 = call $230 with $1623 $244 ($136 is responsible)
-        $1650 = ($251, $1649)
-      }
-      # Core:iterable:fromList:18:1:hasKey:else
-      $1651 = { (responsible $1652) ->
-        $1653 = call $236 with $1623 ($136 is responsible)
-        $1654 = call $235 with $286 $1653 ($136 is responsible)
-        $1655 = call $235 with $1654 $295 ($136 is responsible)
-        $1656 = ($252, $1655)
-      }
-      $1657 = call $224 with $1646 $1647 $1651 ($136 is responsible)
-      $1658 = call $228 with $1657 $263 ($136 is responsible)
-      $1659 = call $222 with $1658 $251 ($136 is responsible)
-      # Core:iterable:fromList:18:1:isMatch:then
-      $1660 = { (responsible $1661) ->
-        $1662 = call $228 with $1657 $264 ($136 is responsible)
-        $1663 = ($251, $1645, $1662)
-      }
-      # Core:iterable:fromList:18:1:isMatch:else
-      $1664 = { (responsible $1665) ->
-        $1666 = $1657
-      }
-      $1667 = call $224 with $1659 $1660 $1664 ($136 is responsible)
-    }
-    # Core:iterable:fromList:18:1:isMatch:else
-    $1668 = { (responsible $1669) ->
-      $1670 = $1640
-    }
-    $1671 = call $224 with $1642 $1643 $1668 ($136 is responsible)
-  }
-  # Core:iterable:fromList:18:1:equals:else
-  $1672 = { (responsible $1673) ->
-    $1674 = call $236 with $1625 ($136 is responsible)
-    $1675 = call $235 with $280 $1674 ($136 is responsible)
-    $1676 = call $235 with $1675 $295 ($136 is responsible)
-    $1677 = ($252, $1676)
-  }
-  $1678 = call $224 with $1626 $1627 $1672 ($136 is responsible)
-  $1679 = call $228 with $1678 $263 ($136 is responsible)
-  $1680 = call $222 with $1679 $251 ($136 is responsible)
-  # Core:iterable:fromList:18:1:isMatch:else
-  $1681 = { (responsible $1682) ->
-    $1683 = call $228 with $1678 $264 ($136 is responsible)
-    $1684 = panicking because $1683 ($136 is at fault)
-  }
-  $1685 = call $224 with $1680 $354 $1681 ($136 is responsible)
-  $1686 = call $228 with $1678 $264 ($142 is responsible)
-  $1687 = call $228 with $1678 $265 ($141 is responsible)
-  $1688 = call $1405 with $1686 $1687 ($137 is responsible)
-  # Core:iterable:fromList:18:15
-  $1689 = { (responsible $1690) ->
-    $1691 = call $597 with $1686 $1687 ($138 is responsible)
-    $1692 = call $237 with $1687 ($48 is responsible)
-    $1693 = call $222 with $1692 $245 ($49 is responsible)
-    $1694 = call $357 with $1693 $296 $139 ($20 is responsible)
-    $1695 = call $225 with $1687 $264 ($19 is responsible)
-    $1696 = [$244: $1695, $247: $1686]
-    $1697 = [$246: $1691, $257: $1696]
-    $1698 = Ok $1697
-  }
-  $1699 = call $491 with $1688 $1689 $1521 ($140 is responsible)
-}
-$1700 = ($284, $337, $341, $341, $344, $268, $266, $349, $344, $345, $341, $336, $267, $266, $291, $339, $340, $346, $266, $340, $346, $266, $346, $344, $342, $337, $266, $341, $344, $343, $338, $266, $347, $337, $350, $347, $269, $266, $271, $341, $334, $266, $335, $341, $334, $266, $335, $341, $348, $335, $269)
-$1701 = [$244: $263, $247: $1700]
-# Examples:iterable:22
-$1702 = { $1703 (+ responsible $1704) ->
-  # Examples:iterable:22:0
-  $1705 = { $1706 (+ responsible $1707) ->
-    $1708 = call $237 with $1703 ($48 is responsible)
-    $1709 = call $222 with $1708 $259 ($49 is responsible)
-    $1710 = call $357 with $1709 $328 $216 ($41 is responsible)
-    $1711 = call $231 with $1703 $258 ($38 is responsible)
-    $1712 = call $357 with $1711 $329 $216 ($39 is responsible)
-    $1713 = call $230 with $1703 $258 ($40 is responsible)
-    $1714 = call $237 with $1713 ($48 is responsible)
-    $1715 = call $222 with $1714 $256 ($49 is responsible)
-    $1716 = call $357 with $1715 $327 $217 ($2 is responsible)
-    $1717 = call $221 with $1713 $1706 ($1 is responsible)
-  }
-  $1718 = call $1426 with $1701 $1622 ($143 is responsible)
-  # Examples:iterable:22:38
-  $1719 = { $1720 (+ responsible $1721) ->
-    $1722 = call $1705 with $1720 ($218 is responsible)
-  }
-  $1723 = call $1603 with $1718 $1719 ($219 is responsible)
-}
-$1724 = [$250: $1702]
->>>>>>> 81fc3a64
+  $1699 = { $1700 (+ responsible $1701) ->
+    $1702 = call $233 with $1697 ($46 is responsible)
+    $1703 = call $218 with $1702 $254 ($47 is responsible)
+    $1704 = call $351 with $1703 $322 $215 ($39 is responsible)
+    $1705 = call $227 with $1697 $253 ($36 is responsible)
+    $1706 = call $351 with $1705 $323 $215 ($37 is responsible)
+    $1707 = call $226 with $1697 $253 ($38 is responsible)
+    $1708 = call $1707 with $1700 ($216 is responsible)
+  }
+  $1709 = call $1420 with $1695 $1616 ($141 is responsible)
+  $1710 = call $1597 with $1709 $1699 ($214 is responsible)
+}
+$1711 = [$246: $1696]