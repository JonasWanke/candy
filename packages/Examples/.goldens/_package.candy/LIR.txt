# LIR for module Examples:_package
#
# Tracing Config:
#
# • Include tracing of fuzzable functions? No
# • Include tracing of calls? No
# • Include tracing of evaluated expressions? No

<<<<<<< HEAD
# Symbol Table
<symbol-id 0>: Builtin
<symbol-id 1>: Equal
<symbol-id 2>: Error
<symbol-id 3>: False
<symbol-id 4>: Function
<symbol-id 5>: Greater
<symbol-id 6>: Int
<symbol-id 7>: Less
<symbol-id 8>: List
<symbol-id 9>: Main
<symbol-id 10>: Nothing
<symbol-id 11>: Ok
<symbol-id 12>: Stdin
<symbol-id 13>: Stdout
<symbol-id 14>: Struct
<symbol-id 15>: Tag
<symbol-id 16>: Text
<symbol-id 17>: True
=======
# Constants
%0 = []
>>>>>>> 63eb5935

# Bodies
body_0 (responsible $0) =
  # Original HIR IDs: Examples:_package:
  # Captured IDs: none
  $1 = %0<|MERGE_RESOLUTION|>--- conflicted
+++ resolved
@@ -6,30 +6,8 @@
 # • Include tracing of calls? No
 # • Include tracing of evaluated expressions? No
 
-<<<<<<< HEAD
-# Symbol Table
-<symbol-id 0>: Builtin
-<symbol-id 1>: Equal
-<symbol-id 2>: Error
-<symbol-id 3>: False
-<symbol-id 4>: Function
-<symbol-id 5>: Greater
-<symbol-id 6>: Int
-<symbol-id 7>: Less
-<symbol-id 8>: List
-<symbol-id 9>: Main
-<symbol-id 10>: Nothing
-<symbol-id 11>: Ok
-<symbol-id 12>: Stdin
-<symbol-id 13>: Stdout
-<symbol-id 14>: Struct
-<symbol-id 15>: Tag
-<symbol-id 16>: Text
-<symbol-id 17>: True
-=======
 # Constants
 %0 = []
->>>>>>> 63eb5935
 
 # Bodies
 body_0 (responsible $0) =
