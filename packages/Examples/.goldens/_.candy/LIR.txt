--- conflicted
+++ resolved
@@ -8,51 +8,23 @@
 
 # Constants
 %0 = Builtins::print:11
-%1 = Builtins::toDebugText:5
-%2 = builtinPrint
-%3 = builtinToDebugText
-%4 = Main
-%5 = 3
-%6 = { body_0 }
-%7 = [%4: %6]
+%1 = builtinPrint
+%2 = Main
+%3 = "3"
+%4 = { body_0 }
+%5 = [%2: %4]
 
-<<<<<<< HEAD
 # Bodies
 body_0 $0 (+ responsible $1) =
   # Original HIR IDs: Examples::11
   # Captured IDs: none
-  $2 = %3
-  $3 = %5
-  $4 = %1
+  $2 = %1
+  $3 = %3
+  $4 = %0
   $5 = call $2 with $3 ($4 is responsible)
-  $6 = %2
-  $7 = dup $5
-  $8 = %0
-  $9 = call $6 with $5 ($8 is responsible)
-  $10 = drop $5
-  $11 = drop $0
-  $12 = $9
+  $6 = drop $0
+  $7 = $5
 body_1 (responsible $0) =
   # Original HIR IDs: Examples::
   # Captured IDs: none
-  $1 = %7
-=======
-# Constant heap
-<replaced address 3974cba2aa713a1b>: [ED66F1C8C58CF8C3 → <symbol-id 9>: { 1 argument (capturing nothing) → ip-0 }]
-<replaced address 3b3270094f01d6b0>: { 1 argument (capturing nothing) → ip-0 }
-<replaced address 55043490d5f24695>: Builtins::print:11
-<replaced address a299eca8798bd5e6>: "3"
-<replaced address c52c1f71bac3244c>: Examples::
-<replaced address e7f9ff3e6aa5eb6a>: { 0 arguments (capturing nothing) → ip-4 }
-
-# Instructions
-# Examples::11
-0: pushConstant inline builtinPrint
-1: pushConstant <replaced address a299eca8798bd5e6> "3"
-2: pushConstant <replaced address 55043490d5f24695> Builtins::print:11
-3: tailCall with 2 locals and 1 argument
-# Examples::
-4: pushConstant <replaced address 3974cba2aa713a1b> [ED66F1C8C58CF8C3 → <symbol-id 9>: { 1 argument (capturing nothing) → ip-0 }]
-5: popMultipleBelowTop 1
-6: return
->>>>>>> 81fc3a64
+  $1 = %5