use ..comment
use ..declarations
use ..file
use ..node
use ..types

public class AstExpressionId {
  let parentId: AstDeclarationId | AstBodyId | AstValueParameterId | AstExpressionId
  let value: Int
}
impl AstExpressionId: AstNodeId & Equals & Hash {
  fun equals(other: This): Bool {
    (parentId as Equals) == (other.parentId as Equals) &&
      (value as Equals) == (other.value as Equals)
  }
  fun hash<T>(hasher: Hasher<T>) {
    (parentId as Hash).hash<T>(hasher)
    (value as Hash).hash<T>(hasher)
  }
}


public trait /* enum */ AstExpression
impl AstExpression: AstNode & Equals & Hash


public class AstIntExpression {
  public let id: AstExpressionId
  public let value: Int
}
impl AstIntExpression: AstExpression & Equals & Hash {
  fun equals(other: This): Bool {
    (id as Equals) == (other.id as Equals) && (value as Equals) == (other.value as Equals)
  }
  fun hash<T>(hasher: Hasher<T>) {
    (id as Hash).hash<T>(hasher)
    (value as Hash).hash<T>(hasher)
  }
}


public class AstStringExpression {
  public let id: AstExpressionId
  public let parts: List<AstStringPart>
}
impl AstStringExpression: AstExpression & Equals & Hash {
  fun equals(other: This): Bool {
    (id as Equals) == (other.id as Equals) &&
      (parts as Equals) == (other.parts as Equals)
  }
  fun hash<T>(hasher: Hasher<T>) {
    (id as Hash).hash<T>(hasher)
    (parts as Hash).hash<T>(hasher)
  }
}


public trait /* enum */ AstStringPart

public class AstLiteralStringPart {
  public let id: AstExpressionId
  public let value: AstIdentifier
}
impl AstLiteralStringPart: AstStringPart & Equals & Hash {
  fun equals(other: This): Bool {
    (id as Equals) == (other.id as Equals) && (value as Equals) == (other.value as Equals)
  }
  fun hash<T>(hasher: Hasher<T>) {
    (id as Hash).hash<T>(hasher)
    (value as Hash).hash<T>(hasher)
  }
}

public class AstInterpolatedStringPart {
  public let id: AstExpressionId
  public let expression: AstExpression
}
impl AstInterpolatedStringPart: AstStringPart & Equals & Hash {
  fun equals(other: This): Bool {
    (id as Equals) == (other.id as Equals) && (expression as Equals) == (other.expression as Equals)
  }
  fun hash<T>(hasher: Hasher<T>) {
    (id as Hash).hash<T>(hasher)
    (expression as Hash).hash<T>(hasher)
  }
}


public class AstLambdaExpression {
  public let id: AstExpressionId
  public let valueParameters: List<AstValueParameter>
  public let expressions: List<AstExpression>
}
impl AstLambdaExpression: AstExpression & Equals & Hash {
  fun equals(other: This): Bool {
    (id as Equals) == (other.id as Equals) &&
      (valueParameters as Equals) == (other.valueParameters as Equals) &&
      (expressions as Equals) == (other.expressions as Equals)
  }
  fun hash<T>(hasher: Hasher<T>) {
    (id as Hash).hash<T>(hasher)
    (valueParameters as Hash).hash<T>(hasher)
    (expressions as Hash).hash<T>(hasher)
  }
}


public class AstIdentifierExpression {
  public let id: AstExpressionId
  public let value: AstIdentifier
  public let typeArguments: List<AstTypeArgument>
}
impl AstIdentifierExpression: AstExpression & Equals & Hash {
  fun equals(other: This): Bool {
    (id as Equals) == (other.id as Equals)
      && (value as Equals) == (other.value as Equals)
      && (typeArguments as Equals) == (other.typeArguments as Equals)
  }
  fun hash<T>(hasher: Hasher<T>) {
    (id as Hash).hash<T>(hasher)
    (value as Hash).hash<T>(hasher)
    (typeArguments as Hash).hash<T>(hasher)
  }
}


public class AstStructExpression {
  public let id: AstExpressionId
  public let valueArguments: List<AstValueArgument>
}
impl AstStructExpression: AstExpression & Equals & Hash {
  fun equals(other: This): Bool {
    (id as Equals) == (other.id as Equals) &&
<<<<<<< HEAD
      (valueArguments as Iterable<AstValueArgument>)
        .unsafeEquals(other.valueArguments as Iterable<AstValueArgument>)
  }
  fun hash<T>(hasher: Hasher<T>) {
    (id as Hash).hash<T>(hasher)
    (valueArguments as Iterable<AstValueArgument>).unsafeHash<T>(hasher)
=======
      (expressions as Equals) == (other.expressions as Equals)
  }
  fun hash<T>(hasher: Hasher<T>) {
    (id as Hash).hash<T>(hasher)
    (expressions as Hash).hash<T>(hasher)
>>>>>>> 509bcd4c
  }
}


public class AstBinaryExpression {
  public let id: AstExpressionId

  public let leftOperand: AstExpression

  public let operator: AstIdentifier
  /// May be one of the following:
  ///
  /// * arithmetic: `+`, `-`, `*`, `/`, `~/`, `%`
  /// * assignment & comparison: `=`, `==`, `!=`, `<`, `<=`, `>`, `>=`
  /// * logical: `&`, `|`, `=>`
  ///
  /// TODO(never, JonasWanke): convert this to an enum when we support these

  public let rightOperand: AstExpression
}
impl AstBinaryExpression: AstExpression & Equals & Hash {
  fun equals(other: This): Bool {
    (id as Equals) == (other.id as Equals) &&
      (leftOperand as Equals) == (other.leftOperand as Equals) &&
      (operator as Equals) == (other.operator as Equals) &&
      (rightOperand as Equals) == (other.rightOperand as Equals)
  }
  fun hash<T>(hasher: Hasher<T>) {
    (id as Hash).hash<T>(hasher)
    (leftOperand as Hash).hash<T>(hasher)
    (operator as Hash).hash<T>(hasher)
    (rightOperand as Hash).hash<T>(hasher)
  }
}


public class AstPropertyExpression {
  public let id: AstExpressionId
  public let candyDoc: Maybe<AstCandyDoc>
  public let modifiers: List<AstIdentifier>
  public let name: AstIdentifier
  public let type: Maybe<AstInlineType>
  public let initializer: AstExpression
}
impl AstPropertyExpression: AstExpression & Equals & Hash {
  fun equals(other: This): Bool {
    (id as Equals) == (other.id as Equals) &&
      (candyDoc as Equals) == (other.candyDoc as Equals) &&
      (modifiers as Equals) == (other.modifiers as Equals) &&
      (name as Equals) == (other.name as Equals) &&
      (type as Equals) == (other.type as Equals) &&
      (initializer as Equals) == (other.initializer as Equals)
  }
  fun hash<T>(hasher: Hasher<T>) {
    (id as Hash).hash<T>(hasher)
    (candyDoc as Hash).hash<T>(hasher)
    (modifiers as Iterable<AstIdentifier>).hash<T>(hasher)
    (name as Hash).hash<T>(hasher)
    (type as Hash).hash<T>(hasher)
    (initializer as Hash).hash<T>(hasher)
  }
}


public class AstNavigationExpression {
  public let id: AstExpressionId
  public let receiver: AstExpression
  public let target: AstIdentifier
  public let typeArguments: List<AstTypeArgument>
}
impl AstNavigationExpression: AstExpression & Equals & Hash {
  fun equals(other: This): Bool {
    (id as Equals) == (other.id as Equals)
      && (receiver as Equals) == (other.receiver as Equals)
      && (target as Equals) == (other.target as Equals)
      && (typeArguments as Equals) == (other.typeArguments as Equals)
  }
  fun hash<T>(hasher: Hasher<T>) {
    (id as Hash).hash<T>(hasher)
    (receiver as Hash).hash<T>(hasher)
    (target as Hash).hash<T>(hasher)
    (typeArguments as Iterable<AstTypeArgument>).hash<T>(hasher)
  }
}

public class AstCallExpression {
  public let id: AstExpressionId
  public let receiver: AstExpression
  public let typeArguments: List<AstTypeArgument>
  public let valueArguments: List<AstValueArgument>
}
impl AstCallExpression: AstExpression & Equals & Hash {
  fun equals(other: This): Bool {
    (id as Equals) == (other.id as Equals)
      && (receiver as Equals) == (other.receiver as Equals)
      && (typeArguments as Equals) == (other.typeArguments as Equals)
      && (valueArguments as Equals) == (other.valueArguments as Equals)
  }
  fun hash<T>(hasher: Hasher<T>) {
    (id as Hash).hash<T>(hasher)
    (receiver as Hash).hash<T>(hasher)
    (typeArguments as Hash).hash<T>(hasher)
    (valueArguments as Hash).hash<T>(hasher)
  }
}

public class AstValueArgument {
  public let id: AstExpressionId
  public let name: Maybe<AstIdentifier>
  public let value: AstExpression
}
impl AstValueArgument: Equals & Hash {
  fun equals(other: This): Bool {
    (id as Equals) == (other.id as Equals) &&
      (name as Equals) == (other.name as Equals) &&
      (value as Equals) == (other.value as Equals)
  }
  fun hash<T>(hasher: Hasher<T>) {
    (id as Hash).hash<T>(hasher)
    (name as Hash).hash<T>(hasher)
    (value as Hash).hash<T>(hasher)
  }
}


public class AstReturnExpression {
  public let id: AstExpressionId
  public let value: Maybe<AstExpression>
}
impl AstReturnExpression: AstExpression & Equals & Hash {
  fun equals(other: This): Bool {
    (id as Equals) == (other.id as Equals) && (value as Equals) == (other.value as Equals)
  }
  fun hash<T>(hasher: Hasher<T>) {
    (id as Hash).hash<T>(hasher)
    value.hash<T>(hasher)
  }
}<|MERGE_RESOLUTION|>--- conflicted
+++ resolved
@@ -131,20 +131,11 @@
 impl AstStructExpression: AstExpression & Equals & Hash {
   fun equals(other: This): Bool {
     (id as Equals) == (other.id as Equals) &&
-<<<<<<< HEAD
-      (valueArguments as Iterable<AstValueArgument>)
-        .unsafeEquals(other.valueArguments as Iterable<AstValueArgument>)
-  }
-  fun hash<T>(hasher: Hasher<T>) {
-    (id as Hash).hash<T>(hasher)
-    (valueArguments as Iterable<AstValueArgument>).unsafeHash<T>(hasher)
-=======
-      (expressions as Equals) == (other.expressions as Equals)
-  }
-  fun hash<T>(hasher: Hasher<T>) {
-    (id as Hash).hash<T>(hasher)
-    (expressions as Hash).hash<T>(hasher)
->>>>>>> 509bcd4c
+      (valueArguments as Equals) == (other.valueArguments as Equals)
+  }
+  fun hash<T>(hasher: Hasher<T>) {
+    (id as Hash).hash<T>(hasher)
+    (valueArguments as Hash).hash<T>(hasher)
   }
 }
 
