<<<<<<< HEAD
bool = use ".Bool"
check = (use ".Check").check

controlFlow = use ".ControlFlow"
if := controlFlow.if
ifElse := controlFlow.ifElse

equals = (use ".Equality").equals
function = use ".Function"
int = use ".Int"
panic = (use ".Panic").panic
struct = use ".Struct"
text = use ".Text"
todo = (use ".Todo").todo
type = use ".Type"
=======
bool := use ".Bool"
check := (use ".Check").check
conditionals := use ".Conditionals"
equals := (use ".Equality").equals
function := use ".Function"
int := use ".Int"
panic := (use ".Panic").panic
struct := use ".Struct"
text := use ".Text"
type := use ".Type"
>>>>>>> 5b69b955
<|MERGE_RESOLUTION|>--- conflicted
+++ resolved
@@ -1,28 +1,15 @@
-<<<<<<< HEAD
-bool = use ".Bool"
-check = (use ".Check").check
+bool := use ".Bool"
+check := (use ".Check").check
 
 controlFlow = use ".ControlFlow"
 if := controlFlow.if
 ifElse := controlFlow.ifElse
 
-equals = (use ".Equality").equals
-function = use ".Function"
-int = use ".Int"
-panic = (use ".Panic").panic
-struct = use ".Struct"
-text = use ".Text"
-todo = (use ".Todo").todo
-type = use ".Type"
-=======
-bool := use ".Bool"
-check := (use ".Check").check
-conditionals := use ".Conditionals"
 equals := (use ".Equality").equals
 function := use ".Function"
 int := use ".Int"
 panic := (use ".Panic").panic
 struct := use ".Struct"
 text := use ".Text"
-type := use ".Type"
->>>>>>> 5b69b955
+todo := (use ".Todo").todo
+type := use ".Type"