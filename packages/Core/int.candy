--- conflicted
+++ resolved
@@ -1,13 +1,7 @@
 bool = use "..bool"
-<<<<<<< HEAD
 [check] = use "..check"
-conditionals = use "..conditionals"
+[ifElse] = use "..controlFlow"
 [equals] = use "..equality"
-=======
-check = (use "..check").check
-ifElse = (use "..controlFlow").ifElse
-equals = (use "..equality").equals
->>>>>>> f7b36974
 type = use "..type"
 
 is value := type.is value Int
