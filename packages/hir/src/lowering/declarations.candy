use ast
use compiler_utils
use incremental
use ...declarations

// These impls make declarative information from the AST available in the HIR.

trait MightNotExist {
  fun doesExist(context: QueryContext<List<CompilerError>>): Bool
}
trait HasAst<Ast> {
  fun ast(context: QueryContext<List<CompilerError>>): Ast
}
trait CanBeStatic {
  fun isStatic(context: QueryContext<List<CompilerError>>): Bool
}

fun fileToHirModule(context: QueryContext<List<CompilerError>>, file: FancyFile): HirModule {
  // TODO(marcelgarus): Implement this as a static function on `HirModule` (`HirModule fromFile`) as
  // soon as adding static functions through impls works.

  query<HirModule, List<CompilerError>>(context, "HirModule.fromFile", (file as Equals & Hash), {
    mut let path = file.path
    if path.baseNameWithoutExtension() == "module" {
      path = path.parent().unwrap()
    }
    let module = ((if path.parent() is None {
      HirTopLevelModule(file.package)
    } else {
      fileToHirModule(context, FancyFile(file.package, path.parent().unwrap()))
        .innerModule(path.baseNameWithoutExtension())
    }) as HirModule)
    Tuple(module, List.empty<CompilerError>())
  })
}

trait HasPackageAndPath {
  fun package(): Package
  fun path(): List<String>
}
impl HirModule: HasPackageAndPath {
  fun package(): Package
  fun path(): List<String>
}
impl HirTopLevelModule: HasPackageAndPath {
  fun package(): Package { parent }
  fun path(): List<String> { List.empty<String>() }
}
impl HirInnerModule: HasPackageAndPath {
  fun package(): Package { parent.package() }
  fun path(): List<String> {
    (parent.path() as Iterable<String>).followedBy(List.of1<String>(name())).toList()
  }
}

public trait HasDeclarations {
  fun declarations(context: QueryContext<List<CompilerError>>): List<HirDeclaration>
  /// Returns the child declarations of this declaration.
  ///
  /// Note that some declarations can never have any child declarations (for example, functions or
  /// properties). These always return empty lists.

  fun typeUnsafeAstDeclarations(context: QueryContext<List<CompilerError>>): List<Any>
  /// Getter for ast declarations, but type unsafe. Still useful if it's immediately followed by
  /// `whereType()`.
}
impl HirDeclaration: HasDeclarations

// TODO(marcelgarus): `HirModule`s implement the `HasDeclarations` trait. Because the Dart lowering
// is weird, we can't just add impls to traits (they will be mixed in, but the subclasses only
// implement the trait, losing the specific implementation).
// So, we put the code of the impl into the following few functions, which are used by the concrete
// classes `HirTopLevelModule` and `HirInnerModule`, passing themselves as parameters.

fun astOfModule(context: QueryContext<List<CompilerError>>, moduleHir: HirModule): Maybe<AstFile | AstModule> {
  query<Maybe<AstFile | AstModule>, List<CompilerError>>(context, "HirModule.ast", (moduleHir as Equals & Hash), {
    // These are all the ways that modules can be declared with decreasing priority:
    //
    // 1. By creating directories.
    // 2. By creating files.
    // 3. By creating inline modules.
    //
    // First, go into directories with correct names as long as possible. Then, look for a file with
    // the name of the next submodule, defaulting to module.candy if it doesn't exist. Finally, read
    // that file and find a inline module nested.

    let package = moduleHir.package()
    mut let segments = moduleHir.path() as Iterable<String>
    mut let path = Path.parse("src")

    // Follow the directory structure down as much as possible.
    while segments.isNotEmpty() {
      // TODO(marcelgarus): Move this into the while condition once the && is lazy.
      let newPath = path.child(segments.first().unwrap())
      let resolvedPath = FancyFile(package, newPath).getResolvedPath(context)
      if !Directory(resolvedPath).doesExist() { break unit }

      path = newPath
      segments = segments.skip(1)
    }

    // Choose the correct file, default to "module.candy".
    //
    // TODO(marcelgarus): Inline the condition into the `if` once the && is lazy.
    mut let condition = segments.isNotEmpty()
    if condition {
      condition = FancyFile(package, path.child("{segments.first().unwrap()}.candy"))
        .doesExist(context)
    }
    if condition {
      path = path.child("{segments.first().unwrap()}.candy")
      segments = segments.skip(1)
    } else {
      path = path.child("module.candy")
    }
    if !FancyFile(package, path).doesExist(context) {
      return Tuple(None<AstFile | AstModule>(), List.empty<CompilerError>())
    }

    // TODO(marcelgarus): Navigate through the AST to find the inline `AstModule`.
    let ast = parseAstOfFile(context, FancyFile(package, path)).first
    if segments.isNotEmpty() {
      todo("Support getting the AST of inline modules.")
    }

    return Tuple(Some<AstFile | AstModule>(ast), List.empty<CompilerError>())
  })
}
fun astDeclarationsOfModule(
  context: QueryContext<List<CompilerError>>,
  module: HirModule,
): List<AstModule | AstTrait | AstImpl | AstClass | AstFunction | AstProperty> {
  query<
    List<AstModule | AstTrait | AstImpl | AstClass | AstFunction | AstProperty>,
    List<CompilerError>,
  >(context, "HirModule.astDeclarations", (module as Equals & Hash), {
    let ast = astOfModule(context, module)
    if ast is None<AstFile | AstModule> {
      return Tuple(
        List.empty<AstModule | AstTrait | AstImpl | AstClass | AstFunction | AstProperty>(),
        List.empty<CompilerError>(),
      )
    }
    let ast = ast.unwrap()
    if (ast is AstFile) {
      return Tuple((ast as AstFile).declarations, List.empty<CompilerError>())
    }
    if (ast is AstModule) {
      return Tuple((ast as AstModule).innerDeclarations, List.empty<CompilerError>())
    }
    throw "Shouldn't reach this."
  })
}
fun declarationsOfModule(
  context: QueryContext<List<CompilerError>>,
  module: HirModule,
): List<HirDeclaration> {
  query<List<HirDeclaration>, List<CompilerError>>(
    context,
    "HirModule.declarations",
    module as Equals & Hash,
    {
      mut let implDisambiguator = 0
      mut let functionDisambiguator = 0
      let declarations = (astDeclarationsOfModule(context, module) as Iterable<AstModule | AstTrait | AstImpl | AstClass | AstFunction | AstProperty>)
        .map<HirDeclaration>({
          if (it is AstModule) { return HirInnerModule(module, (it as AstModule).name.value) as HirDeclaration }
          if (it is AstTrait) { return HirTrait(module, (it as AstTrait).name.value) as HirDeclaration }
          if (it is AstImpl) {
            let impl_ = HirImpl(module, implDisambiguator)
            implDisambiguator = implDisambiguator + 1
            return impl_ as HirDeclaration
          }
          if (it is AstClass) { return HirClass(module, (it as AstClass).name.value) as HirDeclaration }
          if (it is AstFunction) {
            let function = HirFunction(module, (it as AstFunction).name.value, functionDisambiguator)
            functionDisambiguator = functionDisambiguator + 1
            return function as HirDeclaration
          }
          if (it is AstProperty) { return HirProperty(module, (it as AstProperty).name.value) as HirDeclaration }
          throw "Shouldn't reach this."
        })
        .toList()
      Tuple(declarations, List.empty<CompilerError>())
    }
  )
}
impl HirModule: MightNotExist & HasAst<AstFile | AstModule> & HasDeclarations {
  fun doesExist(context: QueryContext<List<CompilerError>>): Bool
  fun ast(context: QueryContext<List<CompilerError>>): AstFile | AstModule
  fun astDeclarations(
    context: QueryContext<List<CompilerError>>,
  ): List<AstModule | AstTrait | AstImpl | AstClass | AstFunction | AstProperty>
}
impl HirTopLevelModule: MightNotExist & HasAst<AstFile | AstModule> & HasDeclarations {
  fun doesExist(context: QueryContext<List<CompilerError>>): Bool {
    astOfModule(context, this) is Some<AstFile | AstModule>
  }
  fun ast(context: QueryContext<List<CompilerError>>): AstFile | AstModule {
    astOfModule(context, this).unwrap()
  }
  fun astDeclarations(
    context: QueryContext<List<CompilerError>>,
  ): List<AstModule | AstTrait | AstImpl | AstClass | AstFunction | AstProperty> {
    astDeclarationsOfModule(context, this)
  }
  fun typeUnsafeAstDeclarations(context: QueryContext<List<CompilerError>>): List<Any> {
    astDeclarations(context) as List<Any>
  }
  public fun declarations(context: QueryContext<List<CompilerError>>): List<HirDeclaration> {
    declarationsOfModule(context, this)
  }
}
impl HirInnerModule: MightNotExist & HasAst<AstFile | AstModule> & HasDeclarations {
  fun doesExist(context: QueryContext<List<CompilerError>>): Bool {
    astOfModule(context, this) is Some<AstFile | AstModule>
  }
  fun ast(context: QueryContext<List<CompilerError>>): AstFile | AstModule {
    astOfModule(context, this).unwrap()
  }
  fun astDeclarations(
    context: QueryContext<List<CompilerError>>,
  ): List<AstModule | AstTrait | AstImpl | AstClass | AstFunction | AstProperty> {
    astDeclarationsOfModule(context, this)
  }
  fun typeUnsafeAstDeclarations(context: QueryContext<List<CompilerError>>): List<Any> {
    astDeclarations(context) as List<Any>
  }
  public fun declarations(context: QueryContext<List<CompilerError>>): List<HirDeclaration> {
    declarationsOfModule(context, this)
  }
}

impl HirTrait: HasAst<AstTrait> & HasDeclarations {
  fun ast(context: QueryContext<List<CompilerError>>): AstTrait {
    query<AstTrait, List<CompilerError>>(context, "HirTrait.ast", this, {
      let ast = ((parent as HasDeclarations).typeUnsafeAstDeclarations(context) as Iterable<Any>)
        .whereType<AstTrait>()
        .where({ it.name.value == name_ })
        .single()
        .unwrap()
      Tuple(ast, List.empty<CompilerError>())
    })
  }

  fun astDeclarations(
    context: QueryContext<List<CompilerError>>
  ): List<AstTrait | AstClass | AstFunction | AstProperty> {
    query<List<AstTrait | AstClass | AstFunction | AstProperty>, List<CompilerError>>(
      context,
      "HirTrait.astDeclarations",
      this,
      { Tuple(ast(context).innerDeclarations, List.empty<CompilerError>()) },
    )
  }
  fun typeUnsafeAstDeclarations(context: QueryContext<List<CompilerError>>): List<Any> {
    astDeclarations(context) as List<Any>
  }

  public fun declarations(
    context: QueryContext<List<CompilerError>>,
  ): List<HirDeclaration> {
    query<List<HirDeclaration>, List<CompilerError>>(
      context,
      "HirTrait.declarations",
      this,
      {
      mut let functionDisambiguator = 0
      let declarations = (astDeclarations(context) as Iterable<AstTrait | AstClass | AstFunction | AstProperty>)
        .map<HirDeclaration>({
          if (it is AstTrait) { return (HirTrait(this, (it as AstTrait).name.value) as HirDeclaration) }
          if (it is AstClass) { return (HirClass(this, (it as AstClass).name.value) as HirDeclaration) }
          if (it is AstFunction) {
            let function = HirFunction(this, (it as AstFunction).name.value, functionDisambiguator)
            functionDisambiguator = functionDisambiguator + 1
            return (function as HirDeclaration)
          }
          if (it is AstProperty) {
            return (HirProperty(this, (it as AstProperty).name.value) as HirDeclaration)
          }
          throw "Shouldn't reach this."
        })
        .toList()
      Tuple(declarations, List.empty<CompilerError>())
      }
    )
  }
}

impl HirImpl: HasAst<AstImpl> & HasDeclarations {
  fun ast(context: QueryContext<List<CompilerError>>): AstImpl {
    query<AstImpl, List<CompilerError>>(context, "HirImpl.ast", this, {
      let ast = ((parent as HasDeclarations).typeUnsafeAstDeclarations(context) as Iterable<Any>)
        .whereType<AstImpl>()
        .get(disambiguator)
        .unwrap()
      Tuple(ast, List.empty<CompilerError>())
    })
  }

  fun astDeclarations(context: QueryContext<List<CompilerError>>): List<AstFunction | AstProperty> {
    query<List<AstFunction | AstProperty>, List<CompilerError>>(context, "HirImpl.astDeclarations", this, {
      Tuple(ast(context).innerDeclarations, List.empty<CompilerError>())
    })
  }
  fun typeUnsafeAstDeclarations(context: QueryContext<List<CompilerError>>): List<Any> {
    astDeclarations(context) as List<Any>
  }

  public fun declarations(context: QueryContext<List<CompilerError>>): List<HirDeclaration> {
    query<List<HirDeclaration>, List<CompilerError>>(context, "HirImpl.declarations", this, {
      mut let functionDisambiguator = 0
      let declarations = (ast(context).innerDeclarations as Iterable<AstFunction | AstProperty>)
        .map<HirDeclaration>({
          if (it is AstFunction) {
            let function = HirFunction(this, (it as AstFunction).name.value, functionDisambiguator)
            functionDisambiguator = functionDisambiguator + 1
            return (function as HirDeclaration)
          }
          if (it is AstProperty) {
            return (HirProperty(this, (it as AstProperty).name.value) as HirDeclaration)
          }
          throw "Shouldn't reach this."
        })
        .toList()
      Tuple(declarations, List.empty<CompilerError>())
    })
  }
}

impl HirClass: HasAst<AstClass> & HasDeclarations {
  fun ast(context: QueryContext<List<CompilerError>>): AstClass {
    query<AstClass, List<CompilerError>>(context, "HirClass.ast", this, {
      let ast = ((parent as HasDeclarations).typeUnsafeAstDeclarations(context) as Iterable<Any>)
        .whereType<AstClass>()
        .where({ it.name.value == name_ })
        .single()
        .unwrap()
      Tuple(ast, List.empty<CompilerError>())
    })
  }

  fun astDeclarations(
    context: QueryContext<List<CompilerError>>
  ): List<AstTrait | AstClass | AstFunction | AstProperty> {
    query<List<AstTrait | AstClass | AstFunction | AstProperty>, List<CompilerError>>(
      context,
      "HirClass.astDeclarations",
      this,
      { Tuple(ast(context).innerDeclarations, List.empty<CompilerError>()) },
    )
  }
  fun typeUnsafeAstDeclarations(context: QueryContext<List<CompilerError>>): List<Any> {
    astDeclarations(context) as List<Any>
  }

  public fun declarations(context: QueryContext<List<CompilerError>>): List<HirDeclaration> {
    query<List<HirDeclaration>, List<CompilerError>>(
      context,
      "HirClass.declarations",
      this,
      {
        mut let functionDisambiguator = 0
        let declarations = (ast(context).innerDeclarations as Iterable<AstTrait | AstClass | AstFunction | AstProperty>)
          .map<HirDeclaration>({
            if (it is AstTrait) { return HirTrait(this, (it as AstTrait).name.value) }
            if (it is AstClass) { return HirClass(this, (it as AstClass).name.value) }
            if (it is AstFunction) {
              let function = HirFunction(this, (it as AstFunction).name.value, functionDisambiguator)
              functionDisambiguator = functionDisambiguator + 1
              return function
            }
            if it is AstProperty { return HirProperty(this, (it as AstProperty).name.value) }
            throw "Shouldn't reach this."
          })
          .toList()
        Tuple(declarations, List.empty<CompilerError>())
      }
    )
  }
}

<<<<<<< HEAD
impl HirFunction: HasAst<AstFunction> & HasDeclarations {
=======
impl HirFunction: HasAst<AstFunction> & CanBeStatic {
>>>>>>> 3aeb984f
  fun ast(context: QueryContext<List<CompilerError>>): AstFunction {
    query<AstFunction, List<CompilerError>>(context, "HirFunction.ast", this, {
      let ast = ((parent as HasDeclarations).declarations(context) as Iterable<Any>)
        .whereType<AstFunction>()
        .get(disambiguator)
        .unwrap()
      Tuple(ast, List.empty<CompilerError>())
    })
  }
<<<<<<< HEAD
  
  fun typeUnsafeAstDeclarations(context: QueryContext<List<CompilerError>>): List<Any> {
    List.empty<Any>()
  }
  public fun declarations(context: QueryContext<List<CompilerError>>): List<HirDeclaration> {
    List.empty<HirDeclaration>()
  }
}

impl HirProperty: HasAst<AstProperty> & HasDeclarations {
=======

  fun isStatic(context: QueryContext<List<CompilerError>>): Bool {
    query<Bool, List<CompilerError>>(context, "HirFunction.isStatic", this, {
      let ast = ast(context)
      Tuple(containsStaticModifier(ast.modifiers), List.empty<CompilerError>())
    })
  }
}

impl HirProperty: HasAst<AstProperty> & CanBeStatic {
>>>>>>> 3aeb984f
  fun ast(context: QueryContext<List<CompilerError>>): AstProperty {
    query<AstProperty, List<CompilerError>>(context, "HirProperty.ast", this, {
      let ast = ((parent as HasDeclarations).declarations(context) as Iterable<Any>)
        .whereType<AstProperty>()
        .where({ it.name.value == name() })
        .single()
        .unwrap()
      Tuple(ast, List.empty<CompilerError>())
    })
  }

  fun isMutable(context: QueryContext<List<CompilerError>>): Bool { ast(context).isMutable }

<<<<<<< HEAD
  fun typeUnsafeAstDeclarations(context: QueryContext<List<CompilerError>>): List<Any> {
    List.empty<Any>()
  }
  public fun declarations(context: QueryContext<List<CompilerError>>): List<HirDeclaration> {
    List.empty<HirDeclaration>()
  }
}

impl HirConstructor: HasDeclarations {
  fun typeUnsafeAstDeclarations(context: QueryContext<List<CompilerError>>): List<Any> {
    List.empty<Any>()
  }
  public fun declarations(context: QueryContext<List<CompilerError>>): List<HirDeclaration> {
    List.empty<HirDeclaration>()
  }
=======
  fun isStatic(context: QueryContext<List<CompilerError>>): Bool {
    query<Bool, List<CompilerError>>(context, "HirProperty.isStatic", this, {
      let ast = ast(context)
      Tuple(containsStaticModifier(ast.modifiers), List.empty<CompilerError>())
    })
  }
}

fun containsStaticModifier(modifiers: List<AstIdentifier>): Bool {
  // TODO(JonasWanke): This should resolve modifier names when we support custom annotations.
  (modifiers as Iterable<AstIdentifier>).any({ it.value == "static" })
>>>>>>> 3aeb984f
}<|MERGE_RESOLUTION|>--- conflicted
+++ resolved
@@ -380,11 +380,7 @@
   }
 }
 
-<<<<<<< HEAD
-impl HirFunction: HasAst<AstFunction> & HasDeclarations {
-=======
-impl HirFunction: HasAst<AstFunction> & CanBeStatic {
->>>>>>> 3aeb984f
+impl HirFunction: HasAst<AstFunction> & HasDeclarations & CanBeStatic {
   fun ast(context: QueryContext<List<CompilerError>>): AstFunction {
     query<AstFunction, List<CompilerError>>(context, "HirFunction.ast", this, {
       let ast = ((parent as HasDeclarations).declarations(context) as Iterable<Any>)
@@ -394,7 +390,6 @@
       Tuple(ast, List.empty<CompilerError>())
     })
   }
-<<<<<<< HEAD
   
   fun typeUnsafeAstDeclarations(context: QueryContext<List<CompilerError>>): List<Any> {
     List.empty<Any>()
@@ -402,10 +397,6 @@
   public fun declarations(context: QueryContext<List<CompilerError>>): List<HirDeclaration> {
     List.empty<HirDeclaration>()
   }
-}
-
-impl HirProperty: HasAst<AstProperty> & HasDeclarations {
-=======
 
   fun isStatic(context: QueryContext<List<CompilerError>>): Bool {
     query<Bool, List<CompilerError>>(context, "HirFunction.isStatic", this, {
@@ -415,8 +406,7 @@
   }
 }
 
-impl HirProperty: HasAst<AstProperty> & CanBeStatic {
->>>>>>> 3aeb984f
+impl HirProperty: HasAst<AstProperty> & HasDeclarations & CanBeStatic {
   fun ast(context: QueryContext<List<CompilerError>>): AstProperty {
     query<AstProperty, List<CompilerError>>(context, "HirProperty.ast", this, {
       let ast = ((parent as HasDeclarations).declarations(context) as Iterable<Any>)
@@ -430,23 +420,13 @@
 
   fun isMutable(context: QueryContext<List<CompilerError>>): Bool { ast(context).isMutable }
 
-<<<<<<< HEAD
   fun typeUnsafeAstDeclarations(context: QueryContext<List<CompilerError>>): List<Any> {
     List.empty<Any>()
   }
   public fun declarations(context: QueryContext<List<CompilerError>>): List<HirDeclaration> {
     List.empty<HirDeclaration>()
   }
-}
-
-impl HirConstructor: HasDeclarations {
-  fun typeUnsafeAstDeclarations(context: QueryContext<List<CompilerError>>): List<Any> {
-    List.empty<Any>()
-  }
-  public fun declarations(context: QueryContext<List<CompilerError>>): List<HirDeclaration> {
-    List.empty<HirDeclaration>()
-  }
-=======
+
   fun isStatic(context: QueryContext<List<CompilerError>>): Bool {
     query<Bool, List<CompilerError>>(context, "HirProperty.isStatic", this, {
       let ast = ast(context)
@@ -455,8 +435,16 @@
   }
 }
 
+impl HirConstructor: HasDeclarations {
+  fun typeUnsafeAstDeclarations(context: QueryContext<List<CompilerError>>): List<Any> {
+    List.empty<Any>()
+  }
+  public fun declarations(context: QueryContext<List<CompilerError>>): List<HirDeclaration> {
+    List.empty<HirDeclaration>()
+  }
+}
+
 fun containsStaticModifier(modifiers: List<AstIdentifier>): Bool {
   // TODO(JonasWanke): This should resolve modifier names when we support custom annotations.
   (modifiers as Iterable<AstIdentifier>).any({ it.value == "static" })
->>>>>>> 3aeb984f
 }