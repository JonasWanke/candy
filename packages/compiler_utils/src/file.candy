use incremental

use ..error
use ..package

public class FancyFile {
  public let package: Package
<<<<<<< HEAD
  public let path: List<String> /* Path */
=======
  public let path: Path

  fun getResolvedPath(context: QueryContext<List<CompilerError>>): Path {
    query<Path, List<CompilerError>>(context, "FancyFile.getResolvedPath", (this as Equals & Hash), {
      Tuple(package.getResolvedPath(context).append(path), List.empty<CompilerError>())
    })
  }

  fun doesExist(context: QueryContext<List<CompilerError>>): Bool {
    impureQuery<Bool, List<CompilerError>>(context, "FancyFile.doesExist", (this as Equals & Hash), {
      Tuple(File(getResolvedPath(context)).doesExist(), List.empty<CompilerError>())
    })
  }

  fun read(context: QueryContext<List<CompilerError>>): String {
    impureQuery<String, List<CompilerError>>(context, "FancyFile.read", (this as Equals & Hash), {
      if !doesExist(context) { throw "FancyFile doesn't exist: `{this}`" }
      Tuple(File(getResolvedPath(context)).read(), List.empty<CompilerError>())
    })
  }
>>>>>>> c46e7fae
}
impl FancyFile: Equals & Hash {
  fun equals(other: This): Bool {
    (package as Equals) == (other.package as Equals)
<<<<<<< HEAD
      && (path as Iterable<String>).unsafeEquals(other.path as Iterable<String>)
  }
  fun hash<T>(hasher: Hasher<T>) {
    (package as Hash).hash<T>(hasher)
    (path as Iterable<String>).unsafeHash<T>(hasher)
=======
      && (path as Equals) == (other.path as Equals)
  }
  fun hash<T>(hasher: Hasher<T>) {
    (package as Hash).hash<T>(hasher)
    (path as Hash).hash<T>(hasher)
>>>>>>> c46e7fae
  }
}<|MERGE_RESOLUTION|>--- conflicted
+++ resolved
@@ -5,9 +5,6 @@
 
 public class FancyFile {
   public let package: Package
-<<<<<<< HEAD
-  public let path: List<String> /* Path */
-=======
   public let path: Path
 
   fun getResolvedPath(context: QueryContext<List<CompilerError>>): Path {
@@ -28,23 +25,24 @@
       Tuple(File(getResolvedPath(context)).read(), List.empty<CompilerError>())
     })
   }
->>>>>>> c46e7fae
 }
 impl FancyFile: Equals & Hash {
   fun equals(other: This): Bool {
     (package as Equals) == (other.package as Equals)
-<<<<<<< HEAD
+      && (path as Equals) == (other.path as Equals)
+  }
+  fun hash<T>(hasher: Hasher<T>) {
+    (package as Hash).hash<T>(hasher)
+    (path as Hash).hash<T>(hasher)
+  }
+}
+impl FancyFile: Equals & Hash {
+  fun equals(other: This): Bool {
+    (package as Equals) == (other.package as Equals)
       && (path as Iterable<String>).unsafeEquals(other.path as Iterable<String>)
   }
   fun hash<T>(hasher: Hasher<T>) {
     (package as Hash).hash<T>(hasher)
     (path as Iterable<String>).unsafeHash<T>(hasher)
-=======
-      && (path as Equals) == (other.path as Equals)
-  }
-  fun hash<T>(hasher: Hasher<T>) {
-    (package as Hash).hash<T>(hasher)
-    (path as Hash).hash<T>(hasher)
->>>>>>> c46e7fae
   }
 }