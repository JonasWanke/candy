import 'package:freezed_annotation/freezed_annotation.dart';

import 'ids.dart';
import 'statements.dart';
import 'type.dart';

part 'expressions.freezed.dart';
part 'expressions.g.dart';

@freezed
abstract class Expression implements _$Expression {
  const factory Expression.identifier(
    DeclarationLocalId id,
    Identifier identifier,
  ) = IdentifierExpression;
  const factory Expression.literal(DeclarationLocalId id, Literal literal) =
      LiteralExpression;
  const factory Expression.navigation(
    DeclarationLocalId id,
    Expression target,
    DeclarationId property,
    CandyType type,
  ) = NavigationExpression;
  const factory Expression.call(
    DeclarationLocalId id,
    Expression target,
    List<Expression> valueArguments,
  ) = CallExpression;
  const factory Expression.functionCall(
    DeclarationLocalId id,
    Expression target,
    Map<String, Expression> valueArguments,
  ) = FunctionCallExpression;
  const factory Expression.loop(
    DeclarationLocalId id,
    Statement statement,
  ) = LoopExpression;
  // ignore: non_constant_identifier_names
  const factory Expression.return_(
    DeclarationLocalId id,
    DeclarationLocalId scopeId,
    Expression expression,
  ) = ReturnExpression;

  factory Expression.fromJson(Map<String, dynamic> json) =>
      _$ExpressionFromJson(json);
  const Expression._();

  CandyType get type => when(
        identifier: (_, identifier) => identifier.type,
        literal: (_, literal) => literal.type,
        navigation: (_, __, ___, type) => type,
        call: (_, __, ___) => null,
        functionCall: (_, target, __) {
          final functionType = target.type as FunctionCandyType;
          return functionType.returnType;
        },
<<<<<<< HEAD
        loop: (_, __) => CandyType.unit,
        return_: (_, __) => CandyType.never,
=======
        return_: (_, __, ___) => CandyType.never,
      );

  T accept<T>(ExpressionVisitor<T> visitor) => map(
        identifier: (e) => visitor.visitIdentifierExpression(e),
        literal: (e) => visitor.visitLiteralExpression(e),
        navigation: (e) => visitor.visitNavigationExpression(e),
        call: (e) => visitor.visitCallExpression(e),
        functionCall: (e) => visitor.visitFunctionCallExpression(e),
        return_: (e) => visitor.visitReturnExpression(e),
>>>>>>> 1cc26bfc
      );
}

@freezed
abstract class Identifier implements _$Identifier {
  // ignore: non_constant_identifier_names
  const factory Identifier.this_() = ThisIdentifier;
  // ignore: non_constant_identifier_names
  const factory Identifier.super_(UserCandyType type) = SuperIdentifier;
  const factory Identifier.module(ModuleId id) = ModuleIdentifier;
  const factory Identifier.trait(DeclarationId id) = TraitIdentifier;
  // ignore: non_constant_identifier_names
  const factory Identifier.class_(DeclarationId id) = ClassIdentifier;

  const factory Identifier.parameter(
    DeclarationLocalId id,
    String name,
    CandyType type,
  ) = ParameterIdentifier;

  /// A property or function.
  const factory Identifier.property(
    DeclarationId id,
    CandyType type, [
    Expression target,
  ]) = PropertyIdentifier;
  const factory Identifier.localProperty(
    DeclarationLocalId id,
    String name,
    CandyType type,
  ) = LocalPropertyIdentifier;

  factory Identifier.fromJson(Map<String, dynamic> json) =>
      _$IdentifierFromJson(json);
  const Identifier._();

  CandyType get type => when(
        this_: () => CandyType.this_(),
        super_: (type) => type,
        trait: (_) => CandyType.declaration,
        class_: (_) => CandyType.declaration,
        module: (_) => CandyType.declaration,
        parameter: (_, __, type) => type,
        property: (_, type, __) => type,
        localProperty: (_, __, type) => type,
      );
}

@freezed
abstract class Literal implements _$Literal {
  // ignore: avoid_positional_boolean_parameters
  const factory Literal.boolean(bool value) = BoolLiteral;
  const factory Literal.integer(int value) = IntLiteral;
  const factory Literal.string(List<StringLiteralPart> parts) = StringLiteral;
  const factory Literal.lambda(
    List<LambdaLiteralParameter> parameters,
    List<Expression> expressions,
    CandyType returnType, [
    CandyType receiverType,
  ]) = LambdaLiteral;

  factory Literal.fromJson(Map<String, dynamic> json) =>
      _$LiteralFromJson(json);
  const Literal._();

  CandyType get type => when(
        boolean: (_) => CandyType.bool,
        integer: (_) => CandyType.int,
        string: (_) => CandyType.string,
        lambda: (parameters, _, returnType, receiverType) => CandyType.function(
          receiverType: receiverType,
          parameterTypes: parameters.map((p) => p.type).toList(),
          returnType: returnType,
        ),
      );
}

@freezed
abstract class LambdaLiteralParameter implements _$LambdaLiteralParameter {
  const factory LambdaLiteralParameter(String name, CandyType type) =
      _LambdaLiteralParameter;
  factory LambdaLiteralParameter.fromJson(Map<String, dynamic> json) =>
      _$LambdaLiteralParameterFromJson(json);
  const LambdaLiteralParameter._();
}

@freezed
abstract class StringLiteralPart implements _$StringLiteralPart {
  const factory StringLiteralPart.literal(String value) =
      LiteralStringLiteralPart;
  const factory StringLiteralPart.interpolated(Expression value) =
      InterpolatedStringLiteralPart;

  factory StringLiteralPart.fromJson(Map<String, dynamic> json) =>
      _$StringLiteralPartFromJson(json);
  const StringLiteralPart._();
}

abstract class ExpressionVisitor<T> {
  const ExpressionVisitor();

  T visitIdentifierExpression(IdentifierExpression node);
  T visitLiteralExpression(LiteralExpression node);
  T visitNavigationExpression(NavigationExpression node);
  T visitCallExpression(CallExpression node);
  T visitFunctionCallExpression(FunctionCallExpression node);
  T visitReturnExpression(ReturnExpression node);
}

abstract class DoNothingExpressionVisitor extends ExpressionVisitor<void> {
  const DoNothingExpressionVisitor();

  @override
  void visitIdentifierExpression(IdentifierExpression node) {}
  @override
  void visitLiteralExpression(LiteralExpression node) {}
  @override
  void visitNavigationExpression(NavigationExpression node) {}
  @override
  void visitCallExpression(CallExpression node) {}
  @override
  void visitFunctionCallExpression(FunctionCallExpression node) {}
  @override
  void visitReturnExpression(ReturnExpression node) {}
}<|MERGE_RESOLUTION|>--- conflicted
+++ resolved
@@ -1,7 +1,6 @@
 import 'package:freezed_annotation/freezed_annotation.dart';
 
 import 'ids.dart';
-import 'statements.dart';
 import 'type.dart';
 
 part 'expressions.freezed.dart';
@@ -33,7 +32,7 @@
   ) = FunctionCallExpression;
   const factory Expression.loop(
     DeclarationLocalId id,
-    Statement statement,
+    Expression body,
   ) = LoopExpression;
   // ignore: non_constant_identifier_names
   const factory Expression.return_(
@@ -55,10 +54,6 @@
           final functionType = target.type as FunctionCandyType;
           return functionType.returnType;
         },
-<<<<<<< HEAD
-        loop: (_, __) => CandyType.unit,
-        return_: (_, __) => CandyType.never,
-=======
         return_: (_, __, ___) => CandyType.never,
       );
 
@@ -69,7 +64,6 @@
         call: (e) => visitor.visitCallExpression(e),
         functionCall: (e) => visitor.visitFunctionCallExpression(e),
         return_: (e) => visitor.visitReturnExpression(e),
->>>>>>> 1cc26bfc
       );
 }
 
