import 'package:compiler/compiler.dart';
import 'package:freezed_annotation/freezed_annotation.dart';

import 'ids.dart';
import 'type.dart';

part 'expressions.freezed.dart';
part 'expressions.g.dart';

@freezed
abstract class Expression implements _$Expression {
  const factory Expression.identifier(
    DeclarationLocalId id,
    Identifier identifier,
  ) = IdentifierExpression;
  const factory Expression.literal(DeclarationLocalId id, Literal literal) =
      LiteralExpression;

  const factory Expression.property(
    DeclarationLocalId id,
    String name,
    CandyType type,
    Expression initializer, {
    @required bool isMutable,
  }) = PropertyExpression;

  const factory Expression.navigation(
    DeclarationLocalId id,
    Expression target,
    DeclarationId property,
    CandyType type,
  ) = NavigationExpression;

  const factory Expression.call(
    DeclarationLocalId id,
    Expression target,
    List<Expression> valueArguments,
  ) = CallExpression;
  const factory Expression.functionCall(
    DeclarationLocalId id,
    Expression target,
    List<CandyType> typeArguments,
    Map<String, Expression> valueArguments,
    CandyType returnType,
  ) = FunctionCallExpression;
  const factory Expression.constructorCall(
    DeclarationLocalId id,
    ClassDeclaration class_,
    List<CandyType> typeArguments,
    Map<String, Expression> valueArguments,
    CandyType returnType,
  ) = ConstructorCallExpression;
  // ignore: non_constant_identifier_names
  const factory Expression.if_(
    DeclarationLocalId id,
    Expression condition,
    List<Expression> thenBody,
    List<Expression> elseBody,
    CandyType type,
  ) = IfExpression;
  const factory Expression.loop(
    DeclarationLocalId id,
    List<Expression> body,
    CandyType type,
  ) = LoopExpression;
  // ignore: non_constant_identifier_names
  const factory Expression.while_(
    DeclarationLocalId id,
    Expression condition,
    List<Expression> body,
    CandyType type,
  ) = WhileExpression;
  // ignore: non_constant_identifier_names
  const factory Expression.return_(
    DeclarationLocalId id,
    DeclarationLocalId scopeId, [
    Expression expression,
  ]) = ReturnExpression;
  // ignore: non_constant_identifier_names
  const factory Expression.break_(
    DeclarationLocalId id,
    DeclarationLocalId scopeId, [
    Expression expression,
  ]) = BreakExpression;
  // ignore: non_constant_identifier_names
  const factory Expression.continue_(
    DeclarationLocalId id,
    DeclarationLocalId scopeId,
  ) = ContinueExpression;
  // ignore: non_constant_identifier_names
  const factory Expression.throw_(
    DeclarationLocalId id,
    Expression error,
  ) = ThrowExpression;
  const factory Expression.assignment(
    DeclarationLocalId id,
    IdentifierExpression left,
    Expression right,
  ) = AssignmentExpression;
  // ignore: non_constant_identifier_names
  const factory Expression.is_(
    DeclarationLocalId id,
    Expression instance,
    CandyType typeToCheck, {
    bool isNegated,
  }) = IsExpression;

  factory Expression.fromJson(Map<String, dynamic> json) =>
      _$ExpressionFromJson(json);
  const Expression._();

<<<<<<< HEAD
  CandyType get type => map(
        identifier: (type) => type.identifier.type,
        literal: (lit) => lit.literal.type,
        property: (prop) => prop.type,
        navigation: (nav) => nav.type,
        call: (_) => null,
        functionCall: (fn) => fn.returnType,
        constructorCall: (constructor) => constructor.returnType,
        return_: (_) => CandyType.never,
        if_: (theIf) => theIf.type,
        loop: (loop) => loop.type,
        while_: (theWhile) => theWhile.type,
        break_: (_) => CandyType.never,
        continue_: (_) => CandyType.never,
        assignment: (assignment) => assignment.right.type,
        is_: (_) => CandyType.bool,
=======
  CandyType get type => when(
        identifier: (_, identifier) => identifier.type,
        literal: (_, literal) => literal.type,
        property: (_, __, type, ___, ____) => type,
        navigation: (_, __, ___, type) => type,
        call: (_, __, ___) => null,
        functionCall: (_, target, __) {
          final functionType = target.type as FunctionCandyType;
          return functionType.returnType;
        },
        return_: (_, __, ___) => CandyType.never,
        if_: (_, __, ___, ____, type) => type,
        loop: (_, __, type) => type,
        while_: (_, __, ___, type) => type,
        break_: (_, __, ___) => CandyType.never,
        continue_: (_, __) => CandyType.never,
        throw_: (_, __) => CandyType.never,
        assignment: (_, __, right) => right.type,
        is_: (_, __, ___, ____) => CandyType.bool,
>>>>>>> d12e0674
      );

  T accept<T>(ExpressionVisitor<T> visitor) => map(
        identifier: (e) => visitor.visitIdentifierExpression(e),
        literal: (e) => visitor.visitLiteralExpression(e),
        property: (e) => visitor.visitPropertyExpression(e),
        navigation: (e) => visitor.visitNavigationExpression(e),
        call: (e) => visitor.visitCallExpression(e),
        functionCall: (e) => visitor.visitFunctionCallExpression(e),
        constructorCall: (e) => visitor.visitConstructorCallExpression(e),
        return_: (e) => visitor.visitReturnExpression(e),
        if_: (e) => visitor.visitIfExpression(e),
        loop: (e) => visitor.visitLoopExpression(e),
        while_: (e) => visitor.visitWhileExpression(e),
        break_: (e) => visitor.visitBreakExpression(e),
        continue_: (e) => visitor.visitContinueExpression(e),
        throw_: (e) => visitor.visitThrowExpression(e),
        assignment: (e) => visitor.visitAssignmentExpression(e),
        is_: (e) => visitor.visitIsExpression(e),
      );
}

@freezed
abstract class Identifier implements _$Identifier {
  // ignore: non_constant_identifier_names
  const factory Identifier.this_(CandyType type) = ThisIdentifier;
  // ignore: non_constant_identifier_names
  const factory Identifier.super_(UserCandyType type) = SuperIdentifier;
  const factory Identifier.reflection(
    DeclarationId id, [
    IdentifierExpression base,
  ]) = ReflectionIdentifier;

  const factory Identifier.parameter(
    DeclarationLocalId id,
    String name,
    CandyType type,
  ) = ParameterIdentifier;

  /// A property or function.
  const factory Identifier.property(
    DeclarationId id,
    CandyType type, {
    bool isMutable,
    Expression base,
    Expression receiver,
  }) = PropertyIdentifier;
  const factory Identifier.localProperty(
    DeclarationLocalId id,
    String name,
    CandyType type,
    // ignore: avoid_positional_boolean_parameters
    bool isMutable,
  ) = LocalPropertyIdentifier;

  factory Identifier.fromJson(Map<String, dynamic> json) =>
      _$IdentifierFromJson(json);
  const Identifier._();

  bool get isMutableOrNull => maybeMap(
        property: (prop) => prop.isMutable,
        localProperty: (prop) => prop.isMutable,
        orElse: () => null,
      );

  CandyType get type => when(
        this_: (type) => type,
        super_: (type) => type,
        reflection: (declarationId, _) => CandyType.reflection(declarationId),
        parameter: (_, __, type) => type,
        property: (_, type, __, ___, ____) => type,
        localProperty: (_, __, type, ___) => type,
      );
}

@freezed
abstract class Literal implements _$Literal {
  // ignore: avoid_positional_boolean_parameters
  const factory Literal.boolean(bool value) = BoolLiteral;
  const factory Literal.integer(int value) = IntLiteral;
  const factory Literal.string(List<StringLiteralPart> parts) = StringLiteral;
  const factory Literal.lambda(
    List<LambdaLiteralParameter> parameters,
    List<Expression> expressions,
    CandyType returnType, [
    CandyType receiverType,
  ]) = LambdaLiteral;

  factory Literal.fromJson(Map<String, dynamic> json) =>
      _$LiteralFromJson(json);
  const Literal._();

  CandyType get type => when(
        boolean: (_) => CandyType.bool,
        integer: (_) => CandyType.int,
        string: (_) => CandyType.string,
        lambda: (parameters, _, returnType, receiverType) => CandyType.function(
          receiverType: receiverType,
          parameterTypes: parameters.map((p) => p.type).toList(),
          returnType: returnType,
        ),
      );
}

@freezed
abstract class LambdaLiteralParameter implements _$LambdaLiteralParameter {
  const factory LambdaLiteralParameter(String name, CandyType type) =
      _LambdaLiteralParameter;
  factory LambdaLiteralParameter.fromJson(Map<String, dynamic> json) =>
      _$LambdaLiteralParameterFromJson(json);
  const LambdaLiteralParameter._();
}

@freezed
abstract class StringLiteralPart implements _$StringLiteralPart {
  const factory StringLiteralPart.literal(String value) =
      LiteralStringLiteralPart;
  const factory StringLiteralPart.interpolated(Expression value) =
      InterpolatedStringLiteralPart;

  factory StringLiteralPart.fromJson(Map<String, dynamic> json) =>
      _$StringLiteralPartFromJson(json);
  const StringLiteralPart._();
}

abstract class ExpressionVisitor<T> {
  const ExpressionVisitor();

  T visitIdentifierExpression(IdentifierExpression node);
  T visitLiteralExpression(LiteralExpression node);
  T visitPropertyExpression(PropertyExpression node);
  T visitNavigationExpression(NavigationExpression node);
  T visitCallExpression(CallExpression node);
  T visitFunctionCallExpression(FunctionCallExpression node);
  T visitConstructorCallExpression(ConstructorCallExpression node);
  T visitReturnExpression(ReturnExpression node);
  T visitIfExpression(IfExpression node);
  T visitLoopExpression(LoopExpression node);
  T visitWhileExpression(WhileExpression node);
  T visitBreakExpression(BreakExpression node);
  T visitContinueExpression(ContinueExpression node);
  T visitThrowExpression(ThrowExpression node);
  T visitAssignmentExpression(AssignmentExpression node);
  T visitIsExpression(IsExpression node);
}

abstract class DoNothingExpressionVisitor extends ExpressionVisitor<void> {
  const DoNothingExpressionVisitor();

  @override
  void visitIdentifierExpression(IdentifierExpression node) {}
  @override
  void visitLiteralExpression(LiteralExpression node) {}
  @override
  void visitPropertyExpression(PropertyExpression node) {}
  @override
  void visitNavigationExpression(NavigationExpression node) {}
  @override
  void visitCallExpression(CallExpression node) {}
  @override
  void visitFunctionCallExpression(FunctionCallExpression node) {}
  @override
  void visitConstructorCallExpression(ConstructorCallExpression node) {}
  @override
  void visitReturnExpression(ReturnExpression node) {}
  @override
  void visitIfExpression(IfExpression node) {}
  @override
  void visitLoopExpression(LoopExpression node) {}
  @override
  void visitWhileExpression(WhileExpression node) {}
  @override
  void visitBreakExpression(BreakExpression node) {}
  @override
  void visitContinueExpression(ContinueExpression node) {}
  @override
  void visitThrowExpression(ThrowExpression node) {}
  @override
  void visitAssignmentExpression(AssignmentExpression node) {}
  @override
  void visitIsExpression(IsExpression node) {}
}<|MERGE_RESOLUTION|>--- conflicted
+++ resolved
@@ -109,7 +109,6 @@
       _$ExpressionFromJson(json);
   const Expression._();
 
-<<<<<<< HEAD
   CandyType get type => map(
         identifier: (type) => type.identifier.type,
         literal: (lit) => lit.literal.type,
@@ -124,29 +123,9 @@
         while_: (theWhile) => theWhile.type,
         break_: (_) => CandyType.never,
         continue_: (_) => CandyType.never,
+        throw_: (_) => CandyType.never,
         assignment: (assignment) => assignment.right.type,
         is_: (_) => CandyType.bool,
-=======
-  CandyType get type => when(
-        identifier: (_, identifier) => identifier.type,
-        literal: (_, literal) => literal.type,
-        property: (_, __, type, ___, ____) => type,
-        navigation: (_, __, ___, type) => type,
-        call: (_, __, ___) => null,
-        functionCall: (_, target, __) {
-          final functionType = target.type as FunctionCandyType;
-          return functionType.returnType;
-        },
-        return_: (_, __, ___) => CandyType.never,
-        if_: (_, __, ___, ____, type) => type,
-        loop: (_, __, type) => type,
-        while_: (_, __, ___, type) => type,
-        break_: (_, __, ___) => CandyType.never,
-        continue_: (_, __) => CandyType.never,
-        throw_: (_, __) => CandyType.never,
-        assignment: (_, __, right) => right.type,
-        is_: (_, __, ___, ____) => CandyType.bool,
->>>>>>> d12e0674
       );
 
   T accept<T>(ExpressionVisitor<T> visitor) => map(
