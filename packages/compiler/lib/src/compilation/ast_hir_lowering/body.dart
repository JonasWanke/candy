--- conflicted
+++ resolved
@@ -123,45 +123,7 @@
       final functionAst = getFunctionDeclarationAst(context, declarationId);
       if (functionAst.body == null) return None();
 
-<<<<<<< HEAD
-      final localContext = _LocalContext.forFunction(
-        context,
-        declarationId,
-        functionAst,
-      );
-      final statements =
-          functionAst.body.statements.map<hir.Statement>((statement) {
-        return localContext._lowerStatement(statement).when(
-              ok: (value) => value,
-              // ignore: only_throw_errors, Iterables of errors are also handled
-              error: (error) => throw error,
-            );
-      }).toList();
-      return Tuple2(statements, localContext.idMap);
-    } else if (declarationId.isProperty) {
-      final propertyAst = getPropertyDeclarationAst(context, declarationId);
-      if (propertyAst.initializer == null) {
-        throw CompilerError.internalError(
-          '`lowerBodyAstToHir` called on a property without an initializer.',
-          location:
-              ErrorLocation(declarationId.resourceId, propertyAst.name.span),
-        );
-      }
-
-      var type = Option<hir.CandyType>.none();
-      if (propertyAst.type != null) {
-        final moduleId = declarationIdToModuleId(context, declarationId);
-        type = Option.some(
-          astTypeToHirType(context, Tuple2(moduleId, propertyAst.type)),
-        );
-      }
-      final localContext =
-          _LocalContext.forProperty(context, declarationId, type);
-
-      final result = localContext.lowerToUnambiguous(propertyAst.initializer);
-=======
       final result = FunctionContext.lowerFunction(context, declarationId);
->>>>>>> 1cc26bfc
       // ignore: only_throw_errors, Iterables of errors are also handled.
       if (result is Error) throw result.error;
 
@@ -236,30 +198,7 @@
   Option<DeclarationLocalId> resolveContinue(Option<String> label) =>
       resolveBreak(label).mapValue((values) => values.first);
 
-<<<<<<< HEAD
-  Result<hir.Statement, List<ReportedCompilerError>> _lowerStatement(
-    ast.Statement statement,
-  ) {
-    if (statement is ast.Expression) {
-      final result = lowerToUnambiguous(statement);
-      // ignore: only_throw_errors, Iterables of errors are also handled.
-      if (result is Error) throw result.error;
-
-      return Ok(hir.Statement.expression(getId(statement), result.value));
-    } else {
-      return Error([
-        CompilerError.unsupportedFeature(
-          'Unsupported statement.',
-          location: ErrorLocation(declarationId.resourceId, statement.span),
-        )
-      ]);
-    }
-  }
-
-  Result<List<hir.Expression>, List<ReportedCompilerError>> _lowerExpression(
-=======
   Result<List<hir.Expression>, List<ReportedCompilerError>> lower(
->>>>>>> 1cc26bfc
     ast.Expression expression,
   ) {
     Result<List<hir.Expression>, List<ReportedCompilerError>> result;
@@ -272,13 +211,7 @@
     } else if (expression is ast.Identifier) {
       result = lowerIdentifier(expression);
     } else if (expression is ast.CallExpression) {
-<<<<<<< HEAD
-      result = _lowerCall(this, expression);
-    } else if (expression is ast.LoopExpression) {
-      result = _lowerLoop(this, expression);
-=======
       result = lowerCall(expression);
->>>>>>> 1cc26bfc
     } else if (expression is ast.ReturnExpression) {
       result = lowerReturn(expression);
     } else {
@@ -957,33 +890,15 @@
     ]);
   }
 
-<<<<<<< HEAD
-Result<List<hir.Expression>, List<ReportedCompilerError>> _lowerLoop(
-  _LocalContext context,
-  ast.LoopExpression expression,
-) {
-  return context._lowerStatement(expression.statement).mapValue((statement) => [
-        hir.LoopExpression(context.getId(expression), statement),
-      ]);
-}
-
-Result<List<hir.Expression>, List<ReportedCompilerError>> _lowerReturn(
-  _LocalContext context,
-  ast.ReturnExpression expression,
-) {
-  if (!context.isValidExpressionType(hir.CandyType.never)) return Ok([]);
-  stderr.write('The return type is ${context.returnType}.');
-  if (context.returnType == Option<CandyType>.none()) {
-    throw CompilerError.returnNotInFunction(
-        'The return expression is not in a function.');
-  }
-  return context
-      .lowerToUnambiguous(expression.expression, context.returnType)
-      .mapValue((e) => [
-            hir.ReturnExpression(context.getId(expression), e),
-          ]);
-}
-=======
+  Result<List<hir.Expression>, List<ReportedCompilerError>> _lowerLoop(
+    ast.LoopExpression expression,
+  ) {
+    // TODO: implement loop
+    // return lowerExpression(expression.statement).mapValue((statement) => [
+    //       hir.LoopExpression(context.getId(expression), statement),
+    //     ]);
+  }
+
   Result<List<hir.Expression>, List<ReportedCompilerError>> lowerCall(
     ast.CallExpression expression,
   ) {
@@ -998,7 +913,6 @@
           return lowerFunctionCall(expression, target);
         }
       }
->>>>>>> 1cc26bfc
 
       throw CompilerError.unsupportedFeature(
         'Callable expressions are not yet supported.',
