<<<<<<< HEAD
core = use "..Core"
✨.print "Imported Core"

#fibRec fibRec n =
#  core.ifElse (core.int.isLessThan n 2) { n } {
#    core.int.add
#      fibRec fibRec (core.int.subtract n 1)
#      fibRec fibRec (core.int.subtract n 2)
#  }
#fib n = fibRec fibRec n
#
#✨.print "Defined fib"
#✨.print (fib 8)


channel = core.channel.create 3
sendPort = core.struct.getUnwrap channel 0
receivePort = core.struct.getUnwrap channel 1
core.channel.send sendPort "One"
core.channel.send sendPort "Two"
✨.print (core.channel.receive receivePort)
core.channel.send sendPort "Three"
✨.print (core.channel.receive receivePort)
✨.print (core.channel.receive receivePort)

core.parallel { nursery ->
  ✨.print (core.await (core.async nursery {
    ✨.print "Hello from fiber!"
    "Hello, async await!"
  }))

  core.async nursery { ✨.print "Kiwi" }
  core.async nursery { ✨.print "Banana" }
  ✨.print "Hi"
}
=======
# Benchmark by navigating to the Candy folder and then running this command:
# `cargo build --release --manifest-path=compiler/Cargo.toml && time compiler/target/release/candy run packages/Benchmark.candy`

core = use "..Core"

fibRec fibRec n =
  core.ifElse (core.int.isLessThan n 2) { n } {
    core.int.add
      fibRec fibRec (core.int.subtract n 1)
      fibRec fibRec (core.int.subtract n 2)
  }
fib n = fibRec fibRec n

twentyOne := fib 8
>>>>>>> 5e594153
<|MERGE_RESOLUTION|>--- conflicted
+++ resolved
@@ -1,18 +1,17 @@
-<<<<<<< HEAD
+# Benchmark by navigating to the Candy folder and then running this command:
+# `cargo build --release --manifest-path=compiler/Cargo.toml && time compiler/target/release/candy run packages/Benchmark.candy`
+
 core = use "..Core"
-✨.print "Imported Core"
 
-#fibRec fibRec n =
-#  core.ifElse (core.int.isLessThan n 2) { n } {
-#    core.int.add
-#      fibRec fibRec (core.int.subtract n 1)
-#      fibRec fibRec (core.int.subtract n 2)
-#  }
-#fib n = fibRec fibRec n
-#
-#✨.print "Defined fib"
-#✨.print (fib 8)
+fibRec fibRec n =
+  core.ifElse (core.int.isLessThan n 2) { n } {
+    core.int.add
+      fibRec fibRec (core.int.subtract n 1)
+      fibRec fibRec (core.int.subtract n 2)
+  }
+fib n = fibRec fibRec n
 
+twentyOne := fib 8
 
 channel = core.channel.create 3
 sendPort = core.struct.getUnwrap channel 0
@@ -33,20 +32,4 @@
   core.async nursery { ✨.print "Kiwi" }
   core.async nursery { ✨.print "Banana" }
   ✨.print "Hi"
-}
-=======
-# Benchmark by navigating to the Candy folder and then running this command:
-# `cargo build --release --manifest-path=compiler/Cargo.toml && time compiler/target/release/candy run packages/Benchmark.candy`
-
-core = use "..Core"
-
-fibRec fibRec n =
-  core.ifElse (core.int.isLessThan n 2) { n } {
-    core.int.add
-      fibRec fibRec (core.int.subtract n 1)
-      fibRec fibRec (core.int.subtract n 2)
-  }
-fib n = fibRec fibRec n
-
-twentyOne := fib 8
->>>>>>> 5e594153
+}