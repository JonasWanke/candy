# 🍭 Candy

A sweet programming language that is robust, minimalistic, and expressive.

Candy aims to have excellent tooling – most language features are designed with tooling in mind.
Many languages have a strict separation between compile-time and runtime.
Candy blurs the line between those stages, for example, by replacing compile-time types with edit-time fuzzing.

## Quick introduction

* **Values are at the center of your computations.**
  Only a handful of predefined types of values exist:
  ```
  3                   # int
  "Candy"             # text
  Green               # symbol
  [ Name: "Candy" ]   # struct
  { it -> add it 2 }  # closure
  ```
* **Minimalistic syntax.**
  Defining variables and functions works without braces or keywords cluttering up your code.
  The syntax is indentation-aware.
  ```
  foo = 42
  println message =
    print message
    print "\n"
  println "Hello, world!"
  ```
* **Extensive compile-time evaluation.**
  Many values can already be computed at compile-time.
  In your editor, you'll see the results on the right side:
  ```
  foo = double 2  # foo = 4
  ```
* **Fuzzing instead of traditional types.**
  In Candy, functions have to specify their needs *exactly.*
  As you type, the tooling automatically tests your code with many input to see if one breaks the code:
  ```
  foo a =             # If you pass a = 0,
    needs (isInt a)
    math.logarithm a  # then this fails because logarithm only works on positive numbers.

  efficientTextReverse text =
    needs (isText text)
    needs (isPalindrome text) "efficientTextReverse only works on palindromes"
    text

  greetBackwards name =                   # If you pass name = "Test",
    "Hello, {efficientTextReverse name}"  # then this fails because efficientTextReverse only works on palindromes.
  ```

## Discussion

[Join our Discord server.](https://discord.gg/5Vr4eAJ7gU)

## The current state

We are currently implementing a first version of Candy in Rust.
We already have a language server that provides some tooling.

Major milestones:

* [x] build a basic parser
* [x] lower CST to AST
* [x] lower AST to HIR
* [x] build a basic interpreter
* [x] add CLI arguments for printing the CST, AST, or HIR
* [ ] make functions independent of their order in top-level scope
* [x] support importing other files (`use`)
* [x] namespaces/modules including visibility modifiers
* [ ] IDE support:
  * [ ] completion, completion resolve
  * [ ] hover
  * [ ] signatureHelp
  * [x] ~~declaration~~, definition, ~~typeDefinition~~
  * [ ] implementation
  * [x] references
  * [x] documentHighlight
  * [ ] documentSymbol
  * [ ] codeAction, codeAction resolve
  * [ ] codeLens, codeLens resolve, codeLens refresh
  * [ ] documentLink, documentLink resolve
  * [x] ~~documentColor, colorPresentation~~
  * [ ] formatting
  * [ ] rangeFormatting
  * [ ] onTypeFormatting
  * [ ] rename, prepareRename
  * [x] foldingRange
  * [ ] selectionRange
  * [ ] prepareCallHierarchy
  * [ ] callHierarchy incoming, callHierarchy outgoing
  * [x] semantic tokens
  * [x] ~~linkedEditingRange~~
  * [ ] moniker
* [x] incremental compilation
* [ ] lists
<<<<<<< HEAD
* [x] maps
=======
* [x] structs
>>>>>>> 8015970c
* [ ] sets
* [ ] text interpolation
* [x] constant evaluation
* [ ] fibers
* [ ] channels
* [ ] io
* [ ] random
* [ ] standard library
* [ ] pipe operator
* [x] auto-fuzzing
* [ ] "type" proofs
* [ ] testing
* [ ] fuzzing of the compiler itself
* [ ] clean up repo (delete a bunch of stuff!)
* [ ] package manager
* [ ] online playground

## Short-term TODOs

- make `PROJECT_DIRECTORY` non-global
- use BigInts
<<<<<<< HEAD
- minimize inputs found through fuzzing
- add caching to hints server
- do we need the `CallReceiver`?
=======
- turn needs `message` into `reason`
- panic with strings instead of values
- make condition whether to keep running more granular
- fuzz parser
- add caching to hints server
- do we need the `CallReceiver`?
- minimize inputs found through fuzzing
>>>>>>> 8015970c
- implement fibers and nurseries
- implement channels
- remove builtinPrint
- support recursion
<<<<<<< HEAD
- optimize tail recursion
- fuzz parser
=======
- support tail recursion
>>>>>>> 8015970c
- new name?
- mini-heaps?
- parse calls with call as a receiver: `(foo Bar) Baz`

## How to use Candy

1. Install Rust.
2. Clone this repo.
3. Open the workspace in VS Code.
4. In the VS Code settings (JSON), add the following: `"candy.languageServerCommand": "cargo run --manifest-path <path-to-the-candy-folder>/compiler/Cargo.toml -- lsp",`.
5. Run `npm install` inside `vscode_extension/`.
6. Run the launch config “Run Extension (VS Code Extension)”.
7. In the new VS Code window that opens, you can enjoy 🍭 Candy :)<|MERGE_RESOLUTION|>--- conflicted
+++ resolved
@@ -95,11 +95,7 @@
   * [ ] moniker
 * [x] incremental compilation
 * [ ] lists
-<<<<<<< HEAD
-* [x] maps
-=======
 * [x] structs
->>>>>>> 8015970c
 * [ ] sets
 * [ ] text interpolation
 * [x] constant evaluation
@@ -121,32 +117,18 @@
 
 - make `PROJECT_DIRECTORY` non-global
 - use BigInts
-<<<<<<< HEAD
 - minimize inputs found through fuzzing
-- add caching to hints server
-- do we need the `CallReceiver`?
-=======
-- turn needs `message` into `reason`
-- panic with strings instead of values
 - make condition whether to keep running more granular
 - fuzz parser
 - add caching to hints server
-- do we need the `CallReceiver`?
-- minimize inputs found through fuzzing
->>>>>>> 8015970c
 - implement fibers and nurseries
 - implement channels
 - remove builtinPrint
 - support recursion
-<<<<<<< HEAD
-- optimize tail recursion
-- fuzz parser
-=======
-- support tail recursion
->>>>>>> 8015970c
+- tail call optimization
 - new name?
 - mini-heaps?
-- parse calls with call as a receiver: `(foo Bar) Baz`
+- parse calls with call as a receiver: `(foo Bar) Baz`. or do we even need the `CallReceiver`?
 
 ## How to use Candy
 
