# 🍭 Candy

A sweet programming language that is robust, minimalistic, and expressive.

Candy aims to have excellent tooling – most language features are designed with tooling in mind.
Many languages have a strict separation between compile-time and runtime.
Candy blurs the line between those stages, for example, by replacing compile-time types with edit-time fuzzing.

## Quick introduction

- **Values are at the center of your computations.**
  Only a handful of predefined types of values exist:

  ```candy
  3                   # int
  "Candy"             # text
  Green               # symbol
  [ Name: "Candy" ]   # struct
  { it -> add it 2 }  # closure
  ```

- **Minimalistic syntax.**
  Defining variables and functions works without braces or keywords cluttering up your code.
  The syntax is indentation-aware.

  ```candy
  foo = 42
  println message =
    print message
    print "\n"
  println "Hello, world!"
  ```

- **Extensive compile-time evaluation.**
  Many values can already be computed at compile-time.
  In your editor, you'll see the results on the right side:

  ```candy
  foo = double 2  # foo = 4
  ```

- **Fuzzing instead of traditional types.**
  In Candy, functions have to specify their needs _exactly._
  As you type, the tooling automatically tests your code with many input to see if one breaks the code:

  ```candy
  foo a =             # If you pass a = 0,
    needs (isInt a)
    math.logarithm a  # then this fails because logarithm only works on positive numbers.

  efficientTextReverse text =
    needs (isText text)
    needs (isPalindrome text) "efficientTextReverse only works on palindromes"
    text

  greetBackwards name =                   # If you pass name = "Test",
    "Hello, {efficientTextReverse name}"  # then this fails because efficientTextReverse only works on palindromes.
  ```

To get a more in-depth introduction, read the [language document](language.md).

## Discussion

[Join our Discord server.](https://discord.gg/5Vr4eAJ7gU)

## The current state

We are currently implementing a first version of Candy in Rust.
We already have a language server that provides some tooling.

## Long-term TODOs

- Core
  - io
  - random
  - timing
  - environment variables
  - HTTP, UDP
- compiler
  - make functions independent of their order in top-level scope
  - text interpolation
  - fibers, channels
  - patterns
  - pipe operator
  - "type" proofs
  - fuzzing of the compiler itself
  - package root marker
  - package path dependencies
  - performance
    - multithreading
    - object deduplication
    - profiler
    - memory representation
      - inlining of ints/etc.
      - size of an object
      - heap management
  - LLVM, WASM
- IDE support:
  - generate debug files
  - [ ] completion, completion resolve
  - [ ] hover
  - [ ] signatureHelp
  - [x] ~~declaration~~, definition, ~~typeDefinition~~
  - [ ] implementation
  - [x] references
  - [x] documentHighlight
  - [ ] documentSymbol
  - [ ] codeAction, codeAction resolve
  - [ ] codeLens, codeLens resolve, codeLens refresh
  - [ ] documentLink, documentLink resolve
  - [x] ~~documentColor, colorPresentation~~
  - [ ] formatting
  - [ ] rangeFormatting
  - [ ] onTypeFormatting
  - [ ] rename, prepareRename
  - [x] foldingRange
  - [ ] selectionRange
  - [ ] prepareCallHierarchy
  - [ ] callHierarchy incoming, callHierarchy outgoing
  - [x] semantic tokens
  - [x] ~~linkedEditingRange~~
  - [ ] moniker
- packages
  - logging
  - HTTP Server
  - Markdown
  - custom binary serialization
  - Cap'n Proto
  - DateTime?
  - SI?
  - MongoDB?
  - package manager
- online playground
- clean up repo (delete a bunch of stuff!)

## Short-term TODOs

- new name?
- add caching while compile-time evaluating code
- tags
- pattern matching
<<<<<<< HEAD
- pipe operator
=======
- add CI
>>>>>>> f4ef1901
- add tests
- add a more lightweight tracer that only tracks stack traces
- text interpolation
- optimize: inline functions
- minimize inputs found through fuzzing
- fuzz parser
- remove builtinPrint
- optimize: tail call optimization
- parse function declaration with doc comment but no code
- tracing visualization
- distinguish packages from normal modules
- complain about comment lines with too much indentation
- develop guidelines about how to format reasons
- disallow passing named closures as parameters? or auto-propagate caller's fault to called parameters?
- replace occurrences of `Id::complicated_responsibility()`

## How to use Candy

1. Install Rust.
2. Clone this repo.
3. Open the workspace in VS Code.
4. In the VS Code settings (JSON), add the following: `"candy.languageServerCommand": "cargo run --manifest-path <path-to-the-candy-folder>/compiler/Cargo.toml -- lsp",`.
5. Run `npm install` inside `vscode_extension/`.
6. Run the launch config “Run Extension (VS Code Extension)”.
7. In the new VS Code window that opens, you can enjoy 🍭 Candy :)<|MERGE_RESOLUTION|>--- conflicted
+++ resolved
@@ -139,11 +139,6 @@
 - add caching while compile-time evaluating code
 - tags
 - pattern matching
-<<<<<<< HEAD
-- pipe operator
-=======
-- add CI
->>>>>>> f4ef1901
 - add tests
 - add a more lightweight tracer that only tracks stack traces
 - text interpolation
