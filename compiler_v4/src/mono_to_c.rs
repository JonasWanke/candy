use crate::{
    hir::BuiltinFunction,
    memory_layout::TypeLayoutKind,
    mono::{
<<<<<<< HEAD
        Body, BodyOrBuiltin, Expression, ExpressionKind, Function, Id, Lambda, Mono, Parameter,
        TypeDeclaration,
=======
        Body, BodyOrBuiltin, BuiltinType, Expression, ExpressionKind, Function, Id, Lambda, Mono,
        Parameter, TypeDeclaration,
>>>>>>> 98bc6cb9
    },
};
use itertools::Itertools;
use rustc_hash::FxHashSet;

pub fn mono_to_c(mono: &Mono) -> String {
    let mut context = Context::new(mono);
    context.lower_mono();
    context.c
}

#[derive(Debug)]
struct Context<'h> {
    mono: &'h Mono,
    c: String,
}
impl<'h> Context<'h> {
    #[must_use]
    const fn new(mono: &'h Mono) -> Self {
        Self {
            mono,
            c: String::new(),
        }
    }

    fn lower_mono(&mut self) {
        self.push("#include <errno.h>\n");
        self.push("#include <stdint.h>\n");
        self.push("#include <stdio.h>\n");
        self.push("#include <stdlib.h>\n");
        self.push("#include <string.h>\n\n");

        self.push("/// Type Forward Declarations\n\n");
        self.lower_type_forward_declarations();
        self.push("\n");

        self.push("/// Type Declarations\n\n");
        self.lower_type_declarations();
        self.push("\n");

        self.push("/// Assignment Declarations\n\n");
        self.lower_assignment_declarations();
        self.push("\n");

        self.push("/// Function Declarations\n\n");
        self.lower_function_declarations();
        self.push("\n");

        self.push("/// Assignment Definitions\n\n");
        self.lower_assignment_definitions();
        self.push("\n");

        self.push("/// Function Definitions\n\n");
        self.lower_function_definitions();

        self.push("int main() {\n");
        for name in &self.mono.assignment_initialization_order {
            self.push(format!("{name}$init();\n"));
        }
        self.push(format!("return {}().value;\n}}\n", self.mono.main_function,));
    }

    fn lower_type_forward_declarations(&mut self) {
        for name in self.mono.type_declarations.keys() {
            self.push(format!("typedef struct {name} {name};\n"));
        }
    }
    fn lower_type_declarations(&mut self) {
        for name in &self.mono.type_declaration_order {
            let declaration = &self.mono.type_declarations[name];
            self.push(format!("struct {name} {{\n"));
            match declaration {
<<<<<<< HEAD
                TypeDeclaration::Builtin {
                    name,
                    type_arguments,
                } => {
                    match name.as_ref() {
                        "Int" => {
                            assert!(type_arguments.is_empty());
=======
                TypeDeclaration::Builtin(builtin_type) => {
                    match builtin_type {
                        BuiltinType::Int => {
>>>>>>> 98bc6cb9
                            self.push("int64_t value;\n");
                        }
                        BuiltinType::List(item_type_) => {
                            self.push("uint64_t length;\n");
                            self.push(format!("{item_type_}* values;\n"));
                        }
                        BuiltinType::Text => {
                            self.push("char* value;\n");
                        }
                    }
                    self.push("};\n");
                }
                TypeDeclaration::Struct { fields } => {
                    for (name, type_) in &**fields {
                        self.push(format!("{type_} {name}; "));
                    }
                    self.push("};\n");
                }
                TypeDeclaration::Enum { variants } => {
                    if !variants.is_empty() {
                        self.push("enum {");
                        for variant in &**variants {
                            self.push(format!("{name}_{},", variant.name));
                        }
                        self.push("} variant;\n");
                    }

                    self.push("union {");
                    let boxed_variants = self.get_boxed_variants(name).clone();
                    for variant in &**variants {
                        if let Some(value_type) = &variant.value_type {
                            self.push(format!(
                                "{value_type}{} {};",
                                if boxed_variants.contains(&*variant.name) {
                                    "*"
                                } else {
                                    ""
                                },
                                variant.name,
                            ));
                        }
                    }
                    self.push("} value;\n};\n");
                }
                TypeDeclaration::Function {
                    parameter_types,
                    return_type,
                } => {
                    self.push("void* closure;\n");
                    self.push(format!("{return_type} (*function)(void*"));
                    for parameter_type in &**parameter_types {
                        self.push(format!(", {parameter_type}"));
                    }
                    self.push(");\n");
                    self.push("};\n");
                }
            }
        }
    }
    fn get_boxed_variants(&self, enum_type: &str) -> &FxHashSet<Box<str>> {
        let TypeLayoutKind::Enum { boxed_variants, .. } = &self.mono.memory_layouts[enum_type].kind
        else {
            panic!("Not an enum type: `{enum_type}`");
        };
        boxed_variants
    }

    fn lower_assignment_declarations(&mut self) {
        for (name, assignment) in &self.mono.assignments {
            self.lower_lambda_declarations_in(name, &assignment.body);
            self.push(format!("{} {name};\n", &assignment.type_));
        }
    }
    fn lower_assignment_definitions(&mut self) {
        for (name, assignment) in &self.mono.assignments {
            self.lower_lambda_definitions_in(name, &[], &assignment.body);

            self.push(format!("void {name}$init() {{\n"));
            self.lower_body_expressions(name, &assignment.body);
            self.push(format!(
                "{name} = {};\n}}\n\n",
                assignment.body.return_value_id(),
            ));
        }
    }

    fn lower_function_declarations(&mut self) {
        for (name, function) in &self.mono.functions {
            if let BodyOrBuiltin::Body(body) = &function.body {
                self.lower_lambda_declarations_in(name, body);
            }

            self.lower_function_signature(name, function);
            self.push(";\n");
        }
    }
    fn lower_lambda_declarations_in(&mut self, declaration_name: &str, body: &'h Body) {
        Self::visit_lambdas_inside_body(body, &mut |id, lambda| {
            self.push(format!(
                "typedef struct {declaration_name}$lambda{id}_closure {declaration_name}$lambda{id}_closure;\n",
            ));

            self.lower_lambda_signature(declaration_name, id, lambda);
            self.push(";\n");
        });
    }
    fn lower_function_definitions(&mut self) {
        for (name, function) in &self.mono.functions {
            if let BodyOrBuiltin::Body(body) = &function.body {
                self.lower_lambda_definitions_in(name, &function.parameters, body);
            }

            self.lower_function_signature(name, function);
            self.push(" {\n");
            self.lower_body_or_builtin(name, function);
            self.push("}\n\n");
        }
    }
    fn lower_lambda_definitions_in(
        &mut self,
        declaration_name: &str,
        declaration_parameters: &[Parameter],
        body: &'h Body,
    ) {
        Self::visit_lambdas_inside_body(body, &mut |id, lambda| {
            let closure = lambda.closure_with_types(declaration_parameters, body);

            self.push(format!("struct {declaration_name}$lambda{id}_closure {{"));
            for (id, type_) in &closure {
                self.push(format!("{type_} {id}; "));
            }
            self.push("};\n");

            self.lower_lambda_signature(declaration_name, id, lambda);
            self.push(" {\n");
            self.push(format!(
                "{declaration_name}$lambda{id}_closure* closure = raw_closure;\n"
            ));
            for (id, type_) in &closure {
                self.push(format!("{type_} {id} = closure->{id};\n"));
            }
            self.lower_body(declaration_name, &lambda.body);
            self.push("}\n");
        });
    }
    fn lower_function_signature(&mut self, name: &str, function: &Function) {
        self.push(format!("{} {name}(", &function.return_type));
        for (index, parameter) in function.parameters.iter().enumerate() {
            if index > 0 {
                self.push(", ");
            }
            self.push(format!("{} {}", &parameter.type_, parameter.id));
        }
        self.push(")");
    }
    fn lower_lambda_signature(&mut self, declaration_name: &str, id: Id, lambda: &Lambda) {
        self.push(format!(
            "{} {declaration_name}$lambda{id}_function(void* raw_closure",
            &lambda.body.return_type()
        ));
        for parameter in &lambda.parameters {
            self.push(format!(", {} {}", &parameter.type_, parameter.id));
        }
        self.push(")");
    }

    fn visit_lambdas_inside_body(body: &'h Body, visitor: &mut impl FnMut(Id, &'h Lambda)) {
        for (id, _, expression) in &body.expressions {
            match &expression.kind {
                ExpressionKind::Int(_)
                | ExpressionKind::Text(_)
                | ExpressionKind::CreateStruct { .. }
                | ExpressionKind::StructAccess { .. }
                | ExpressionKind::CreateEnum { .. }
                | ExpressionKind::GlobalAssignmentReference(_)
                | ExpressionKind::LocalReference(_)
                | ExpressionKind::CallFunction { .. }
                | ExpressionKind::CallLambda { .. } => {}
                ExpressionKind::Switch { cases, .. } => {
<<<<<<< HEAD
                    for case in cases.iter() {
=======
                    for case in &**cases {
>>>>>>> 98bc6cb9
                        Self::visit_lambdas_inside_body(&case.body, visitor);
                    }
                }
                ExpressionKind::Lambda(lambda) => {
                    Self::visit_lambdas_inside_body(&lambda.body, visitor);
                    visitor(*id, lambda);
                }
            }
        }
    }

    fn lower_body_or_builtin(&mut self, declaration_name: &str, function: &Function) {
        match &function.body {
            BodyOrBuiltin::Builtin {
                builtin_function,
                substitutions,
            } => {
                self.push("// builtin function\n");
                match builtin_function {
                    BuiltinFunction::IntAdd => self.push(format!(
                        "\
                        Int result = {{.value = {a}.value + {b}.value}};
                        return result;",
                        a = function.parameters[0].id,
                        b = function.parameters[1].id,
                    )),
                    BuiltinFunction::IntBitwiseAnd => self.push(format!(
                        "\
                        Int result = {{.value = {a}.value & {b}.value}};
                        return result;",
                        a = function.parameters[0].id,
                        b = function.parameters[1].id,
                    )),
                    BuiltinFunction::IntBitwiseOr => self.push(format!(
                        "\
                        Int result = {{.value = {a}.value | {b}.value}};
                        return result;",
                        a = function.parameters[0].id,
                        b = function.parameters[1].id,
                    )),
                    BuiltinFunction::IntBitwiseXor => self.push(format!(
                        "\
                        Int result = {{.value = {a}.value ^ {b}.value}};
                        return result;",
                        a = function.parameters[0].id,
                        b = function.parameters[1].id,
                    )),
                    BuiltinFunction::IntCompareTo => self.push(format!(
                        "\
                        Ordering result = {{.variant = {a}.value < {b}.value    ? Ordering_less
                                                      : {a}.value == {b}.value ? Ordering_equal
                                                                               : Ordering_greater}};
                        return result;",
                        a = function.parameters[0].id,
                        b = function.parameters[1].id,
                    )),
                    BuiltinFunction::IntDivideTruncating => self.push(format!(
                        "\
                        Int result = {{.value = {dividend}.value / {divisor}.value}};
                        return result;",
                        dividend = function.parameters[0].id,
                        divisor = function.parameters[1].id,
                    )),
                    BuiltinFunction::IntMultiply => self.push(format!(
                        "\
                        Int result = {{.value = {factorA}.value * {factorB}.value}};
                        return result;",
                        factorA = function.parameters[0].id,
                        factorB = function.parameters[1].id,
                    )),
                    BuiltinFunction::IntParse => self.push(format!(
                        "\
                        {return_type} result;
                        char *end_pointer;
                        errno = 0;
                        uint64_t value = strtol({text}.value, &end_pointer, 10);
                        if (errno == ERANGE) {{
                            result = {{
                                .variant = {return_type}_error,
                                .value.error = {{.value = \"Value is out of range.\"}},
                            }};
                        }} else if (end_pointer == {text}.value) {{
                            result = {{
                                .variant = {return_type}_error,
                                .value.error = {{.value = \"Text is empty.\"}},
                            }};
                        }} else if (*end_pointer != '\\0') {{
                            char* message_format = \"Non-numeric character \\\"%c\\\" at index %ld.\";
                            int length = snprintf(NULL, 0, message_format, *end_pointer, end_pointer - {text}.value);
                            char *message = malloc(length + 1);
                            snprintf(message, length + 1, message_format, *end_pointer, end_pointer - {text}.value);
                            result = {{
                                .variant = {return_type}_error,
                                .value.error = {{.value = message}},
                            }};
                        }} else {{
                            result = {{
                                .variant = {return_type}_ok,
                                .value.ok = {{.value = value}},
                            }};
                        }}
                        return result;",
                        text = function.parameters[0].id,
                        return_type = function.return_type,
                    )),
                    BuiltinFunction::IntRemainder => self.push(format!(
                        "\
                        Int result = {{.value = {dividend}.value % {divisor}.value}};
                        return result;",
                        dividend = function.parameters[0].id,
                        divisor = function.parameters[1].id,
                    )),
                    BuiltinFunction::IntShiftLeft => self.push(format!(
                        "\
                        Int result = {{.value = {value}.value << {amount}.value}};
                        return result;",
                        value = function.parameters[0].id,
                        amount = function.parameters[1].id,
                    )),
                    BuiltinFunction::IntShiftRight => self.push(format!(
                        "\
                        Int result = {{.value = {value}.value >> {amount}.value}};
                        return result;",
                        value = function.parameters[0].id,
                        amount = function.parameters[1].id,
                    )),
                    BuiltinFunction::IntSubtract => self.push(format!(
                        "\
                        Int result = {{.value = {minuend}.value - {subtrahend}.value}};
                        return result;",
                        minuend = function.parameters[0].id,
                        subtrahend = function.parameters[1].id,
                    )),
                    BuiltinFunction::IntToText => self.push(format!(
                        "\
<<<<<<< HEAD
                        int length = snprintf(NULL, 0, \"%ld\", {int}->value);
                        char* result = malloc(length + 1);
                        snprintf(result, length + 1, \"%ld\", {int}->value);

                        Text* result_pointer = malloc(sizeof(Text));
                        result_pointer->value = result;
                        return result_pointer;",
=======
                        int length = snprintf(NULL, 0, \"%ld\", {int}.value);
                        Text result = {{.value = malloc(length + 1)}};
                        snprintf(result.value, length + 1, \"%ld\", {int}.value);
                        return result;",
>>>>>>> 98bc6cb9
                        int = function.parameters[0].id,
                    )),
                    BuiltinFunction::ListFilled => self.push(format!(
                        "\
<<<<<<< HEAD
                        if ({length}->value < 0) {{
                            char* message_format = \"List length must not be negative; was %ld.\";
                            int length = snprintf(NULL, 0, message_format, {length}->value);
                            char *message = malloc(length + 1);
                            snprintf(message, length + 1, message_format, {length}->value);

                            Text *message_pointer = malloc(sizeof(Text));
                            message_pointer->value = message;
                            builtinPanic$$Text(message_pointer);
                        }}

                        {list_type}* result_pointer = malloc(sizeof({list_type}));
                        result_pointer->length = {length}->value;
                        result_pointer->values = malloc({length}->value * sizeof({item_type}*));
                        for (uint64_t i = 0; i < {length}->value; i++) {{
                            result_pointer->values[i] = {item};
=======
                        if ({length}.value < 0) {{
                            char* message_format = \"List length must not be negative; was %ld.\";
                            int length = snprintf(NULL, 0, message_format, {length}.value);
                            Text message = {{.value = malloc(length + 1)}};
                            snprintf(message.value, length + 1, message_format, {length}.value);
                            builtinPanic$$Text(message);
>>>>>>> 98bc6cb9
                        }}

                        {list_type} result = {{
                            length = {length}.value,
                            values = malloc({length}.value * sizeof({item_type})),
                        }};
                        for (uint64_t i = 0; i < {length}.value; i++) {{
                            result.values[i] = {item};
                        }}
                        return result;",
                        item_type = substitutions["T"],
                        list_type = function.return_type,
                        length = function.parameters[0].id,
                        item = function.parameters[1].id,
                    )),
                    BuiltinFunction::ListGenerate => self.push(format!(
                        "\
<<<<<<< HEAD
                        if ({length}->value < 0) {{
                            char* message_format = \"List length must not be negative; was %ld.\";
                            int length = snprintf(NULL, 0, message_format, {length}->value);
                            char *message = malloc(length + 1);
                            snprintf(message, length + 1, message_format, {length}->value);

                            Text *message_pointer = malloc(sizeof(Text));
                            message_pointer->value = message;
                            builtinPanic$$Text(message_pointer);
                        }}

                        {list_type}* result_pointer = malloc(sizeof({list_type}));
                        result_pointer->length = {length}->value;
                        result_pointer->values = malloc({length}->value * sizeof({item_type}*));
                        for (uint64_t i = 0; i < {length}->value; i++) {{
                            Int* index = malloc(sizeof(Int));
                            index->value = i;
                            result_pointer->values[i] = {item_getter}->function({item_getter}->closure, index);
                        }}
                        return result_pointer;",
=======
                        if ({length}.value < 0) {{
                            char* message_format = \"List length must not be negative; was %ld.\";
                            int length = snprintf(NULL, 0, message_format, {length}.value);
                            Text message = {{.value = malloc(length + 1)}};
                            snprintf(message.value, length + 1, message_format, {length}.value);
                            builtinPanic$$Text(message);
                        }}

                        {list_type} result = {{
                            .length = {length}.value,
                            .values = malloc({length}.value * sizeof({item_type}*)),
                        }};
                        for (uint64_t i = 0; i < {length}.value; i++) {{
                            Int index = {{.value = i}};
                            result.values[i] = {item_getter}.function({item_getter}.closure, index);
                        }}
                        return result;",
>>>>>>> 98bc6cb9
                        item_type = substitutions["T"],
                        list_type = function.return_type,
                        length = function.parameters[0].id,
                        item_getter = function.parameters[1].id,
                    )),
                    BuiltinFunction::ListGet => self.push(format!(
                        "\
                        {return_type} result = malloc(sizeof({return_type}));
                        if (0 <= {index}.value && {index}.value < {list}.length) {{
                            result = {{
                                .variant = {return_type}_some,
                                .value.some = {list}.values[{index}.value],
                            }};
                        }} else {{
                            result = {{.variant = {return_type}_none}};
                        }}
                        return result;",
                        return_type = function.return_type,
                        list = function.parameters[0].id,
                        index = function.parameters[1].id,
                    )),
                    BuiltinFunction::ListInsert => self.push(format!(
                        "\
                        if (0 > {index}.value || {index}.value > {list}.length) {{
                            char* message_format = \"Index out of bounds: Tried inserting at index %ld in list of length %ld.\";
                            int length = snprintf(NULL, 0, message_format, {index}.value, {list}.length);
                            Text message = {{.value = malloc(length + 1)}};
                            snprintf(message.value, length + 1, message_format, {index}.value, {list}.length);
                            builtinPanic$$Text(message);
                        }}

<<<<<<< HEAD
                        {list_type}* result_pointer = malloc(sizeof({list_type}));
                        result_pointer->length = {list}->length + 1;
                        result_pointer->values = malloc(result_pointer->length * sizeof({item_type}*));
                        memcpy(result_pointer->values, {list}->values, {index}->value * sizeof({item_type}*));
                        result_pointer->values[{index}->value] = {item};
                        memcpy(result_pointer->values + {index}->value + 1, {list}->values + {index}->value, ({list}->length - {index}->value) * sizeof({item_type}));
                        return result_pointer;",
=======
                        uint64_t length = {list}.length + 1;
                        {list_type} result = {{
                            .length = length,
                            .values = malloc(length * sizeof({item_type})),
                        }};
                        memcpy(result.values, {list}.values, {index}.value * sizeof({item_type}*));
                        result.values[{index}.value] = {item};
                        memcpy(result.values + {index}.value + 1, {list}.values + {index}.value, ({list}.length - {index}.value) * sizeof({item_type}));
                        return result;",
>>>>>>> 98bc6cb9
                        item_type = substitutions["T"],
                        list_type = function.return_type,
                        list = function.parameters[0].id,
                        index = function.parameters[1].id,
                        item = function.parameters[2].id,
                    )),
                    BuiltinFunction::ListLength => self.push(format!(
                        "\
                        Int result = {{.value = {list}.length}};
                        return result;",
                        list = function.parameters[0].id,
                    )),
                    BuiltinFunction::ListOf0 => self.push(format!(
                        "\
<<<<<<< HEAD
                        {list_type}* result_pointer = malloc(sizeof({list_type}));
                        result_pointer->length = 0;
                        result_pointer->values = NULL;
                        return result_pointer;",
=======
                        {list_type} result = {{
                            .length = 0,
                            .values = NULL,
                        }};
                        return result;",
>>>>>>> 98bc6cb9
                        list_type = function.return_type,
                    )),
                    BuiltinFunction::ListOf1 => self.push(format!(
                        "\
<<<<<<< HEAD
                        {list_type}* result_pointer = malloc(sizeof({list_type}));
                        result_pointer->length = 1;
                        result_pointer->values = malloc(sizeof({item_type}*));
                        result_pointer->values[0] = {item0};
                        return result_pointer;",
=======
                        {list_type} result = {{
                            .length = 1,
                            .values = malloc(sizeof({item_type})),
                        }};
                        result.values[0] = {item0};
                        return result;",
>>>>>>> 98bc6cb9
                        item_type = substitutions["T"],
                        list_type = function.return_type,
                        item0 = function.parameters[0].id,
                    )),
                    BuiltinFunction::ListOf2 => self.push(format!(
                        "\
<<<<<<< HEAD
                        {list_type}* result_pointer = malloc(sizeof({list_type}));
                        result_pointer->length = 2;
                        result_pointer->values = malloc(2 * sizeof({item_type}*));
                        result_pointer->values[0] = {item0};
                        result_pointer->values[1] = {item1};
                        return result_pointer;",
=======
                        {list_type} result = {{
                            .length = 2,
                            .values = malloc(2 * sizeof({item_type})),
                        }};
                        result.values[0] = {item0};
                        result.values[1] = {item1};
                        return result;",
>>>>>>> 98bc6cb9
                        item_type = substitutions["T"],
                        list_type = function.return_type,
                        item0 = function.parameters[0].id,
                        item1 = function.parameters[1].id,
                    )),
                    BuiltinFunction::ListOf3 => self.push(format!(
                        "\
<<<<<<< HEAD
                        {list_type}* result_pointer = malloc(sizeof({list_type}));
                        result_pointer->length = 3;
                        result_pointer->values = malloc(3 * sizeof({item_type}*));
                        result_pointer->values[0] = {item0};
                        result_pointer->values[1] = {item1};
                        result_pointer->values[2] = {item2};
                        return result_pointer;",
=======
                        {list_type} result = {{
                            .length = 3,
                            .values = malloc(3 * sizeof({item_type})),
                        }};
                        result.values[0] = {item0};
                        result.values[1] = {item1};
                        result.values[2] = {item2};
                        return result;",
>>>>>>> 98bc6cb9
                        item_type = substitutions["T"],
                        list_type = function.return_type,
                        item0 = function.parameters[0].id,
                        item1 = function.parameters[1].id,
                        item2 = function.parameters[2].id,
                    )),
                    BuiltinFunction::ListOf4 => self.push(format!(
                        "\
<<<<<<< HEAD
                        {list_type}* result_pointer = malloc(sizeof({list_type}));
                        result_pointer->length = 4;
                        result_pointer->values = malloc(4 * sizeof({item_type}*));
                        result_pointer->values[0] = {item0};
                        result_pointer->values[1] = {item1};
                        result_pointer->values[2] = {item2};
                        result_pointer->values[3] = {item3};
                        return result_pointer;",
=======
                        {list_type} result = {{
                            .length = 4,
                            .values = malloc(4 * sizeof({item_type})),
                        }};
                        result.values[0] = {item0};
                        result.values[1] = {item1};
                        result.values[2] = {item2};
                        result.values[3] = {item3};
                        return result;",
>>>>>>> 98bc6cb9
                        item_type = substitutions["T"],
                        list_type = function.return_type,
                        item0 = function.parameters[0].id,
                        item1 = function.parameters[1].id,
                        item2 = function.parameters[2].id,
                        item3 = function.parameters[3].id,
                    )),
                    BuiltinFunction::ListOf5 => self.push(format!(
                        "\
<<<<<<< HEAD
                        {list_type}* result_pointer = malloc(sizeof({list_type}));
                        result_pointer->length = 5;
                        result_pointer->values = malloc(5 * sizeof({item_type}*));
                        result_pointer->values[0] = {item0};
                        result_pointer->values[1] = {item1};
                        result_pointer->values[2] = {item2};
                        result_pointer->values[3] = {item3};
                        result_pointer->values[4] = {item4};
                        return result_pointer;",
=======
                        {list_type} result = {{
                            .length = 5,
                            .values = malloc(5 * sizeof({item_type})),
                        }};
                        result.values[0] = {item0};
                        result.values[1] = {item1};
                        result.values[2] = {item2};
                        result.values[3] = {item3};
                        result.values[4] = {item4};
                        return result;",
>>>>>>> 98bc6cb9
                        item_type = substitutions["T"],
                        list_type = function.return_type,
                        item0 = function.parameters[0].id,
                        item1 = function.parameters[1].id,
                        item2 = function.parameters[2].id,
                        item3 = function.parameters[3].id,
                        item4 = function.parameters[4].id,
                    )),
                    BuiltinFunction::ListRemoveAt => self.push(format!(
                        "\
                        if (0 > {index}.value || {index}.value >= {list}.length) {{
                            char* message_format = \"Index out of bounds: Tried removing item at index %ld from list of length %ld.\";
                            int length = snprintf(NULL, 0, message_format, {index}.value, {list}.length);
                            Text message = {{.value = malloc(length + 1)}};
                            snprintf(message.value, length + 1, message_format, {index}.value, {list}.length);
                            builtinPanic$$Text(message);
                        }}

<<<<<<< HEAD
                        {list_type}* result_pointer = malloc(sizeof({list_type}));
                        result_pointer->length = {list}->length - 1;
                        result_pointer->values = malloc(result_pointer->length * sizeof({item_type}*));
                        memcpy(result_pointer->values, {list}->values, {index}->value * sizeof({item_type}*));
                        memcpy(result_pointer->values + {index}->value, {list}->values + {index}->value + 1, ({list}->length - {index}->value - 1) * sizeof({item_type}*));
                        return result_pointer;",
=======
                        uint64_t length = {list}.length - 1;
                        {list_type} result = {{
                            .length = length,
                            .values = malloc(length * sizeof({item_type})),
                        }};
                        memcpy(result.values, {list}.values, {index}.value * sizeof({item_type}*));
                        memcpy(result.values + {index}.value, {list}.values + {index}.value + 1, ({list}.length - {index}.value - 1) * sizeof({item_type}*));
                        return result;",
>>>>>>> 98bc6cb9
                        item_type = substitutions["T"],
                        list_type = function.return_type,
                        list = function.parameters[0].id,
                        index = function.parameters[1].id,
                    )),
                    BuiltinFunction::ListReplace => self.push(format!(
                        "\
                        if (0 > {index}.value || {index}.value >= {list}.length) {{
                            char* message_format = \"Index out of bounds: Tried replacing index %ld in list of length %ld.\";
                            int length = snprintf(NULL, 0, message_format, {index}.value, {list}.length);
                            Text message = {{.value = malloc(length + 1)}};
                            snprintf(message.value, length + 1, message_format, {index}.value, {list}.length);
                            builtinPanic$$Text(message);
                        }}

<<<<<<< HEAD
                        {list_type}* result_pointer = malloc(sizeof({list_type}));
                        result_pointer->length = {list}->length;
                        result_pointer->values = malloc(result_pointer->length * sizeof({item_type}*));
                        memcpy(result_pointer->values, {list}->values, {list}->length * sizeof({item_type}*));
                        result_pointer->values[{index}->value] = {new_item};
                        return result_pointer;",
=======
                        {list_type} result = {{
                            .length = {list}.length,
                            .values = malloc({list}.length * sizeof({item_type})),
                        }};
                        memcpy(result.values, {list}.values, {list}.length * sizeof({item_type}*));
                        result.values[{index}.value] = {new_item};
                        return result;",
>>>>>>> 98bc6cb9
                        item_type = substitutions["T"],
                        list_type = function.return_type,
                        list = function.parameters[0].id,
                        index = function.parameters[1].id,
                        new_item = function.parameters[2].id,
                    )),
                    BuiltinFunction::Panic => {
                        self.push(format!(
                            "\
                            fputs({}.value, stderr);
                            exit(1);",
                            function.parameters[0].id,
                        ));
                    }
                    BuiltinFunction::Print => {
                        self.push(format!(
                            "\
                            puts({}.value);
                            Nothing _1 = {{}};
                            return _1;",
                            function.parameters[0].id,
                        ));
                    }
                    BuiltinFunction::TextCompareTo => self.push(format!(
                        "\
                        int raw_result = strcmp({a}.value, {b}.value);
                        Ordering result = {{.variant = raw_result < 0    ? Ordering_less
                                                    : raw_result == 0 ? Ordering_equal
                                                                      : Ordering_greater}};
                        return result;",
                        a = function.parameters[0].id,
                        b = function.parameters[1].id,
                    )),
                    BuiltinFunction::TextConcat => self.push(format!(
                        "\
                        size_t lengthA = strlen({a}.value);\n\
                        size_t lengthB = strlen({b}.value);\n\
                        Text result = {{.value = malloc(lengthA + lengthB + 1)}};\n\
                        memcpy(result.value, {a}.value, lengthA);\n\
                        memcpy(result.value + lengthA, {b}.value, lengthB + 1);\n\
                        return result;",
                        a = function.parameters[0].id,
                        b = function.parameters[1].id,
                    )),
                    BuiltinFunction::TextGetRange => self.push(format!(
                        "\
                        size_t text_length = strlen({text}.value);
                        if (0 > {start_inclusive}.value || {start_inclusive}.value > text_length
                            || 0 > {end_exclusive}.value || {end_exclusive}.value > text_length) {{
                            char* message_format = \"Index out of bounds: Tried getting range %ld..%ld from text that is only %ld long.\";
                            int length = snprintf(NULL, 0, message_format, {start_inclusive}.value, {end_exclusive}.value, text_length);
                            Text message = {{.value = malloc(length + 1)}};
                            snprintf(message.value, length + 1, message_format, {start_inclusive}.value, {end_exclusive}.value, text_length);
                            builtinPanic$$Text(message);
                        }} else if ({start_inclusive}.value > {end_exclusive}.value) {{
                            char* message_format = \"Invalid range %ld..%ld: `start_inclusive` must be less than or equal to `end_exclusive`.\";
                            int length = snprintf(NULL, 0, message_format, {start_inclusive}.value, {end_exclusive}.value);
                            Text message = {{.value = malloc(length + 1)}};
                            snprintf(message.value, length + 1, message_format, {start_inclusive}.value, {end_exclusive}.value);
                            builtinPanic$$Text(message);
                        }}

                        size_t length = {end_exclusive}.value - {start_inclusive}.value;\n\
                        Text result = {{.value = malloc(length + 1)}};\n\
                        memcpy(result.value, {text}.value + {start_inclusive}.value, length);\n\
                        return result;",
                        text = function.parameters[0].id,
                        start_inclusive = function.parameters[1].id,
                        end_exclusive = function.parameters[2].id,
                    )),
                    BuiltinFunction::TextIndexOf => self.push(format!(
                        "\
                        {return_type} result;
                        char* result_raw = strstr({a}.value, {b}.value);
                        if (result_raw == NULL) {{
                            result = {{.variant = {return_type}_none}};
                        }} else {{
                            result = {{
                                .variant = {return_type}_some,
                                .value.some = {{.value = result_raw - {a}.value}},
                            }};
                        }}
                        return result;",
                        a = function.parameters[0].id,
                        b = function.parameters[1].id,
                        return_type = function.return_type,
                    )),
                    BuiltinFunction::TextLength => self.push(format!(
                        "\
                        Int result = {{.value = strlen({text}.value)}};
                        return result;",
                        text = function.parameters[0].id,
                    )),
                }
            }
            BodyOrBuiltin::Body(body) => self.lower_body(declaration_name, body),
        }
    }
    fn lower_body(&mut self, declaration_name: &str, body: &Body) {
        self.lower_body_expressions(declaration_name, body);
        self.push(format!("return {};", body.return_value_id()));
    }
    fn lower_body_expressions(&mut self, declaration_name: &str, body: &Body) {
        for (id, name, expression) in &body.expressions {
            if let Some(name) = name {
                self.push(format!("// {name}\n"));
            }

            self.lower_expression(declaration_name, *id, expression);
            if &*expression.type_ == "Never" {
                self.push("// Returns `Never`\n");
            }
            self.push("\n\n");
        }
    }
    fn lower_expression(&mut self, declaration_name: &str, id: Id, expression: &Expression) {
        match &expression.kind {
            ExpressionKind::Int(int) => {
                self.push(format!("{} {id} = {{.value = {int} }};", &expression.type_));
            }
            ExpressionKind::Text(text) => {
                self.push(format!(
                    "{} {id} = {{.value = \"{}\"}};",
                    &expression.type_,
                    text.escape_default(),
                ));
<<<<<<< HEAD
                self.push(format!("{id}->value = \"{}\";", text.escape_default()));
=======
>>>>>>> 98bc6cb9
            }
            ExpressionKind::CreateStruct { struct_, fields } => {
                let TypeDeclaration::Struct {
                    fields: type_fields,
                } = &self.mono.type_declarations[struct_]
                else {
                    unreachable!();
                };

                self.push(format!("{} {id} = {{", &expression.type_));
                for ((name, _), value) in type_fields.iter().zip_eq(fields.iter()) {
                    self.push(format!("\n.{name} = {value},"));
                }
                self.push("};");
            }
            ExpressionKind::StructAccess { struct_, field } => {
                self.push(format!("{} {id} = {struct_}.{field};", &expression.type_));
            }
            ExpressionKind::CreateEnum {
                enum_,
                variant,
                value,
            } => {
                if self.get_boxed_variants(enum_).contains(variant) {
                    let TypeDeclaration::Enum { variants } = &self.mono.type_declarations[enum_]
                    else {
                        unreachable!()
                    };
                    let value_type = variants
                        .iter()
                        .find(|it| &it.name == variant)
                        .as_ref()
                        .unwrap()
                        .value_type
                        .as_ref()
                        .unwrap();
                    self.push(format!(
                        "\
                        {value_type}* {id}_value_boxed = malloc(sizeof({value_type}*));
                        *{id}_value_boxed = {value};
                        {type_} {id} = {{
                            .variant = {enum_}_{variant},
                            .value.{variant} = {id}_value_boxed,
                        }};",
                        value = value.unwrap(),
                        type_ = &expression.type_,
                    ));
                } else {
                    self.push(format!(
                        "{} {id} = {{.variant = {enum_}_{variant}",
                        &expression.type_,
                    ));
                    if let Some(value) = value {
                        self.push(format!("\n.value.{variant} = {value};"));
                    }
                    self.push("};");
                }
            }
            ExpressionKind::GlobalAssignmentReference(assignment) => {
                self.push(format!("{} {id} = {assignment};", &expression.type_));
            }
            ExpressionKind::LocalReference(referenced_id) => {
                self.push(format!("{} {id} = {referenced_id};", &expression.type_));
            }
            ExpressionKind::CallFunction {
                function,
                arguments,
            } => {
                self.push(format!("{} {id} = {function}(", &expression.type_));
                for (index, argument) in arguments.iter().enumerate() {
                    if index > 0 {
                        self.push(", ");
                    }
                    self.push(format!("{argument}"));
                }
                self.push(");");
            }
            ExpressionKind::CallLambda { lambda, arguments } => {
                self.push(format!(
                    "{} {id} = {lambda}.function({lambda}.closure",
                    &expression.type_
                ));
                for argument in &**arguments {
                    self.push(format!(", {argument}"));
                }
                self.push(");");
            }
            ExpressionKind::Switch {
                value,
                enum_,
                cases,
            } => {
<<<<<<< HEAD
                self.push(format!("{}* {id};\n", &expression.type_));
=======
                self.push(format!("{} {id};\n", &expression.type_));
>>>>>>> 98bc6cb9

                self.push(format!("switch ({value}.variant) {{"));
                for case in &**cases {
                    self.push(format!("case {enum_}_{}:\n", case.variant));
                    if let Some((value_id, value_type)) = &case.value {
                        self.push(format!(
<<<<<<< HEAD
                            "{value_type}* {value_id} = {value}->value.{};\n",
=======
                            "{value_type} {value_id} = {}{value}.value.{};\n",
                            if self.get_boxed_variants(enum_).contains(&case.variant) {
                                "*"
                            } else {
                                ""
                            },
>>>>>>> 98bc6cb9
                            case.variant,
                        ));
                    }

                    self.lower_body_expressions(declaration_name, &case.body);
                    if case.body.return_type() == "Never" {
                        self.push("// Returns `Never`\n");
                    } else {
                        self.push(format!("{id} = {};\n", case.body.return_value_id()));
                    }

                    self.push("break;");
                }
                self.push("}");
            }
            ExpressionKind::Lambda(lambda) => {
                self.push(format!("{declaration_name}$lambda{id}_closure* {id}_closure = malloc(sizeof({declaration_name}$lambda{id}_closure));\n",));
                for referenced_id in lambda.closure().iter().sorted() {
                    self.push(format!(
                        "{id}_closure->{referenced_id} = {referenced_id};\n"
                    ));
                }
                self.push(format!(
                    "\
                    {type_} {id} = {{
                        .closure = {id}_closure,
                        .function = {declaration_name}$lambda{id}_function,
                    }};",
                    type_ = &expression.type_,
                ));
            }
        }
    }

    fn push(&mut self, s: impl AsRef<str>) {
        self.c.push_str(s.as_ref());
    }
}<|MERGE_RESOLUTION|>--- conflicted
+++ resolved
@@ -2,13 +2,8 @@
     hir::BuiltinFunction,
     memory_layout::TypeLayoutKind,
     mono::{
-<<<<<<< HEAD
-        Body, BodyOrBuiltin, Expression, ExpressionKind, Function, Id, Lambda, Mono, Parameter,
-        TypeDeclaration,
-=======
         Body, BodyOrBuiltin, BuiltinType, Expression, ExpressionKind, Function, Id, Lambda, Mono,
         Parameter, TypeDeclaration,
->>>>>>> 98bc6cb9
     },
 };
 use itertools::Itertools;
@@ -81,19 +76,9 @@
             let declaration = &self.mono.type_declarations[name];
             self.push(format!("struct {name} {{\n"));
             match declaration {
-<<<<<<< HEAD
-                TypeDeclaration::Builtin {
-                    name,
-                    type_arguments,
-                } => {
-                    match name.as_ref() {
-                        "Int" => {
-                            assert!(type_arguments.is_empty());
-=======
                 TypeDeclaration::Builtin(builtin_type) => {
                     match builtin_type {
                         BuiltinType::Int => {
->>>>>>> 98bc6cb9
                             self.push("int64_t value;\n");
                         }
                         BuiltinType::List(item_type_) => {
@@ -273,11 +258,7 @@
                 | ExpressionKind::CallFunction { .. }
                 | ExpressionKind::CallLambda { .. } => {}
                 ExpressionKind::Switch { cases, .. } => {
-<<<<<<< HEAD
-                    for case in cases.iter() {
-=======
                     for case in &**cases {
->>>>>>> 98bc6cb9
                         Self::visit_lambdas_inside_body(&case.body, visitor);
                     }
                 }
@@ -413,49 +394,20 @@
                     )),
                     BuiltinFunction::IntToText => self.push(format!(
                         "\
-<<<<<<< HEAD
-                        int length = snprintf(NULL, 0, \"%ld\", {int}->value);
-                        char* result = malloc(length + 1);
-                        snprintf(result, length + 1, \"%ld\", {int}->value);
-
-                        Text* result_pointer = malloc(sizeof(Text));
-                        result_pointer->value = result;
-                        return result_pointer;",
-=======
                         int length = snprintf(NULL, 0, \"%ld\", {int}.value);
                         Text result = {{.value = malloc(length + 1)}};
                         snprintf(result.value, length + 1, \"%ld\", {int}.value);
                         return result;",
->>>>>>> 98bc6cb9
                         int = function.parameters[0].id,
                     )),
                     BuiltinFunction::ListFilled => self.push(format!(
                         "\
-<<<<<<< HEAD
-                        if ({length}->value < 0) {{
-                            char* message_format = \"List length must not be negative; was %ld.\";
-                            int length = snprintf(NULL, 0, message_format, {length}->value);
-                            char *message = malloc(length + 1);
-                            snprintf(message, length + 1, message_format, {length}->value);
-
-                            Text *message_pointer = malloc(sizeof(Text));
-                            message_pointer->value = message;
-                            builtinPanic$$Text(message_pointer);
-                        }}
-
-                        {list_type}* result_pointer = malloc(sizeof({list_type}));
-                        result_pointer->length = {length}->value;
-                        result_pointer->values = malloc({length}->value * sizeof({item_type}*));
-                        for (uint64_t i = 0; i < {length}->value; i++) {{
-                            result_pointer->values[i] = {item};
-=======
                         if ({length}.value < 0) {{
                             char* message_format = \"List length must not be negative; was %ld.\";
                             int length = snprintf(NULL, 0, message_format, {length}.value);
                             Text message = {{.value = malloc(length + 1)}};
                             snprintf(message.value, length + 1, message_format, {length}.value);
                             builtinPanic$$Text(message);
->>>>>>> 98bc6cb9
                         }}
 
                         {list_type} result = {{
@@ -473,28 +425,6 @@
                     )),
                     BuiltinFunction::ListGenerate => self.push(format!(
                         "\
-<<<<<<< HEAD
-                        if ({length}->value < 0) {{
-                            char* message_format = \"List length must not be negative; was %ld.\";
-                            int length = snprintf(NULL, 0, message_format, {length}->value);
-                            char *message = malloc(length + 1);
-                            snprintf(message, length + 1, message_format, {length}->value);
-
-                            Text *message_pointer = malloc(sizeof(Text));
-                            message_pointer->value = message;
-                            builtinPanic$$Text(message_pointer);
-                        }}
-
-                        {list_type}* result_pointer = malloc(sizeof({list_type}));
-                        result_pointer->length = {length}->value;
-                        result_pointer->values = malloc({length}->value * sizeof({item_type}*));
-                        for (uint64_t i = 0; i < {length}->value; i++) {{
-                            Int* index = malloc(sizeof(Int));
-                            index->value = i;
-                            result_pointer->values[i] = {item_getter}->function({item_getter}->closure, index);
-                        }}
-                        return result_pointer;",
-=======
                         if ({length}.value < 0) {{
                             char* message_format = \"List length must not be negative; was %ld.\";
                             int length = snprintf(NULL, 0, message_format, {length}.value);
@@ -512,7 +442,6 @@
                             result.values[i] = {item_getter}.function({item_getter}.closure, index);
                         }}
                         return result;",
->>>>>>> 98bc6cb9
                         item_type = substitutions["T"],
                         list_type = function.return_type,
                         length = function.parameters[0].id,
@@ -544,15 +473,6 @@
                             builtinPanic$$Text(message);
                         }}
 
-<<<<<<< HEAD
-                        {list_type}* result_pointer = malloc(sizeof({list_type}));
-                        result_pointer->length = {list}->length + 1;
-                        result_pointer->values = malloc(result_pointer->length * sizeof({item_type}*));
-                        memcpy(result_pointer->values, {list}->values, {index}->value * sizeof({item_type}*));
-                        result_pointer->values[{index}->value] = {item};
-                        memcpy(result_pointer->values + {index}->value + 1, {list}->values + {index}->value, ({list}->length - {index}->value) * sizeof({item_type}));
-                        return result_pointer;",
-=======
                         uint64_t length = {list}.length + 1;
                         {list_type} result = {{
                             .length = length,
@@ -562,7 +482,6 @@
                         result.values[{index}.value] = {item};
                         memcpy(result.values + {index}.value + 1, {list}.values + {index}.value, ({list}.length - {index}.value) * sizeof({item_type}));
                         return result;",
->>>>>>> 98bc6cb9
                         item_type = substitutions["T"],
                         list_type = function.return_type,
                         list = function.parameters[0].id,
@@ -577,50 +496,27 @@
                     )),
                     BuiltinFunction::ListOf0 => self.push(format!(
                         "\
-<<<<<<< HEAD
-                        {list_type}* result_pointer = malloc(sizeof({list_type}));
-                        result_pointer->length = 0;
-                        result_pointer->values = NULL;
-                        return result_pointer;",
-=======
                         {list_type} result = {{
                             .length = 0,
                             .values = NULL,
                         }};
                         return result;",
->>>>>>> 98bc6cb9
                         list_type = function.return_type,
                     )),
                     BuiltinFunction::ListOf1 => self.push(format!(
                         "\
-<<<<<<< HEAD
-                        {list_type}* result_pointer = malloc(sizeof({list_type}));
-                        result_pointer->length = 1;
-                        result_pointer->values = malloc(sizeof({item_type}*));
-                        result_pointer->values[0] = {item0};
-                        return result_pointer;",
-=======
                         {list_type} result = {{
                             .length = 1,
                             .values = malloc(sizeof({item_type})),
                         }};
                         result.values[0] = {item0};
                         return result;",
->>>>>>> 98bc6cb9
                         item_type = substitutions["T"],
                         list_type = function.return_type,
                         item0 = function.parameters[0].id,
                     )),
                     BuiltinFunction::ListOf2 => self.push(format!(
                         "\
-<<<<<<< HEAD
-                        {list_type}* result_pointer = malloc(sizeof({list_type}));
-                        result_pointer->length = 2;
-                        result_pointer->values = malloc(2 * sizeof({item_type}*));
-                        result_pointer->values[0] = {item0};
-                        result_pointer->values[1] = {item1};
-                        return result_pointer;",
-=======
                         {list_type} result = {{
                             .length = 2,
                             .values = malloc(2 * sizeof({item_type})),
@@ -628,7 +524,6 @@
                         result.values[0] = {item0};
                         result.values[1] = {item1};
                         return result;",
->>>>>>> 98bc6cb9
                         item_type = substitutions["T"],
                         list_type = function.return_type,
                         item0 = function.parameters[0].id,
@@ -636,15 +531,6 @@
                     )),
                     BuiltinFunction::ListOf3 => self.push(format!(
                         "\
-<<<<<<< HEAD
-                        {list_type}* result_pointer = malloc(sizeof({list_type}));
-                        result_pointer->length = 3;
-                        result_pointer->values = malloc(3 * sizeof({item_type}*));
-                        result_pointer->values[0] = {item0};
-                        result_pointer->values[1] = {item1};
-                        result_pointer->values[2] = {item2};
-                        return result_pointer;",
-=======
                         {list_type} result = {{
                             .length = 3,
                             .values = malloc(3 * sizeof({item_type})),
@@ -653,7 +539,6 @@
                         result.values[1] = {item1};
                         result.values[2] = {item2};
                         return result;",
->>>>>>> 98bc6cb9
                         item_type = substitutions["T"],
                         list_type = function.return_type,
                         item0 = function.parameters[0].id,
@@ -662,16 +547,6 @@
                     )),
                     BuiltinFunction::ListOf4 => self.push(format!(
                         "\
-<<<<<<< HEAD
-                        {list_type}* result_pointer = malloc(sizeof({list_type}));
-                        result_pointer->length = 4;
-                        result_pointer->values = malloc(4 * sizeof({item_type}*));
-                        result_pointer->values[0] = {item0};
-                        result_pointer->values[1] = {item1};
-                        result_pointer->values[2] = {item2};
-                        result_pointer->values[3] = {item3};
-                        return result_pointer;",
-=======
                         {list_type} result = {{
                             .length = 4,
                             .values = malloc(4 * sizeof({item_type})),
@@ -681,7 +556,6 @@
                         result.values[2] = {item2};
                         result.values[3] = {item3};
                         return result;",
->>>>>>> 98bc6cb9
                         item_type = substitutions["T"],
                         list_type = function.return_type,
                         item0 = function.parameters[0].id,
@@ -691,17 +565,6 @@
                     )),
                     BuiltinFunction::ListOf5 => self.push(format!(
                         "\
-<<<<<<< HEAD
-                        {list_type}* result_pointer = malloc(sizeof({list_type}));
-                        result_pointer->length = 5;
-                        result_pointer->values = malloc(5 * sizeof({item_type}*));
-                        result_pointer->values[0] = {item0};
-                        result_pointer->values[1] = {item1};
-                        result_pointer->values[2] = {item2};
-                        result_pointer->values[3] = {item3};
-                        result_pointer->values[4] = {item4};
-                        return result_pointer;",
-=======
                         {list_type} result = {{
                             .length = 5,
                             .values = malloc(5 * sizeof({item_type})),
@@ -712,7 +575,6 @@
                         result.values[3] = {item3};
                         result.values[4] = {item4};
                         return result;",
->>>>>>> 98bc6cb9
                         item_type = substitutions["T"],
                         list_type = function.return_type,
                         item0 = function.parameters[0].id,
@@ -731,14 +593,6 @@
                             builtinPanic$$Text(message);
                         }}
 
-<<<<<<< HEAD
-                        {list_type}* result_pointer = malloc(sizeof({list_type}));
-                        result_pointer->length = {list}->length - 1;
-                        result_pointer->values = malloc(result_pointer->length * sizeof({item_type}*));
-                        memcpy(result_pointer->values, {list}->values, {index}->value * sizeof({item_type}*));
-                        memcpy(result_pointer->values + {index}->value, {list}->values + {index}->value + 1, ({list}->length - {index}->value - 1) * sizeof({item_type}*));
-                        return result_pointer;",
-=======
                         uint64_t length = {list}.length - 1;
                         {list_type} result = {{
                             .length = length,
@@ -747,7 +601,6 @@
                         memcpy(result.values, {list}.values, {index}.value * sizeof({item_type}*));
                         memcpy(result.values + {index}.value, {list}.values + {index}.value + 1, ({list}.length - {index}.value - 1) * sizeof({item_type}*));
                         return result;",
->>>>>>> 98bc6cb9
                         item_type = substitutions["T"],
                         list_type = function.return_type,
                         list = function.parameters[0].id,
@@ -763,14 +616,6 @@
                             builtinPanic$$Text(message);
                         }}
 
-<<<<<<< HEAD
-                        {list_type}* result_pointer = malloc(sizeof({list_type}));
-                        result_pointer->length = {list}->length;
-                        result_pointer->values = malloc(result_pointer->length * sizeof({item_type}*));
-                        memcpy(result_pointer->values, {list}->values, {list}->length * sizeof({item_type}*));
-                        result_pointer->values[{index}->value] = {new_item};
-                        return result_pointer;",
-=======
                         {list_type} result = {{
                             .length = {list}.length,
                             .values = malloc({list}.length * sizeof({item_type})),
@@ -778,7 +623,6 @@
                         memcpy(result.values, {list}.values, {list}.length * sizeof({item_type}*));
                         result.values[{index}.value] = {new_item};
                         return result;",
->>>>>>> 98bc6cb9
                         item_type = substitutions["T"],
                         list_type = function.return_type,
                         list = function.parameters[0].id,
@@ -905,10 +749,6 @@
                     &expression.type_,
                     text.escape_default(),
                 ));
-<<<<<<< HEAD
-                self.push(format!("{id}->value = \"{}\";", text.escape_default()));
-=======
->>>>>>> 98bc6cb9
             }
             ExpressionKind::CreateStruct { struct_, fields } => {
                 let TypeDeclaration::Struct {
@@ -1001,27 +841,19 @@
                 enum_,
                 cases,
             } => {
-<<<<<<< HEAD
-                self.push(format!("{}* {id};\n", &expression.type_));
-=======
                 self.push(format!("{} {id};\n", &expression.type_));
->>>>>>> 98bc6cb9
 
                 self.push(format!("switch ({value}.variant) {{"));
                 for case in &**cases {
                     self.push(format!("case {enum_}_{}:\n", case.variant));
                     if let Some((value_id, value_type)) = &case.value {
                         self.push(format!(
-<<<<<<< HEAD
-                            "{value_type}* {value_id} = {value}->value.{};\n",
-=======
                             "{value_type} {value_id} = {}{value}.value.{};\n",
                             if self.get_boxed_variants(enum_).contains(&case.variant) {
                                 "*"
                             } else {
                                 ""
                             },
->>>>>>> 98bc6cb9
                             case.variant,
                         ));
                     }
