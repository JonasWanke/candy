on: pull_request

name: Compiler

env:
  RUST_VERSION: nightly

jobs:
  check:
    name: Check
    runs-on: ubuntu-latest
    steps:
      - uses: actions/checkout@v3
      - uses: actions-rs/toolchain@v1
        with:
          profile: minimal
          toolchain: ${{ env.RUST_VERSION }}
          override: true
      - uses: actions-rs/cargo@v1
        with:
          command: check
          args: --manifest-path compiler/Cargo.toml

  test:
    name: Tests
    runs-on: ubuntu-latest
    steps:
      - uses: actions/checkout@v3
      - uses: actions-rs/toolchain@v1
        with:
          profile: minimal
          toolchain: ${{ env.RUST_VERSION }}
          override: true
      - uses: actions-rs/cargo@v1
        with:
          command: test
          args: --manifest-path compiler/Cargo.toml

  format:
    name: Format
    runs-on: ubuntu-latest
    steps:
      - uses: actions/checkout@v3
      - uses: actions-rs/toolchain@v1
        with:
          profile: minimal
          toolchain: ${{ env.RUST_VERSION }}
          override: true
          components: rustfmt
      - uses: actions-rs/cargo@v1
        with:
          command: fmt
          args: --manifest-path compiler/Cargo.toml --all -- --check

  clippy:
    name: Clippy
    runs-on: ubuntu-latest
    steps:
      - uses: actions/checkout@v3
      - uses: actions-rs/toolchain@v1
        with:
          profile: minimal
          toolchain: ${{ env.RUST_VERSION }}
          override: true
          components: clippy
      - uses: actions-rs/cargo@v1
        with:
          command: clippy
          args: --manifest-path compiler/Cargo.toml -- -D warnings

<<<<<<< HEAD
  fuzzing:
    name: Fuzzing
    runs-on: ubuntu-latest
    steps:
      - uses: actions/checkout@v3
      - uses: actions-rs/toolchain@v1
        with:
          profile: minimal
          toolchain: ${{ env.RUST_VERSION }}
          override: true
          components: clippy
      - uses: actions-rs/cargo@v1
        with:
          command: run
          args: --manifest-path compiler/Cargo.toml -- fuzz packages/Benchmark.candy
=======
  # fuzzing:
  #   name: Fuzzing
  #   runs-on: ubuntu-latest
  #   steps:
  #     - uses: actions/checkout@v3
  #     - uses: actions-rs/toolchain@v1
  #       with:
  #         profile: minimal
  #         toolchain: ${{ env.RUST_VERSION }}
  #         override: true
  #     - uses: actions-rs/cargo@v1
  #       with:
  #         command: run
  #         args: --manifest-path compiler/Cargo.toml -- fuzz packages/Benchmark.candy
>>>>>>> f2325a91
<|MERGE_RESOLUTION|>--- conflicted
+++ resolved
@@ -68,23 +68,6 @@
           command: clippy
           args: --manifest-path compiler/Cargo.toml -- -D warnings
 
-<<<<<<< HEAD
-  fuzzing:
-    name: Fuzzing
-    runs-on: ubuntu-latest
-    steps:
-      - uses: actions/checkout@v3
-      - uses: actions-rs/toolchain@v1
-        with:
-          profile: minimal
-          toolchain: ${{ env.RUST_VERSION }}
-          override: true
-          components: clippy
-      - uses: actions-rs/cargo@v1
-        with:
-          command: run
-          args: --manifest-path compiler/Cargo.toml -- fuzz packages/Benchmark.candy
-=======
   # fuzzing:
   #   name: Fuzzing
   #   runs-on: ubuntu-latest
@@ -98,5 +81,4 @@
   #     - uses: actions-rs/cargo@v1
   #       with:
   #         command: run
-  #         args: --manifest-path compiler/Cargo.toml -- fuzz packages/Benchmark.candy
->>>>>>> f2325a91
+  #         args: --manifest-path compiler/Cargo.toml -- fuzz packages/Benchmark.candy